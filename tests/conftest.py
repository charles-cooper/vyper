import json
import logging
from contextlib import contextmanager
from functools import wraps

import hypothesis
import pytest
import web3.exceptions
from eth_tester import EthereumTester, PyEVMBackend
from eth_tester.exceptions import TransactionFailed
from eth_utils import setup_DEBUG2_logging
from eth_utils.toolz import compose
from hexbytes import HexBytes
from web3 import Web3
from web3.contract import Contract
from web3.providers.eth_tester import EthereumTesterProvider

<<<<<<< HEAD
from tests.revm.revm_env import RevmEnv
=======
import vyper.evm.opcodes as evm
>>>>>>> 58ecff59
from tests.utils import working_directory
from vyper import compiler
from vyper.ast.grammar import parse_vyper_source
from vyper.codegen.ir_node import IRnode
from vyper.compiler.input_bundle import FilesystemInputBundle, InputBundle
from vyper.compiler.settings import OptimizationLevel, Settings, _set_debug_mode
from vyper.ir import compile_ir, optimizer
from vyper.utils import ERC5202_PREFIX

# Import the base fixtures
pytest_plugins = ["tests.fixtures.memorymock"]

############
# PATCHING #
############


# disable hypothesis deadline globally
hypothesis.settings.register_profile("ci", deadline=None)
hypothesis.settings.load_profile("ci")


def set_evm_verbose_logging():
    logger = logging.getLogger("eth.vm.computation.BaseComputation")
    setup_DEBUG2_logging()
    logger.setLevel("DEBUG2")


# Useful options to comment out whilst working:
# set_evm_verbose_logging()
#
# from vdb import vdb
# vdb.set_evm_opcode_debugger()


def pytest_addoption(parser):
    parser.addoption(
        "--optimize",
        choices=["codesize", "gas", "none"],
        default="gas",
        help="change optimization mode",
    )
    parser.addoption("--enable-compiler-debug-mode", action="store_true")

    parser.addoption(
        "--evm-version",
        choices=list(evm.EVM_VERSIONS.keys()),
        default="shanghai",
        help="set evm version",
    )


@pytest.fixture(scope="module")
def output_formats():
    output_formats = compiler.OUTPUT_FORMATS.copy()
    del output_formats["bb"]
    del output_formats["bb_runtime"]
    return output_formats


@pytest.fixture(scope="module")
def optimize(pytestconfig):
    flag = pytestconfig.getoption("optimize")
    return OptimizationLevel.from_string(flag)


@pytest.fixture(scope="session", autouse=True)
def debug(pytestconfig):
    debug = pytestconfig.getoption("enable_compiler_debug_mode")
    assert isinstance(debug, bool)
    _set_debug_mode(debug)


@pytest.fixture(scope="session", autouse=True)
def evm_version(pytestconfig):
    # note: we configure the evm version that we emit code for,
    # but eth-tester is only configured with the latest mainnet
    # version.
    evm_version_str = pytestconfig.getoption("evm_version")
    evm.DEFAULT_EVM_VERSION = evm_version_str
    # this should get overridden by anchor_evm_version,
    # but set it anyway
    evm.active_evm_version = evm.EVM_VERSIONS[evm_version_str]


@pytest.fixture
def chdir_tmp_path(tmp_path):
    # this is useful for when you want imports to have relpaths
    with working_directory(tmp_path):
        yield


@pytest.fixture
def keccak():
    return Web3.keccak


@pytest.fixture
def make_file(tmp_path):
    # writes file_contents to file_name, creating it in the
    # tmp_path directory. returns final path.
    def fn(file_name, file_contents):
        path = tmp_path / file_name
        path.parent.mkdir(parents=True, exist_ok=True)
        with path.open("w") as f:
            f.write(file_contents)

        return path

    return fn


# this can either be used for its side effects (to prepare a call
# to get_contract), or the result can be provided directly to
# compile_code / CompilerData.
@pytest.fixture
def make_input_bundle(tmp_path, make_file):
    def fn(sources_dict):
        for file_name, file_contents in sources_dict.items():
            make_file(file_name, file_contents)
        return FilesystemInputBundle([tmp_path])

    return fn


# for tests which just need an input bundle, doesn't matter what it is
@pytest.fixture
def dummy_input_bundle():
    return InputBundle([])


# TODO: remove me, this is just string.encode("utf-8").ljust()
# only used in test_logging.py.
@pytest.fixture
def bytes_helper():
    def bytes_helper(str, length):
        return bytes(str, "utf-8") + bytearray(length - len(str))

    return bytes_helper


def _none_addr(datatype, data):
    if datatype == "address" and int(data, base=16) == 0:
        return (datatype, None)
    else:
        return (datatype, data)


CONCISE_NORMALIZERS = (_none_addr,)


@pytest.fixture(scope="module")
def gas_limit():
    # set absurdly high gas limit so that london basefee never adjusts
    # (note: 2**63 - 1 is max that evm allows)
    return 10**10


@pytest.fixture(scope="module")
def tester(gas_limit):
    custom_genesis = PyEVMBackend._generate_genesis_params(overrides={"gas_limit": gas_limit})
    custom_genesis["base_fee_per_gas"] = 0
    backend = PyEVMBackend(genesis_parameters=custom_genesis)
    return EthereumTester(backend=backend)


@pytest.fixture(scope="module")
def revm_env(gas_limit):
    return RevmEnv(gas_limit, tracing=False)


def zero_gas_price_strategy(web3, transaction_params=None):
    return 0  # zero gas price makes testing simpler.


@pytest.fixture(scope="module")
def w3(tester):
    w3 = Web3(EthereumTesterProvider(tester))
    w3.eth.set_gas_price_strategy(zero_gas_price_strategy)
    return w3


def get_compiler_gas_estimate(code, func):
    sigs = compiler.phases.CompilerData(code).function_signatures
    if func:
        return compiler.utils.build_gas_estimates(sigs)[func] + 22000
    else:
        return sum(compiler.utils.build_gas_estimates(sigs).values()) + 22000


def check_gas_on_chain(w3, tester, code, func=None, res=None):
    gas_estimate = get_compiler_gas_estimate(code, func)
    gas_actual = tester.get_block_by_number("latest")["gas_used"]
    # Computed upper bound on the gas consumption should
    # be greater than or equal to the amount of gas used
    if gas_estimate < gas_actual:
        raise Exception(f"Gas upper bound fail: bound {gas_estimate} actual {gas_actual}")

    print(f"Function name: {func} - Gas estimate {gas_estimate}, Actual: {gas_actual}")


def gas_estimation_decorator(w3, tester, fn, source_code, func):
    def decorator(*args, **kwargs):
        @wraps(fn)
        def decorated_function(*args, **kwargs):
            result = fn(*args, **kwargs)
            if "transact" in kwargs:
                check_gas_on_chain(w3, tester, source_code, func, res=result)
            return result

        return decorated_function(*args, **kwargs)

    return decorator


def set_decorator_to_contract_function(w3, tester, contract, source_code, func):
    func_definition = getattr(contract, func)
    func_with_decorator = gas_estimation_decorator(w3, tester, func_definition, source_code, func)
    setattr(contract, func, func_with_decorator)


class VyperMethod:
    ALLOWED_MODIFIERS = {"call", "estimateGas", "transact", "buildTransaction"}

    def __init__(self, function, normalizers=None):
        self._function = function
        self._function._return_data_normalizers = normalizers

    def __call__(self, *args, **kwargs):
        return self.__prepared_function(*args, **kwargs)

    def __prepared_function(self, *args, **kwargs):
        if not kwargs:
            modifier, modifier_dict = "call", {}
            fn_abi = [
                x
                for x in self._function.contract_abi
                if x.get("name") == self._function.function_identifier
            ].pop()
            # To make tests faster just supply some high gas value.
            modifier_dict.update({"gas": fn_abi.get("gas", 0) + 500000})
        elif len(kwargs) == 1:
            modifier, modifier_dict = kwargs.popitem()
            if modifier not in self.ALLOWED_MODIFIERS:
                raise TypeError(f"The only allowed keyword arguments are: {self.ALLOWED_MODIFIERS}")
        else:
            raise TypeError(f"Use up to one keyword argument, one of: {self.ALLOWED_MODIFIERS}")
        return getattr(self._function(*args), modifier)(modifier_dict)


class VyperContract:
    """
    An alternative Contract Factory which invokes all methods as `call()`,
    unless you add a keyword argument. The keyword argument assigns the prep method.
    This call
    > contract.withdraw(amount, transact={'from': eth.accounts[1], 'gas': 100000, ...})
    is equivalent to this call in the classic contract:
    > contract.functions.withdraw(amount).transact({'from': eth.accounts[1], 'gas': 100000, ...})
    """

    def __init__(self, classic_contract, method_class=VyperMethod):
        classic_contract._return_data_normalizers += CONCISE_NORMALIZERS
        self._classic_contract = classic_contract
        self.address = self._classic_contract.address
        protected_fn_names = [fn for fn in dir(self) if not fn.endswith("__")]

        try:
            fn_names = [fn["name"] for fn in self._classic_contract.functions._functions]
        except web3.exceptions.NoABIFunctionsFound:
            fn_names = []

        for fn_name in fn_names:
            # Override namespace collisions
            if fn_name in protected_fn_names:
                raise AttributeError(f"{fn_name} is protected!")
            else:
                _classic_method = getattr(self._classic_contract.functions, fn_name)
                _concise_method = method_class(
                    _classic_method, self._classic_contract._return_data_normalizers
                )
            setattr(self, fn_name, _concise_method)

    @classmethod
    def factory(cls, *args, **kwargs):
        return compose(cls, Contract.factory(*args, **kwargs))


@pytest.fixture
def get_contract_from_ir(w3, optimize):
    def ir_compiler(ir, *args, **kwargs):
        ir = IRnode.from_list(ir)
        if optimize != OptimizationLevel.NONE:
            ir = optimizer.optimize(ir)

        bytecode, _ = compile_ir.assembly_to_evm(
            compile_ir.compile_to_assembly(ir, optimize=optimize)
        )

        abi = kwargs.get("abi") or []
        c = w3.eth.contract(abi=abi, bytecode=bytecode)
        deploy_transaction = c.constructor()
        tx_hash = deploy_transaction.transact()
        address = w3.eth.get_transaction_receipt(tx_hash)["contractAddress"]
        contract = w3.eth.contract(
            address, abi=abi, bytecode=bytecode, ContractFactoryClass=VyperContract
        )
        return contract

    return ir_compiler


def _get_contract(
    w3,
    source_code,
    optimize,
    output_formats,
    *args,
    override_opt_level=None,
    input_bundle=None,
    **kwargs,
):
    settings = Settings()
    settings.optimize = override_opt_level or optimize
    out = compiler.compile_code(
        source_code,
        # test that all output formats can get generated
        output_formats=output_formats,
        settings=settings,
        input_bundle=input_bundle,
        show_gas_estimates=True,  # Enable gas estimates for testing
    )
    parse_vyper_source(source_code)  # Test grammar.
    json.dumps(out["metadata"])  # test metadata is json serializable
    abi = out["abi"]
    bytecode = out["bytecode"]
    value = kwargs.pop("value_in_eth", 0) * 10**18  # Handle deploying with an eth value.
    c = w3.eth.contract(abi=abi, bytecode=bytecode)
    deploy_transaction = c.constructor(*args)
    tx_info = {"from": w3.eth.accounts[0], "value": value, "gasPrice": 0}
    tx_info.update(kwargs)
    tx_hash = deploy_transaction.transact(tx_info)
    address = w3.eth.get_transaction_receipt(tx_hash)["contractAddress"]
    return w3.eth.contract(address, abi=abi, bytecode=bytecode, ContractFactoryClass=VyperContract)


@pytest.fixture(scope="module")
def get_contract(w3, optimize, output_formats):
    def fn(source_code, *args, **kwargs):
        return _get_contract(w3, source_code, optimize, output_formats, *args, **kwargs)

    return fn


@pytest.fixture(scope="module")
def get_revm_contract(revm_env, optimize, output_formats):
    def fn(source_code, *args, **kwargs):
        return revm_env.deploy_source(source_code, optimize, output_formats, *args, **kwargs)

    return fn


@pytest.fixture
def get_contract_with_gas_estimation(tester, w3, optimize, output_formats):
    def get_contract_with_gas_estimation(source_code, *args, **kwargs):
        contract = _get_contract(w3, source_code, optimize, output_formats, *args, **kwargs)
        for abi_ in contract._classic_contract.functions.abi:
            if abi_["type"] == "function":
                set_decorator_to_contract_function(w3, tester, contract, source_code, abi_["name"])
        return contract

    return get_contract_with_gas_estimation


@pytest.fixture
def get_contract_with_gas_estimation_for_constants(w3, optimize, output_formats):
    def get_contract_with_gas_estimation_for_constants(source_code, *args, **kwargs):
        return _get_contract(w3, source_code, optimize, output_formats, *args, **kwargs)

    return get_contract_with_gas_estimation_for_constants


@pytest.fixture(scope="module")
def get_contract_module(optimize, output_formats):
    """
    This fixture is used for Hypothesis tests to ensure that
    the same contract is called over multiple runs of the test.
    """
    custom_genesis = PyEVMBackend._generate_genesis_params(overrides={"gas_limit": 4500000})
    custom_genesis["base_fee_per_gas"] = 0
    backend = PyEVMBackend(genesis_parameters=custom_genesis)
    tester = EthereumTester(backend=backend)
    w3 = Web3(EthereumTesterProvider(tester))
    w3.eth.set_gas_price_strategy(zero_gas_price_strategy)

    def get_contract_module(source_code, *args, **kwargs):
        return _get_contract(w3, source_code, optimize, output_formats, *args, **kwargs)

    return get_contract_module


def _deploy_blueprint_for(
    w3, source_code, optimize, output_formats, initcode_prefix=ERC5202_PREFIX, **kwargs
):
    settings = Settings()
    settings.optimize = optimize
    out = compiler.compile_code(
        source_code,
        output_formats=output_formats,
        settings=settings,
        show_gas_estimates=True,  # Enable gas estimates for testing
    )
    parse_vyper_source(source_code)  # Test grammar.
    abi = out["abi"]
    bytecode = HexBytes(initcode_prefix) + HexBytes(out["bytecode"])
    bytecode_len = len(bytecode)
    bytecode_len_hex = hex(bytecode_len)[2:].rjust(4, "0")
    # prepend a quick deploy preamble
    deploy_preamble = HexBytes("61" + bytecode_len_hex + "3d81600a3d39f3")
    deploy_bytecode = HexBytes(deploy_preamble) + bytecode

    deployer_abi = []  # just a constructor
    c = w3.eth.contract(abi=deployer_abi, bytecode=deploy_bytecode)
    deploy_transaction = c.constructor()
    tx_info = {"from": w3.eth.accounts[0], "value": 0, "gasPrice": 0}

    tx_hash = deploy_transaction.transact(tx_info)
    address = w3.eth.get_transaction_receipt(tx_hash)["contractAddress"]

    # sanity check
    assert w3.eth.get_code(address) == bytecode, (w3.eth.get_code(address), bytecode)

    def factory(address):
        return w3.eth.contract(
            address, abi=abi, bytecode=bytecode, ContractFactoryClass=VyperContract
        )

    return w3.eth.contract(address, bytecode=deploy_bytecode), factory


@pytest.fixture(scope="module")
def deploy_blueprint_for(w3, optimize, output_formats):
    def deploy_blueprint_for(source_code, *args, **kwargs):
        return _deploy_blueprint_for(w3, source_code, optimize, output_formats, *args, **kwargs)

    return deploy_blueprint_for


@pytest.fixture(scope="module")
def deploy_blueprint_revm(revm_env, optimize, output_formats):
    def deploy_blueprint_revm(source_code, *args, **kwargs):
        return revm_env.deploy_blueprint(source_code, optimize, output_formats, *args, **kwargs)

    return deploy_blueprint_revm


# TODO: this should not be a fixture.
# remove me and replace all uses with `with pytest.raises`.
@pytest.fixture
def assert_compile_failed():
    def assert_compile_failed(function_to_test, exception=Exception):
        with pytest.raises(exception):
            function_to_test()

    return assert_compile_failed


@pytest.fixture
def create2_address_of(keccak):
    def _f(_addr, _salt, _initcode):
        prefix = HexBytes("0xff")
        addr = HexBytes(_addr)
        salt = HexBytes(_salt)
        initcode = HexBytes(_initcode)
        return keccak(prefix + addr + salt + keccak(initcode))[12:]

    return _f


@pytest.fixture
def side_effects_contract(get_contract):
    def generate(ret_type):
        """
        Generates a Vyper contract with an external `foo()` function, which
        returns the specified return value of the specified return type, for
        testing side effects using the `assert_side_effects_invoked` fixture.
        """
        code = f"""
counter: public(uint256)

@external
def foo(s: {ret_type}) -> {ret_type}:
    self.counter += 1
    return s
    """
        return get_contract(code)

    return generate


@pytest.fixture
def assert_side_effects_invoked():
    def assert_side_effects_invoked(side_effects_contract, side_effects_trigger, n=1):
        start_value = side_effects_contract.counter()

        side_effects_trigger()

        end_value = side_effects_contract.counter()
        assert end_value == start_value + n

    return assert_side_effects_invoked


@pytest.fixture
def get_logs(w3):
    def get_logs(tx_hash, c, event_name):
        tx_receipt = w3.eth.get_transaction_receipt(tx_hash)
        return c._classic_contract.events[event_name]().process_receipt(tx_receipt)

    return get_logs


@pytest.fixture(scope="module")
def tx_failed(tester):
    @contextmanager
    def fn(exception=TransactionFailed, exc_text=None):
        snapshot_id = tester.take_snapshot()
        with pytest.raises(exception) as excinfo:
            yield excinfo
        tester.revert_to_snapshot(snapshot_id)
        if exc_text:
            # TODO test equality
            assert exc_text in str(excinfo.value), (exc_text, excinfo.value)

    return fn<|MERGE_RESOLUTION|>--- conflicted
+++ resolved
@@ -15,11 +15,8 @@
 from web3.contract import Contract
 from web3.providers.eth_tester import EthereumTesterProvider
 
-<<<<<<< HEAD
+import vyper.evm.opcodes as evm
 from tests.revm.revm_env import RevmEnv
-=======
-import vyper.evm.opcodes as evm
->>>>>>> 58ecff59
 from tests.utils import working_directory
 from vyper import compiler
 from vyper.ast.grammar import parse_vyper_source

--- conflicted
+++ resolved
@@ -69,7 +69,6 @@
     assert c._negatedShift(x, 256) == 0
 
 
-<<<<<<< HEAD
 POST_BYZANTIUM = [k for (k, v) in EVM_VERSIONS.items() if v > 0]
 
 
@@ -90,7 +89,8 @@
         assert c._signedShift(t, -1) == t >> 1
         assert c._signedShift(t, -3) == t >> 3
         assert c._signedShift(t, -256) == t >> 256
-=======
+
+
 def test_precedence(get_contract):
     code = """
 @external
@@ -109,7 +109,6 @@
     assert tuple(c.foo(1, 6, 14)) == (1 | 6 & 14, (1 | 6) & 14) == (7, 6)
     assert tuple(c.bar(1, 6, 14)) == (1 | ~6 & 14, (1 | ~6) & 14) == (9, 8)
     assert tuple(c.baz(1, 6, 14)) == (1 + 8 | ~6 & 14 * 2, (1 + 8 | ~6) & 14 * 2) == (25, 24)
->>>>>>> c3e43d7b
 
 
 @pytest.mark.parametrize("evm_version", list(EVM_VERSIONS))

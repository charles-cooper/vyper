--- conflicted
+++ resolved
@@ -97,7 +97,6 @@
     """
 num: num
     """,
-<<<<<<< HEAD
     """
 CALLDATACOPY: num
     """,
@@ -106,8 +105,7 @@
     """,
     """
 sec: num
-=======
->>>>>>> 4d33dc41
+    """,
     """
 foo: num
 

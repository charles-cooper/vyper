--- conflicted
+++ resolved
@@ -10,11 +10,8 @@
     UndeclaredDefinition,
     UnknownType,
 )
-<<<<<<< HEAD
 from tests.utils import decimal_to_int
-=======
 from vyper.utils import method_id
->>>>>>> 63b8d1da
 
 
 def test_external_contract_calls(get_contract, get_contract_with_gas_estimation):

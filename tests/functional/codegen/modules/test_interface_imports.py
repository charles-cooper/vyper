--- conflicted
+++ resolved
@@ -61,7 +61,6 @@
     assert c.foo() is True
 
 
-<<<<<<< HEAD
 def test_intrinsic_interface(get_contract, make_input_bundle):
     lib = """
 @external
@@ -88,7 +87,7 @@
 
     assert c.foo() == 5
     assert c.bar() == 4
-=======
+
 def test_import_interface_flags(make_input_bundle, get_contract):
     ifaces = """
 flag Foo:
@@ -114,5 +113,4 @@
 
     c = get_contract(contract, input_bundle=input_bundle)
 
-    assert c.foo() == 4
->>>>>>> b3ea6630
+    assert c.foo() == 4
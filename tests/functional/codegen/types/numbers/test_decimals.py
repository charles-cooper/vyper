import warnings
from decimal import ROUND_DOWN, Decimal, getcontext

import pytest

from vyper import compile_code
from vyper.exceptions import (
    DecimalOverrideException,
    InvalidOperation,
    OverflowException,
    TypeMismatch,
)
from vyper.utils import DECIMAL_EPSILON, SizeLimits


def test_decimal_override():
    getcontext().prec = 78  # setting prec to 78 is ok

    # consumers of vyper, even as a library, are not allowed to reduce Decimal precision
    with pytest.raises(DecimalOverrideException):
        getcontext().prec = 77

    with warnings.catch_warnings(record=True) as w:
        getcontext().prec = 79
        # check warnings were issued
        assert len(w) == 1
        assert (
            str(w[-1].message) == "Changing decimals precision could have unintended side effects!"
        )


<<<<<<< HEAD
@pytest.mark.parametrize("op", ["//", "**", "&", "|", "^"])
def test_invalid_ops(get_contract, assert_compile_failed, op):
=======
@pytest.mark.parametrize("op", ["**", "&", "|", "^"])
def test_invalid_ops(op):
>>>>>>> 29205bac
    code = f"""
@external
def foo(x: decimal, y: decimal) -> decimal:
    return x {op} y
    """
    with pytest.raises(InvalidOperation):
        compile_code(code)


@pytest.mark.parametrize("op", ["not"])
def test_invalid_unary_ops(op):
    code = f"""
@external
def foo(x: decimal) -> decimal:
    return {op} x
    """
    with pytest.raises(InvalidOperation):
        compile_code(code)


def quantize(x: Decimal) -> Decimal:
    return x.quantize(DECIMAL_EPSILON, rounding=ROUND_DOWN)


def test_decimal_test(get_contract_with_gas_estimation):
    decimal_test = """
@external
def foo() -> int256:
    return(floor(999.0))

@external
def fop() -> int256:
    return(floor(333.0 + 666.0))

@external
def foq() -> int256:
    return(floor(1332.1 - 333.1))

@external
def bar() -> int256:
    return(floor(27.0 * 37.0))

@external
def baz() -> int256:
    x: decimal = 27.0
    return(floor(x * 37.0))

@external
def mok() -> int256:
    return(floor(999999.0 / 7.0 / 11.0 / 13.0))

@external
def mol() -> int256:
    return(floor(499.5 / 0.5))

@external
def mom() -> int256:
    return(floor(1498.5 / 1.5))

@external
def moo() -> int256:
    return(floor(2997.0 / 3.0))

@external
def foom() -> int256:
    return(floor(1999.0 % 1000.0))

@external
def foop() -> int256:
    return(floor(1999.0 % 1000.0))
    """

    c = get_contract_with_gas_estimation(decimal_test)

    assert c.foo() == 999
    assert c.fop() == 999
    assert c.foq() == 999
    assert c.bar() == 999
    assert c.baz() == 999
    assert c.mok() == 999
    assert c.mol() == 999
    assert c.mom() == 999
    assert c.moo() == 999
    assert c.foom() == 999
    assert c.foop() == 999

    print("Passed basic addition, subtraction and multiplication tests")


def test_harder_decimal_test(get_contract_with_gas_estimation):
    harder_decimal_test = """
@external
def phooey(inp: decimal) -> decimal:
    x: decimal = 10000.0
    for i: uint256 in range(4):
        x = x * inp
    return x

@external
def arg(inp: decimal) -> decimal:
    return inp

@external
def garg() -> decimal:
    x: decimal = 4.5
    x *= 1.5
    return x

@external
def harg() -> decimal:
    x: decimal = 4.5
    x *= 2.0
    return x

@external
def iarg() -> uint256:
    x: uint256 = as_wei_value(7, "wei")
    x *= 2
    return x
    """

    c = get_contract_with_gas_estimation(harder_decimal_test)
    assert c.phooey(Decimal("1.2")) == Decimal("20736.0")
    assert c.phooey(Decimal("-1.2")) == Decimal("20736.0")
    assert c.arg(Decimal("-3.7")) == Decimal("-3.7")
    assert c.arg(Decimal("3.7")) == Decimal("3.7")
    assert c.garg() == Decimal("6.75")
    assert c.harg() == Decimal("9.0")
    assert c.iarg() == Decimal("14")

    print("Passed fractional multiplication test")


def test_mul_overflow(tx_failed, get_contract_with_gas_estimation):
    mul_code = """

@external
def _num_mul(x: decimal, y: decimal) -> decimal:
    return x * y

    """

    c = get_contract_with_gas_estimation(mul_code)

    x = Decimal("85070591730234615865843651857942052864")
    y = Decimal("136112946768375385385349842973")

    with tx_failed():
        c._num_mul(x, y)

    x = SizeLimits.MAX_AST_DECIMAL
    y = 1 + DECIMAL_EPSILON

    with tx_failed():
        c._num_mul(x, y)

    assert c._num_mul(x, Decimal(1)) == x

    assert c._num_mul(x, 1 - DECIMAL_EPSILON) == quantize(x * (1 - DECIMAL_EPSILON))

    x = SizeLimits.MIN_AST_DECIMAL
    assert c._num_mul(x, 1 - DECIMAL_EPSILON) == quantize(x * (1 - DECIMAL_EPSILON))


# division failure modes(!)
def test_div_overflow(get_contract, tx_failed):
    code = """
@external
def foo(x: decimal, y: decimal) -> decimal:
    return x / y
    """

    c = get_contract(code)

    x = SizeLimits.MIN_AST_DECIMAL
    y = -DECIMAL_EPSILON

    with tx_failed():
        c.foo(x, y)
    with tx_failed():
        c.foo(x, Decimal(0))
    with tx_failed():
        c.foo(y, Decimal(0))

    y = Decimal(1) - DECIMAL_EPSILON  # 0.999999999
    with tx_failed():
        c.foo(x, y)

    y = Decimal(-1)
    with tx_failed():
        c.foo(x, y)

    assert c.foo(x, Decimal(1)) == x
    assert c.foo(x, 1 + DECIMAL_EPSILON) == quantize(x / (1 + DECIMAL_EPSILON))

    x = SizeLimits.MAX_AST_DECIMAL

    with tx_failed():
        c.foo(x, DECIMAL_EPSILON)

    y = Decimal(1) - DECIMAL_EPSILON
    with tx_failed():
        c.foo(x, y)

    assert c.foo(x, Decimal(1)) == x

    assert c.foo(x, 1 + DECIMAL_EPSILON) == quantize(x / (1 + DECIMAL_EPSILON))


def test_decimal_min_max_literals(tx_failed, get_contract_with_gas_estimation):
    code = """
@external
def maximum():
    a: decimal = 18707220957835557353007165858768422651595.9365500927
@external
def minimum():
    a: decimal = -18707220957835557353007165858768422651595.9365500928
    """
    c = get_contract_with_gas_estimation(code)

    assert c.maximum() == []
    assert c.minimum() == []


def test_scientific_notation(get_contract_with_gas_estimation):
    code = """
@external
def foo() -> decimal:
    return 1e-10

@external
def bar(num: decimal) -> decimal:
    return num + -1e38
    """
    c = get_contract_with_gas_estimation(code)

    assert c.foo() == Decimal("1e-10")  # Smallest possible decimal
    assert c.bar(Decimal("1e37")) == Decimal("-9e37")  # Math lines up


def test_exponents():
    code = """
@external
def foo() -> decimal:
    return 2.2 ** 2.0
    """

    with pytest.raises(TypeMismatch):
        compile_code(code)


def test_decimal_nested_intermediate_overflow():
    code = """
@external
def foo():
    a: decimal = 18707220957835557353007165858768422651595.9365500927 + 1e-10 - 1e-10
    """
    with pytest.raises(OverflowException):
        compile_code(code)


def test_replace_decimal_nested_intermediate_underflow(dummy_input_bundle):
    code = """
@external
def foo():
    a: decimal = -18707220957835557353007165858768422651595.9365500928 - 1e-10 + 1e-10
    """
    with pytest.raises(OverflowException):
        compile_code(code)<|MERGE_RESOLUTION|>--- conflicted
+++ resolved
@@ -29,13 +29,8 @@
         )
 
 
-<<<<<<< HEAD
 @pytest.mark.parametrize("op", ["//", "**", "&", "|", "^"])
-def test_invalid_ops(get_contract, assert_compile_failed, op):
-=======
-@pytest.mark.parametrize("op", ["**", "&", "|", "^"])
 def test_invalid_ops(op):
->>>>>>> 29205bac
     code = f"""
 @external
 def foo(x: decimal, y: decimal) -> decimal:

from vyper.compiler import compile_code
from vyper.compiler.settings import Settings
from vyper.utils import keccak256


<<<<<<< HEAD
@pytest.mark.parametrize("evm_version", list(EVM_VERSIONS))
def test_get_extcodehash(get_contract, evm_version, optimize, venom_pipeline):
=======
def test_get_extcodehash(get_contract, optimize):
>>>>>>> 58ecff59
    code = """
a: address

@deploy
def __init__():
    self.a = self

@external
def foo(x: address) -> bytes32:
    return x.codehash

@external
def foo2(x: address) -> bytes32:
    b: address = x
    return b.codehash

@external
def foo3() -> bytes32:
    return self.codehash

@external
def foo4() -> bytes32:
    return self.a.codehash
    """
<<<<<<< HEAD
    settings = Settings(
        evm_version=evm_version, optimize=optimize, experimental_codegen=venom_pipeline
    )
=======
    settings = Settings(optimize=optimize)
>>>>>>> 58ecff59
    compiled = compile_code(code, output_formats=["bytecode_runtime"], settings=settings)
    bytecode = bytes.fromhex(compiled["bytecode_runtime"][2:])
    hash_ = keccak256(bytecode)

    c = get_contract(code)

    assert c.foo(c.address) == hash_
    assert not int(c.foo("0xDeaDbeefdEAdbeefdEadbEEFdeadbeEFdEaDbeeF").hex(), 16)

    assert c.foo2(c.address) == hash_
    assert not int(c.foo2("0xDeaDbeefdEAdbeefdEadbEEFdeadbeEFdEaDbeeF").hex(), 16)

    assert c.foo3() == hash_
    assert c.foo4() == hash_<|MERGE_RESOLUTION|>--- conflicted
+++ resolved
@@ -3,12 +3,7 @@
 from vyper.utils import keccak256
 
 
-<<<<<<< HEAD
-@pytest.mark.parametrize("evm_version", list(EVM_VERSIONS))
-def test_get_extcodehash(get_contract, evm_version, optimize, venom_pipeline):
-=======
-def test_get_extcodehash(get_contract, optimize):
->>>>>>> 58ecff59
+def test_get_extcodehash(get_contract, optimize, venom_pipeline):
     code = """
 a: address
 
@@ -33,13 +28,9 @@
 def foo4() -> bytes32:
     return self.a.codehash
     """
-<<<<<<< HEAD
     settings = Settings(
-        evm_version=evm_version, optimize=optimize, experimental_codegen=venom_pipeline
+        optimize=optimize, experimental_codegen=venom_pipeline
     )
-=======
-    settings = Settings(optimize=optimize)
->>>>>>> 58ecff59
     compiled = compile_code(code, output_formats=["bytecode_runtime"], settings=settings)
     bytecode = bytes.fromhex(compiled["bytecode_runtime"][2:])
     hash_ = keccak256(bytecode)

from typing import Dict, Optional

from vyper.exceptions import CompilerPanic
from vyper.typing import OpcodeGasCost, OpcodeMap, OpcodeRulesetMap, OpcodeRulesetValue, OpcodeValue

active_evm_version: int = 4

# EVM version rules work as follows:
# 1. Fork rules go from oldest (lowest value) to newest (highest value).
# 2. Fork versions aren't actually tied to anything. They are not a part of our
#    official API. *DO NOT USE THE VALUES FOR ANYTHING IMPORTANT* besides versioning.
# 3. When support for an older version is dropped, the numbers should *not* change to
#    reflect it (i.e. dropping support for version 0 removes version 0 entirely).
# 4. There can be multiple aliases to the same version number (but not the reverse).
# 5. When supporting multiple chains, if a chain gets a fix first, it increments the
#    number first.
# 6. Yes, this will probably have to be rethought if there's ever conflicting support
#    between multiple chains for a specific feature. Let's hope not.
# 7. We support at a maximum 3 hard forks (for any given chain).
EVM_VERSIONS: Dict[str, int] = {
    # ETH Forks
    "byzantium": 0,
    "constantinople": 1,
    "petersburg": 1,
    "istanbul": 2,
    "berlin": 3,
    "paris": 4,
<<<<<<< HEAD
    "cancun": 6,
=======
    "shanghai": 5,
>>>>>>> a8382f53
    # ETC Forks
    "atlantis": 0,
    "agharta": 1,
}
DEFAULT_EVM_VERSION: str = "shanghai"


# opcode as hex value
# number of values removed from stack
# number of values added to stack
# gas cost (byzantium, constantinople, istanbul, berlin)
OPCODES: OpcodeMap = {
    "STOP": (0x00, 0, 0, 0),
    "ADD": (0x01, 2, 1, 3),
    "MUL": (0x02, 2, 1, 5),
    "SUB": (0x03, 2, 1, 3),
    "DIV": (0x04, 2, 1, 5),
    "SDIV": (0x05, 2, 1, 5),
    "MOD": (0x06, 2, 1, 5),
    "SMOD": (0x07, 2, 1, 5),
    "ADDMOD": (0x08, 3, 1, 8),
    "MULMOD": (0x09, 3, 1, 8),
    "EXP": (0x0A, 2, 1, 10),
    "SIGNEXTEND": (0x0B, 2, 1, 5),
    "LT": (0x10, 2, 1, 3),
    "GT": (0x11, 2, 1, 3),
    "SLT": (0x12, 2, 1, 3),
    "SGT": (0x13, 2, 1, 3),
    "EQ": (0x14, 2, 1, 3),
    "ISZERO": (0x15, 1, 1, 3),
    "AND": (0x16, 2, 1, 3),
    "OR": (0x17, 2, 1, 3),
    "XOR": (0x18, 2, 1, 3),
    "NOT": (0x19, 1, 1, 3),
    "BYTE": (0x1A, 2, 1, 3),
    "SHL": (0x1B, 2, 1, (None, 3)),
    "SHR": (0x1C, 2, 1, (None, 3)),
    "SAR": (0x1D, 2, 1, (None, 3)),
    "SHA3": (0x20, 2, 1, 30),
    "ADDRESS": (0x30, 0, 1, 2),
    "BALANCE": (0x31, 1, 1, (400, 400, 700)),
    "ORIGIN": (0x32, 0, 1, 2),
    "CALLER": (0x33, 0, 1, 2),
    "CALLVALUE": (0x34, 0, 1, 2),
    "CALLDATALOAD": (0x35, 1, 1, 3),
    "CALLDATASIZE": (0x36, 0, 1, 2),
    "CALLDATACOPY": (0x37, 3, 0, 3),
    "CODESIZE": (0x38, 0, 1, 2),
    "CODECOPY": (0x39, 3, 0, 3),
    "GASPRICE": (0x3A, 0, 1, 2),
    "EXTCODESIZE": (0x3B, 1, 1, (700, 700, 700, 2600)),
    "EXTCODECOPY": (0x3C, 4, 0, (700, 700, 700, 2600)),
    "RETURNDATASIZE": (0x3D, 0, 1, 2),
    "RETURNDATACOPY": (0x3E, 3, 0, 3),
    "EXTCODEHASH": (0x3F, 1, 1, (None, 400, 700, 2600)),
    "BLOCKHASH": (0x40, 1, 1, 20),
    "COINBASE": (0x41, 0, 1, 2),
    "TIMESTAMP": (0x42, 0, 1, 2),
    "NUMBER": (0x43, 0, 1, 2),
    "DIFFICULTY": (0x44, 0, 1, 2),
    "PREVRANDAO": (0x44, 0, 1, 2),
    "GASLIMIT": (0x45, 0, 1, 2),
    "CHAINID": (0x46, 0, 1, (None, None, 2)),
    "SELFBALANCE": (0x47, 0, 1, (None, None, 5)),
    "BASEFEE": (0x48, 0, 1, (None, None, None, 2)),
    "POP": (0x50, 1, 0, 2),
    "MLOAD": (0x51, 1, 1, 3),
    "MSTORE": (0x52, 2, 0, 3),
    "MSTORE8": (0x53, 2, 0, 3),
    "SLOAD": (0x54, 1, 1, (200, 200, 800, 2100)),
    "SSTORE": (0x55, 2, 0, 20000),
    "JUMP": (0x56, 1, 0, 8),
    "JUMPI": (0x57, 2, 0, 10),
    "PC": (0x58, 0, 1, 2),
    "MSIZE": (0x59, 0, 1, 2),
    "GAS": (0x5A, 0, 1, 2),
    "JUMPDEST": (0x5B, 0, 0, 1),
    "PUSH0": (0x5F, 0, 1, 2),
    "PUSH1": (0x60, 0, 1, 3),
    "PUSH2": (0x61, 0, 1, 3),
    "PUSH3": (0x62, 0, 1, 3),
    "PUSH4": (0x63, 0, 1, 3),
    "PUSH5": (0x64, 0, 1, 3),
    "PUSH6": (0x65, 0, 1, 3),
    "PUSH7": (0x66, 0, 1, 3),
    "PUSH8": (0x67, 0, 1, 3),
    "PUSH9": (0x68, 0, 1, 3),
    "PUSH10": (0x69, 0, 1, 3),
    "PUSH11": (0x6A, 0, 1, 3),
    "PUSH12": (0x6B, 0, 1, 3),
    "PUSH13": (0x6C, 0, 1, 3),
    "PUSH14": (0x6D, 0, 1, 3),
    "PUSH15": (0x6E, 0, 1, 3),
    "PUSH16": (0x6F, 0, 1, 3),
    "PUSH17": (0x70, 0, 1, 3),
    "PUSH18": (0x71, 0, 1, 3),
    "PUSH19": (0x72, 0, 1, 3),
    "PUSH20": (0x73, 0, 1, 3),
    "PUSH21": (0x74, 0, 1, 3),
    "PUSH22": (0x75, 0, 1, 3),
    "PUSH23": (0x76, 0, 1, 3),
    "PUSH24": (0x77, 0, 1, 3),
    "PUSH25": (0x78, 0, 1, 3),
    "PUSH26": (0x79, 0, 1, 3),
    "PUSH27": (0x7A, 0, 1, 3),
    "PUSH28": (0x7B, 0, 1, 3),
    "PUSH29": (0x7C, 0, 1, 3),
    "PUSH30": (0x7D, 0, 1, 3),
    "PUSH31": (0x7E, 0, 1, 3),
    "PUSH32": (0x7F, 0, 1, 3),
    "DUP1": (0x80, 1, 2, 3),
    "DUP2": (0x81, 1, 2, 3),
    "DUP3": (0x82, 1, 2, 3),
    "DUP4": (0x83, 1, 2, 3),
    "DUP5": (0x84, 1, 2, 3),
    "DUP6": (0x85, 1, 2, 3),
    "DUP7": (0x86, 1, 2, 3),
    "DUP8": (0x87, 1, 2, 3),
    "DUP9": (0x88, 1, 2, 3),
    "DUP10": (0x89, 1, 2, 3),
    "DUP11": (0x8A, 1, 2, 3),
    "DUP12": (0x8B, 1, 2, 3),
    "DUP13": (0x8C, 1, 2, 3),
    "DUP14": (0x8D, 1, 2, 3),
    "DUP15": (0x8E, 1, 2, 3),
    "DUP16": (0x8F, 1, 2, 3),
    "SWAP1": (0x90, 2, 2, 3),
    "SWAP2": (0x91, 2, 2, 3),
    "SWAP3": (0x92, 2, 2, 3),
    "SWAP4": (0x93, 2, 2, 3),
    "SWAP5": (0x94, 2, 2, 3),
    "SWAP6": (0x95, 2, 2, 3),
    "SWAP7": (0x96, 2, 2, 3),
    "SWAP8": (0x97, 2, 2, 3),
    "SWAP9": (0x98, 2, 2, 3),
    "SWAP10": (0x99, 2, 2, 3),
    "SWAP11": (0x9A, 2, 2, 3),
    "SWAP12": (0x9B, 2, 2, 3),
    "SWAP13": (0x9C, 2, 2, 3),
    "SWAP14": (0x9D, 2, 2, 3),
    "SWAP15": (0x9E, 2, 2, 3),
    "SWAP16": (0x9F, 2, 2, 3),
    "LOG0": (0xA0, 2, 0, 375),
    "LOG1": (0xA1, 3, 0, 750),
    "LOG2": (0xA2, 4, 0, 1125),
    "LOG3": (0xA3, 5, 0, 1500),
    "LOG4": (0xA4, 6, 0, 1875),
    "CREATE": (0xF0, 3, 1, 32000),
    "CALL": (0xF1, 7, 1, (700, 700, 700, 2100)),
    "CALLCODE": (0xF2, 7, 1, (700, 700, 700, 2100)),
    "RETURN": (0xF3, 2, 0, 0),
    "DELEGATECALL": (0xF4, 6, 1, (700, 700, 700, 2100)),
    "CREATE2": (0xF5, 4, 1, (None, 32000)),
    "SELFDESTRUCT": (0xFF, 1, 0, 25000),
    "STATICCALL": (0xFA, 6, 1, (700, 700, 700, 2100)),
    "REVERT": (0xFD, 2, 0, 0),
    "INVALID": (0xFE, 0, 0, 0),
    "DEBUG": (0xA5, 1, 0, 0),
    "BREAKPOINT": (0xA6, 0, 0, 0),
    "TLOAD": (0xB3, 1, 1, 100),
    "TSTORE": (0xB4, 2, 0, 100),
}

PSEUDO_OPCODES: OpcodeMap = {
    "CLAMP": (None, 3, 1, 70),
    "UCLAMPLT": (None, 2, 1, 25),
    "UCLAMPLE": (None, 2, 1, 30),
    "CLAMP_NONZERO": (None, 1, 1, 19),
    "ASSERT": (None, 1, 0, 85),
    "ASSERT_UNREACHABLE": (None, 1, 0, 17),
    "PASS": (None, 0, 0, 0),
    "DUMMY": (None, 0, 1, 0),  # tell IR that no, there really is a stack item here
    "BREAK": (None, 0, 0, 20),
    # cleanup_repeat cleans the stack similar to BREAK but without jumping to exit
    "CLEANUP_REPEAT": (None, 0, 0, 20),
    "CONTINUE": (None, 0, 0, 20),
    "SHA3_32": (None, 1, 1, 72),
    "SHA3_64": (None, 2, 1, 109),
    "SLE": (None, 2, 1, 10),
    "SGE": (None, 2, 1, 10),
    "LE": (None, 2, 1, 10),
    "GE": (None, 2, 1, 10),
    "CEIL32": (None, 1, 1, 20),
    "SET": (None, 2, 0, 20),
    "NE": (None, 2, 1, 6),
    "DEBUGGER": (None, 0, 0, 0),
    "ILOAD": (None, 1, 1, 6),
    "ISTORE": (None, 2, 0, 6),
    "DLOAD": (None, 1, 1, 9),
    "DLOADBYTES": (None, 3, 0, 3),
}

IR_OPCODES: OpcodeMap = {**OPCODES, **PSEUDO_OPCODES}


def evm_wrapper(fn, *args, **kwargs):
    def _wrapper(*args, **kwargs):
        global active_evm_version
        evm_version = kwargs.pop("evm_version", None) or DEFAULT_EVM_VERSION
        active_evm_version = EVM_VERSIONS[evm_version]
        try:
            return fn(*args, **kwargs)
        finally:
            active_evm_version = EVM_VERSIONS[DEFAULT_EVM_VERSION]

    return _wrapper


def _gas(value: OpcodeValue, idx: int) -> Optional[OpcodeRulesetValue]:
    gas: OpcodeGasCost = value[3]
    if isinstance(gas, int):
        return value[:3] + (gas,)
    if len(gas) <= idx:
        return value[:3] + (gas[-1],)
    if gas[idx] is None:
        return None
    return value[:3] + (gas[idx],)


def _mk_version_opcodes(opcodes: OpcodeMap, idx: int) -> OpcodeRulesetMap:
    return dict(
        (k, _gas(v, idx)) for k, v in opcodes.items() if _gas(v, idx) is not None  # type: ignore
    )


_evm_opcodes: Dict[int, OpcodeRulesetMap] = {
    v: _mk_version_opcodes(OPCODES, v) for v in EVM_VERSIONS.values()
}
_ir_opcodes: Dict[int, OpcodeRulesetMap] = {
    v: _mk_version_opcodes(IR_OPCODES, v) for v in EVM_VERSIONS.values()
}


def get_opcodes() -> OpcodeRulesetMap:
    return _evm_opcodes[active_evm_version]


def get_ir_opcodes() -> OpcodeRulesetMap:
    return _ir_opcodes[active_evm_version]


def version_check(begin: Optional[str] = None, end: Optional[str] = None) -> bool:
    if begin is None and end is None:
        raise CompilerPanic("Either beginning or end fork ruleset must be set.")
    if begin is None:
        begin_idx = min(EVM_VERSIONS.values())
    else:
        begin_idx = EVM_VERSIONS[begin]
    end_idx = max(EVM_VERSIONS.values()) if end is None else EVM_VERSIONS[end]
    return begin_idx <= active_evm_version <= end_idx<|MERGE_RESOLUTION|>--- conflicted
+++ resolved
@@ -3,7 +3,7 @@
 from vyper.exceptions import CompilerPanic
 from vyper.typing import OpcodeGasCost, OpcodeMap, OpcodeRulesetMap, OpcodeRulesetValue, OpcodeValue
 
-active_evm_version: int = 4
+active_evm_version: int = 5
 
 # EVM version rules work as follows:
 # 1. Fork rules go from oldest (lowest value) to newest (highest value).
@@ -25,11 +25,8 @@
     "istanbul": 2,
     "berlin": 3,
     "paris": 4,
-<<<<<<< HEAD
+    "shanghai": 5,
     "cancun": 6,
-=======
-    "shanghai": 5,
->>>>>>> a8382f53
     # ETC Forks
     "atlantis": 0,
     "agharta": 1,

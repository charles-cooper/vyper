import contextlib
import dataclasses
import os
from dataclasses import dataclass
from enum import Enum
from typing import Generator, Optional

VYPER_COLOR_OUTPUT = os.environ.get("VYPER_COLOR_OUTPUT", "0") == "1"
VYPER_ERROR_CONTEXT_LINES = int(os.environ.get("VYPER_ERROR_CONTEXT_LINES", "1"))
VYPER_ERROR_LINE_NUMBERS = os.environ.get("VYPER_ERROR_LINE_NUMBERS", "1") == "1"

VYPER_TRACEBACK_LIMIT: Optional[int]

_tb_limit_str = os.environ.get("VYPER_TRACEBACK_LIMIT")
if _tb_limit_str is not None:
    VYPER_TRACEBACK_LIMIT = int(_tb_limit_str)
else:
    VYPER_TRACEBACK_LIMIT = None


# TODO: use StringEnum (requires refactoring vyper.utils to avoid import cycle)
class OptimizationLevel(Enum):
    NONE = 1
    GAS = 2
    CODESIZE = 3

    @classmethod
    def from_string(cls, val):
        match val:
            case "none":
                return cls.NONE
            case "gas":
                return cls.GAS
            case "codesize":
                return cls.CODESIZE
        raise ValueError(f"unrecognized optimization level: {val}")

    @classmethod
    def default(cls):
        return cls.GAS

    def __str__(self):
        return self._name_.lower()


DEFAULT_ENABLE_DECIMALS = False


@dataclass
class Settings:
    compiler_version: Optional[str] = None
    optimize: Optional[OptimizationLevel] = None
    evm_version: Optional[str] = None
    experimental_codegen: Optional[bool] = None
    experimental_eof: Optional[bool] = None
    debug: Optional[bool] = None
    enable_decimals: Optional[bool] = None

    def __post_init__(self):
        # sanity check inputs
        if self.optimize is not None:
            assert isinstance(self.optimize, OptimizationLevel)
        if self.experimental_codegen is not None:
            assert isinstance(self.experimental_codegen, bool)
        if self.experimental_eof is not None:
            assert isinstance(self.experimental_eof, bool)
        if self.debug is not None:
            assert isinstance(self.debug, bool)
        if self.enable_decimals is not None:
            assert isinstance(self.enable_decimals, bool)

    # CMC 2024-04-10 consider hiding the `enable_decimals` member altogether
    def get_enable_decimals(self) -> bool:
        if self.enable_decimals is None:
            return DEFAULT_ENABLE_DECIMALS
        return self.enable_decimals

    def as_cli(self):
        ret = []
        if self.optimize is not None:
            ret.append(" --optimize " + str(self.optimize))
        if self.experimental_codegen is True:
<<<<<<< HEAD
            ret.append(" --experimental-codegen")
        if self.experimental_eof is True:
            ret.append(" --experimental-eof")
=======
            ret.append(" --venom")
>>>>>>> 579dd571
        if self.evm_version is not None:
            ret.append(" --evm-version " + self.evm_version)
        if self.debug is True:
            ret.append(" --debug")
        if self.enable_decimals is True:
            ret.append(" --enable-decimals")

        return "".join(ret)

    def as_dict(self):
        ret = dataclasses.asdict(self)
        # compiler_version is not a compiler input, it can only come from
        # source code pragma.
        ret.pop("compiler_version", None)
        ret = {k: v for (k, v) in ret.items() if v is not None}
        if "optimize" in ret:
            ret["optimize"] = str(ret["optimize"])
        return ret

    @classmethod
    def from_dict(cls, data):
        data = data.copy()
        if "optimize" in data:
            data["optimize"] = OptimizationLevel.from_string(data["optimize"])
        return cls(**data)


def merge_settings(
    one: Settings, two: Settings, lhs_source="compiler settings", rhs_source="source pragma"
) -> Settings:
    def _merge_one(lhs, rhs, helpstr):
        if lhs is not None and rhs is not None and lhs != rhs:
            # aesthetics, conjugate the verbs per english rules
            s1 = "" if lhs_source.endswith("s") else "s"
            s2 = "" if rhs_source.endswith("s") else "s"
            raise ValueError(
                f"settings conflict!\n\n  {lhs_source}: {one}\n  {rhs_source}: {two}\n\n"
                f"({lhs_source} indicate{s1} {helpstr} {lhs}, but {rhs_source} indicate{s2} {rhs}.)"
            )
        return lhs if rhs is None else rhs

    ret = Settings()
    for field in dataclasses.fields(ret):
        if field.name == "compiler_version":
            continue
        pretty_name = field.name.replace("_", "-")  # e.g. evm_version -> evm-version
        val = _merge_one(getattr(one, field.name), getattr(two, field.name), pretty_name)
        setattr(ret, field.name, val)

    return ret


# CMC 2024-04-10 do we need it to be Optional?
_settings = None


def get_global_settings() -> Optional[Settings]:
    return _settings


def set_global_settings(new_settings: Optional[Settings]) -> None:
    assert isinstance(new_settings, Settings) or new_settings is None

    global _settings
    _settings = new_settings


# could maybe refactor this, but it is easier for now than threading settings
# around everywhere.
@contextlib.contextmanager
def anchor_settings(new_settings: Settings) -> Generator:
    """
    Set the globally available settings for the duration of this context manager
    """
    assert new_settings is not None
    global _settings
    try:
        tmp = get_global_settings()
        set_global_settings(new_settings)
        yield
    finally:
        set_global_settings(tmp)


def _opt_codesize():
    return _settings.optimize == OptimizationLevel.CODESIZE


def _opt_gas():
    return _settings.optimize == OptimizationLevel.GAS


def _opt_none():
    return _settings.optimize == OptimizationLevel.NONE


def _is_debug_mode():
    return get_global_settings().debug<|MERGE_RESOLUTION|>--- conflicted
+++ resolved
@@ -80,13 +80,9 @@
         if self.optimize is not None:
             ret.append(" --optimize " + str(self.optimize))
         if self.experimental_codegen is True:
-<<<<<<< HEAD
-            ret.append(" --experimental-codegen")
+            ret.append(" --venom")
         if self.experimental_eof is True:
             ret.append(" --experimental-eof")
-=======
-            ret.append(" --venom")
->>>>>>> 579dd571
         if self.evm_version is not None:
             ret.append(" --evm-version " + self.evm_version)
         if self.debug is True:

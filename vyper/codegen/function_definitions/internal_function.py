--- conflicted
+++ resolved
@@ -78,14 +78,10 @@
 
     ir_node = IRnode.from_list(["seq", body, cleanup_routine])
 
-<<<<<<< HEAD
     # add function signature to passthru metadata so that venom
     # has more information to work with
     ir_node.passthrough_metadata["func_t"] = func_t
-=======
-    ir_node.passthrough_metadata["func_t"] = func_t
     ir_node.passthrough_metadata["context"] = context
->>>>>>> 346aeefa
 
     # tag gas estimate and frame info
     func_t._ir_info.gas_estimate = ir_node.gas

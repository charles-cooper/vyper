--- conflicted
+++ resolved
@@ -81,10 +81,7 @@
     # add function signature to passthru metadata so that venom
     # has more information to work with
     ir_node.passthrough_metadata["func_t"] = func_t
-<<<<<<< HEAD
-=======
     ir_node.passthrough_metadata["context"] = context
->>>>>>> a466dc8a
 
     # tag gas estimate and frame info
     func_t._ir_info.gas_estimate = ir_node.gas

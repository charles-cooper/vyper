--- conflicted
+++ resolved
@@ -82,17 +82,12 @@
     if out_type is None:
         return ["pass"], 0, 0
 
-    wrapped_out = calculate_type_for_external_return(out_type)
-
-    abi_out_t = wrapped_out.abi_type
-
-<<<<<<< HEAD
-    min_return_size = abi_out_t.min_size()
-    max_return_size = abi_out_t.size_bound()
-=======
+    wrapped_return_t = calculate_type_for_external_return(out_type)
+
+    abi_return_t = wrapped_return_t.abi_type
+
     min_return_size = abi_return_t.static_size()
     max_return_size = abi_return_t.size_bound()
->>>>>>> a466dc8a
     assert 0 < min_return_size <= max_return_size
 
     ret_ofst = buf
@@ -100,21 +95,11 @@
 
     encoding = Encoding.ABI
 
-<<<<<<< HEAD
-    buf = IRnode.from_list(
-        buf,
-        typ=wrapped_out,
-        location=MEMORY,
-        encoding=encoding,
-        annotation=f"{expr.node_source_code} returndata buffer",
-    )
-=======
     assert buf.location == MEMORY
     buf = copy.copy(buf)
     buf.typ = wrapped_return_t
     buf.encoding = encoding
     buf.annotation = f"{expr.node_source_code} returndata buffer"
->>>>>>> a466dc8a
 
     unpacker = ["seq"]
 
@@ -143,18 +128,9 @@
         )
         unpacker.append(assertion)
 
-<<<<<<< HEAD
-    assert isinstance(wrapped_out, TupleT)
-
-    # unpack strictly
-    if needs_clamp(wrapped_out, encoding):
-        return_buf = context.new_internal_variable(wrapped_out)
-        return_buf = IRnode.from_list(return_buf, typ=wrapped_out, location=MEMORY)
-=======
         return_buf = buf
     else:
         return_buf = context.new_internal_variable(wrapped_return_t)
->>>>>>> a466dc8a
 
         # note: make_setter does ABI decoding and clamps
         payload_bound = IRnode.from_list(

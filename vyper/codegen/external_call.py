--- conflicted
+++ resolved
@@ -107,35 +107,7 @@
     assert isinstance(wrapped_return_t, TupleT)
 
     # unpack strictly
-<<<<<<< HEAD
     return_buf = context.new_internal_variable(wrapped_return_t)
-=======
-    if not needs_clamp(wrapped_return_t, encoding):
-        # revert when returndatasize is not in bounds
-        # NOTE: there is an optimization here: when needs_clamp is True,
-        # make_setter (implicitly) checks returndatasize during abi
-        # decoding.
-        # since make_setter is not called in this branch, we need to check
-        # returndatasize here, but we avoid a redundant check by only doing
-        # the returndatasize check inside of this branch (and not in the
-        # `needs_clamp==True` branch).
-        # in the future, this check could be moved outside of the branch, and
-        # instead rely on the optimizer to optimize out the redundant check,
-        # it would need the optimizer to do algebraic reductions (along the
-        # lines of `a>b and b>c and a>c` reduced to `a>b and b>c`).
-        # another thing we could do instead once we have the machinery is to
-        # simply always use make_setter instead of having this assertion, and
-        # rely on memory analyser to optimize out the memory movement.
-        assertion = IRnode.from_list(
-            ["assert", ["ge", "returndatasize", min_return_size]],
-            error_msg="returndatasize too small",
-        )
-        unpacker.append(assertion)
-
-        return_buf = buf
-    else:
-        return_buf = context.new_internal_variable(wrapped_return_t)
->>>>>>> 4d693b72
 
     payload_bound = IRnode.from_list(
         ["select", ["lt", ret_len, "returndatasize"], ret_len, "returndatasize"]

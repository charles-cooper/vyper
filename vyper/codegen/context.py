import contextlib
import enum
from dataclasses import dataclass
from typing import Any, Optional

from vyper.codegen.ir_node import Encoding, IRnode
from vyper.compiler.settings import get_global_settings
from vyper.evm.address_space import MEMORY, AddrSpace
from vyper.exceptions import CompilerPanic, StateAccessViolation
from vyper.semantics.types import VyperType


class Constancy(enum.Enum):
    Mutable = 0
    Constant = 1


_alloca_id = 0


def _generate_alloca_id():
<<<<<<< HEAD
    # it is ok for this to be a global since the value does not affect generated code
=======
    # note: this gets reset between compiler runs by codegen.core.reset_names
>>>>>>> eee31e70
    global _alloca_id

    _alloca_id += 1
    return _alloca_id


@dataclass(frozen=True)
class Alloca:
    name: str
    offset: int
    typ: VyperType
    size: int

    _id: int

    def __post_init__(self):
        assert self.typ.memory_bytes_required == self.size


# Function variable
@dataclass
class VariableRecord:
    name: str
    pos: int
    typ: VyperType
    mutable: bool
    encoding: Encoding = Encoding.VYPER
    location: AddrSpace = MEMORY
    size: Optional[int] = None  # allocated size
    blockscopes: Optional[list] = None
    defined_at: Any = None
    is_internal: bool = False
    alloca: Optional[Alloca] = None

    # the following members are probably dead
    is_immutable: bool = False
    is_transient: bool = False
    data_offset: Optional[int] = None

    def __hash__(self):
        return hash(id(self))

    def __post_init__(self):
        if self.blockscopes is None:
            self.blockscopes = []

    def __repr__(self):
        ret = vars(self)
        ret["allocated"] = self.typ.memory_bytes_required
        return f"VariableRecord({ret})"

    def as_ir_node(self):
        ret = IRnode.from_list(
            self.pos,
            typ=self.typ,
            annotation=self.name,
            encoding=self.encoding,
            mutable=self.mutable,
            location=self.location,
        )
        if self.alloca is not None:
            ret.passthrough_metadata["alloca"] = self.alloca
        return ret


# compilation context for a function
class Context:
    def __init__(
        self,
        module_ctx,
        memory_allocator,
        vars_=None,
        forvars=None,
        constancy=Constancy.Mutable,
        func_t=None,
        is_ctor_context=False,
    ):
        # In-memory variables, in the form (name, memory location, type)
        self.vars = vars_ or {}

        # Variables defined in for loops, e.g. for i in range(6): ...
        self.forvars = forvars or {}

        # Is the function constant?
        self.constancy = constancy

        # Whether we are currently parsing a range expression
        self.in_range_expr = False

        # store module context
        self.module_ctx = module_ctx

        # full function type
        self.func_t = func_t
        # Active scopes
        self._scopes = set()

        # Memory allocator, keeps track of currently allocated memory.
        # Not intended to be accessed directly
        self.memory_allocator = memory_allocator

        # save the starting memory location so we can find out (later)
        # how much memory this function uses.
        self.starting_memory = memory_allocator.next_mem

        # Incremented values, used for internal IDs
        self._internal_var_iter = 0
        self._scope_id_iter = 0

        # either the constructor, or called from the constructor
        self.is_ctor_context = is_ctor_context

        self.settings = get_global_settings()

    def is_constant(self):
        return self.constancy is Constancy.Constant or self.in_range_expr

    def check_is_not_constant(self, err, expr):
        if self.is_constant():
            raise StateAccessViolation(f"Cannot {err} from {self.pp_constancy()}", expr)

    # convenience properties
    @property
    def is_payable(self):
        return self.func_t.is_payable

    @property
    def is_internal(self):
        return self.func_t.is_internal

    @property
    def return_type(self):
        return self.func_t.return_type

    #
    # Context Managers
    # - Context managers are used to ensure proper wrapping of scopes and context states.

    @contextlib.contextmanager
    def range_scope(self):
        prev_value = self.in_range_expr
        self.in_range_expr = True
        yield
        self.in_range_expr = prev_value

    @contextlib.contextmanager
    def internal_memory_scope(self):
        """
        Internal memory scope context manager.

        Internal variables that are declared within this context are de-allocated
        upon exiting the context.
        """
        scope_id = self._scope_id_iter
        self._scope_id_iter += 1
        self._scopes.add(scope_id)
        yield

        # Remove all variables that have specific scope_id attached
        released = [
            (k, v) for k, v in self.vars.items() if v.is_internal and scope_id in v.blockscopes
        ]
        for name, var in released:
            self.deallocate_variable(name, var)

        # Remove block scopes
        self._scopes.remove(scope_id)

    @contextlib.contextmanager
    def block_scope(self):
        """
        Block scope context manager.

        All variables (public and internal) that are declared within this context
        are de-allocated upon exiting the context.
        """
        scope_id = self._scope_id_iter
        self._scope_id_iter += 1
        self._scopes.add(scope_id)
        yield

        # Remove all variables that have specific scope_id attached
        released = [(k, v) for k, v in self.vars.items() if scope_id in v.blockscopes]
        for name, var in released:
            self.deallocate_variable(name, var)

        # Remove block scopes
        self._scopes.remove(scope_id)

    def deallocate_variable(self, varname, var):
        assert varname == var.name

        # sanity check the type's size hasn't changed since allocation.
        n = var.typ.memory_bytes_required
        assert n == var.size

        if self.settings.experimental_codegen:
            # do not deallocate at this stage because this will break
            # analysis in venom; venom will do its own alloc/dealloc/analysis.
            pass
        else:
            self.memory_allocator.deallocate_memory(var.pos, var.size)

        del self.vars[var.name]

    def _new_variable(
        self,
        name: str,
        typ: VyperType,
        is_internal: bool,
        is_mutable: bool = True,
        internal_function=False,
    ) -> IRnode:
        size = typ.memory_bytes_required

        ofst = self.memory_allocator.allocate_memory(size)
        assert ofst + size <= self.memory_allocator.size_of_mem, "function frame overrun"

        pos = ofst
        alloca = None
        if self.settings.experimental_codegen:
            # convert it into an abstract pointer
            if internal_function:
                pos = f"$palloca_{ofst}_{size}"
            else:
                pos = f"$alloca_{ofst}_{size}"

            alloca_id = _generate_alloca_id()
            alloca = Alloca(name=name, offset=ofst, typ=typ, size=size, _id=alloca_id)

        var = VariableRecord(
            name=name,
            pos=pos,
            typ=typ,
            size=size,
            mutable=is_mutable,
            blockscopes=self._scopes.copy(),
            is_internal=is_internal,
            alloca=alloca,
        )
        self.vars[name] = var
        return var.as_ir_node()

    def new_variable(
        self, name: str, typ: VyperType, is_mutable: bool = True, internal_function=False
    ) -> IRnode:
        """
        Allocate memory for a user-defined variable and return an IR node referencing it.

        Arguments
        ---------
        name : str
            Name of the variable
        typ : VyperType
            Variable type, used to determine the size of memory allocation

        Returns
        -------
        int
            Memory offset for the variable
        """

        return self._new_variable(
            name, typ, is_internal=False, is_mutable=is_mutable, internal_function=internal_function
        )

    def fresh_varname(self, name: str) -> str:
        """
        return a unique variable name
        """
        t = self._internal_var_iter
        self._internal_var_iter += 1
        return f"{name}{t}"

    def new_internal_variable(self, typ: VyperType) -> IRnode:
        """
        Allocate memory for an internal variable.

        Arguments
        ---------
        typ : VyperType
            Variable type, used to determine the size of memory allocation

        Returns
        -------
        int
            Memory offset for the variable
        """
        # internal variable names begin with a number sign so there is no chance for collision
        name = self.fresh_varname("#internal")

        return self._new_variable(name, typ, is_internal=True)

    def lookup_var(self, varname) -> VariableRecord:
        return self.vars[varname]

    # Pretty print constancy for error messages
    def pp_constancy(self):
        if self.in_range_expr:
            return "a range expression"
        elif self.constancy == Constancy.Constant:
            return "a constant function"
        raise CompilerPanic(f"bad constancy: {self.constancy}")  # pragma: nocover<|MERGE_RESOLUTION|>--- conflicted
+++ resolved
@@ -19,11 +19,7 @@
 
 
 def _generate_alloca_id():
-<<<<<<< HEAD
-    # it is ok for this to be a global since the value does not affect generated code
-=======
     # note: this gets reset between compiler runs by codegen.core.reset_names
->>>>>>> eee31e70
     global _alloca_id
 
     _alloca_id += 1

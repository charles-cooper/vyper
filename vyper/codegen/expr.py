import decimal
import math

import vyper.codegen.arithmetic as arithmetic
from vyper import ast as vy_ast
from vyper.address_space import DATA, IMMUTABLES, MEMORY, STORAGE
from vyper.codegen import external_call, self_call
from vyper.codegen.core import (
    clamp,
    ensure_in_memory,
    get_dyn_array_count,
    get_element_ptr,
    getpos,
    make_setter,
    pop_dyn_array,
    unwrap_location,
)
from vyper.codegen.ir_node import IRnode
from vyper.codegen.keccak256_helper import keccak256_helper
from vyper.codegen.types import (
    ArrayLike,
    BaseType,
    ByteArrayLike,
    ByteArrayType,
    DArrayType,
    EnumType,
    InterfaceType,
    MappingType,
    SArrayType,
    StringType,
    StructType,
    TupleType,
    is_base_type,
    is_bytes_m_type,
    is_numeric_type,
)
from vyper.codegen.types.convert import new_type_to_old_type
from vyper.evm.opcodes import version_check
from vyper.exceptions import (
    CompilerPanic,
    EvmVersionException,
    StructureException,
    TypeCheckFailure,
    TypeMismatch,
)
from vyper.utils import (
    DECIMAL_DIVISOR,
    SizeLimits,
    bytes_to_int,
    is_checksum_encoded,
    string_to_bytes,
)

ENVIRONMENT_VARIABLES = {"block", "msg", "tx", "chain"}


class Expr:
    # TODO: Once other refactors are made reevaluate all inline imports

    def __init__(self, node, context):
        self.expr = node
        self.context = context

        if isinstance(node, IRnode):
            # TODO this seems bad
            self.ir_node = node
            return

        fn = getattr(self, f"parse_{type(node).__name__}", None)
        if fn is None:
            raise TypeCheckFailure(f"Invalid statement node: {type(node).__name__}")

        self.ir_node = fn()
        if self.ir_node is None:
            raise TypeCheckFailure(f"{type(node).__name__} node did not produce IR. {self.expr}")

        self.ir_node.annotation = self.expr.get("node_source_code")
        self.ir_node.source_pos = getpos(self.expr)

    def parse_Int(self):
        typ_ = self.expr._metadata.get("type")
        if typ_ is None:
            raise CompilerPanic("Type of integer literal is unknown")
        new_typ = new_type_to_old_type(typ_)
        new_typ.is_literal = True
        return IRnode.from_list(self.expr.n, typ=new_typ)

    def parse_Decimal(self):
        val = self.expr.value * DECIMAL_DIVISOR

        # sanity check that type checker did its job
        assert isinstance(val, decimal.Decimal)
        assert SizeLimits.in_bounds("decimal", val)
        assert math.ceil(val) == math.floor(val)

        val = int(val)

        return IRnode.from_list(val, typ=BaseType("decimal", is_literal=True))

    def parse_Hex(self):
        hexstr = self.expr.value

        t = self.expr._metadata.get("type")

        n_bytes = (len(hexstr) - 2) // 2  # e.g. "0x1234" is 2 bytes

        if t is not None:
            inferred_type = new_type_to_old_type(self.expr._metadata["type"])
        # This branch is a band-aid to deal with bytes20 vs address literals
        # TODO handle this properly in the type checker
        elif len(hexstr) == 42:
            inferred_type = BaseType("address", is_literal=True)
        else:
            inferred_type = BaseType(f"bytes{n_bytes}", is_literal=True)

        if is_base_type(inferred_type, "address"):
            # sanity check typechecker did its job
            assert len(hexstr) == 42 and is_checksum_encoded(hexstr)
            typ = BaseType("address")
            return IRnode.from_list(int(self.expr.value, 16), typ=typ)

        elif is_bytes_m_type(inferred_type):
            assert n_bytes == inferred_type._bytes_info.m

            # bytes_m types are left padded with zeros
            val = int(hexstr, 16) << 8 * (32 - n_bytes)

            typ = BaseType(f"bytes{n_bytes}", is_literal=True)
            return IRnode.from_list(val, typ=typ)

    # String literals
    def parse_Str(self):
        bytez, bytez_length = string_to_bytes(self.expr.value)
        typ = StringType(bytez_length, is_literal=True)
        return self._make_bytelike(typ, bytez, bytez_length)

    # Byte literals
    def parse_Bytes(self):
        bytez = self.expr.s
        bytez_length = len(self.expr.s)
        typ = ByteArrayType(bytez_length, is_literal=True)
        return self._make_bytelike(typ, bytez, bytez_length)

    def _make_bytelike(self, btype, bytez, bytez_length):
        placeholder = self.context.new_internal_variable(btype)
        seq = []
        seq.append(["mstore", placeholder, bytez_length])
        for i in range(0, len(bytez), 32):
            seq.append(
                [
                    "mstore",
                    ["add", placeholder, i + 32],
                    bytes_to_int((bytez + b"\x00" * 31)[i : i + 32]),
                ]
            )
        return IRnode.from_list(
            ["seq"] + seq + [placeholder],
            typ=btype,
            location=MEMORY,
            annotation=f"Create {btype}: {bytez}",
        )

    # True, False, None constants
    def parse_NameConstant(self):
        if self.expr.value is True:
            return IRnode.from_list(1, typ=BaseType("bool", is_literal=True))
        elif self.expr.value is False:
            return IRnode.from_list(0, typ=BaseType("bool", is_literal=True))

    # Variable names
    def parse_Name(self):

        if self.expr.id == "self":
            return IRnode.from_list(["address"], typ="address")
        elif self.expr.id in self.context.vars:
            var = self.context.vars[self.expr.id]
            return IRnode.from_list(
                var.pos,
                typ=var.typ,
                location=var.location,  # either 'memory' or 'calldata' storage is handled above.
                encoding=var.encoding,
                annotation=self.expr.id,
                mutable=var.mutable,
            )

        elif self.expr._metadata["type"].is_immutable:
            var = self.context.globals[self.expr.id]
            ofst = self.expr._metadata["type"].position.offset

            if self.context.sig.is_init_func:
                mutable = True
                location = IMMUTABLES
            else:
                mutable = False
                location = DATA

            return IRnode.from_list(
                ofst, typ=var.typ, location=location, annotation=self.expr.id, mutable=mutable
            )

    # x.y or x[5]
    def parse_Attribute(self):
        typ = self.expr._metadata.get("type")
        if typ is not None:
            typ = new_type_to_old_type(typ)
        if isinstance(typ, EnumType):
            assert typ.name == self.expr.value.id
            # 0, 1, 2, .. 255
            enum_id = typ.members[self.expr.attr]
            value = 2 ** enum_id  # 0 => 0001, 1 => 0010, 2 => 0100, etc.
            return IRnode.from_list(value, typ=typ)

        # x.balance: balance of address x
        if self.expr.attr == "balance":
            addr = Expr.parse_value_expr(self.expr.value, self.context)
            if is_base_type(addr.typ, "address"):
                if (
                    isinstance(self.expr.value, vy_ast.Name)
                    and self.expr.value.id == "self"
                    and version_check(begin="istanbul")
                ):
                    seq = ["selfbalance"]
                else:
                    seq = ["balance", addr]
                return IRnode.from_list(seq, typ=BaseType("uint256"))
        # x.codesize: codesize of address x
        elif self.expr.attr == "codesize" or self.expr.attr == "is_contract":
            addr = Expr.parse_value_expr(self.expr.value, self.context)
            if is_base_type(addr.typ, "address"):
                if self.expr.attr == "codesize":
                    if self.expr.get("value.id") == "self":
                        eval_code = ["codesize"]
                    else:
                        eval_code = ["extcodesize", addr]
                    output_type = "uint256"
                else:
                    eval_code = ["gt", ["extcodesize", addr], 0]
                    output_type = "bool"
                return IRnode.from_list(eval_code, typ=BaseType(output_type))
        # x.codehash: keccak of address x
        elif self.expr.attr == "codehash":
            addr = Expr.parse_value_expr(self.expr.value, self.context)
            if not version_check(begin="constantinople"):
                raise EvmVersionException(
                    "address.codehash is unavailable prior to constantinople ruleset", self.expr
                )
            if is_base_type(addr.typ, "address"):
                return IRnode.from_list(["extcodehash", addr], typ=BaseType("bytes32"))
        # x.code: codecopy/extcodecopy of address x
        elif self.expr.attr == "code":
            addr = Expr.parse_value_expr(self.expr.value, self.context)
            if is_base_type(addr.typ, "address"):
                # These adhoc nodes will be replaced with a valid node in `Slice.build_IR`
                if addr.value == "address":  # for `self.code`
                    return IRnode.from_list(["~selfcode"], typ=ByteArrayType(0))
                return IRnode.from_list(["~extcode", addr], typ=ByteArrayType(0))
        # self.x: global attribute
        elif isinstance(self.expr.value, vy_ast.Name) and self.expr.value.id == "self":
            type_ = self.expr._metadata["type"]
            var = self.context.globals[self.expr.attr]
            return IRnode.from_list(
                type_.position.position,
                typ=var.typ,
                location=STORAGE,
                annotation="self." + self.expr.attr,
            )
        # Reserved keywords
        elif (
            isinstance(self.expr.value, vy_ast.Name) and self.expr.value.id in ENVIRONMENT_VARIABLES
        ):
            key = f"{self.expr.value.id}.{self.expr.attr}"
            if key == "msg.sender":
                return IRnode.from_list(["caller"], typ="address")
            elif key == "msg.data":
                # This adhoc node will be replaced with a valid node in `Slice/Len.build_IR`
                return IRnode.from_list(["~calldata"], typ=ByteArrayType(0))
            elif key == "msg.value" and self.context.is_payable:
                return IRnode.from_list(["callvalue"], typ=BaseType("uint256"))
            elif key == "msg.gas":
                return IRnode.from_list(["gas"], typ="uint256")
            elif key == "block.difficulty":
                return IRnode.from_list(["difficulty"], typ="uint256")
            elif key == "block.timestamp":
                return IRnode.from_list(["timestamp"], typ=BaseType("uint256"))
            elif key == "block.coinbase":
                return IRnode.from_list(["coinbase"], typ="address")
            elif key == "block.number":
                return IRnode.from_list(["number"], typ="uint256")
            elif key == "block.gaslimit":
                return IRnode.from_list(["gaslimit"], typ="uint256")
            elif key == "block.basefee":
                return IRnode.from_list(["basefee"], typ="uint256")
            elif key == "block.prevhash":
                return IRnode.from_list(["blockhash", ["sub", "number", 1]], typ="bytes32")
            elif key == "tx.origin":
                return IRnode.from_list(["origin"], typ="address")
            elif key == "tx.gasprice":
                return IRnode.from_list(["gasprice"], typ="uint256")
            elif key == "chain.id":
                if not version_check(begin="istanbul"):
                    raise EvmVersionException(
                        "chain.id is unavailable prior to istanbul ruleset", self.expr
                    )
                return IRnode.from_list(["chainid"], typ="uint256")
        # Other variables
        else:
            sub = Expr(self.expr.value, self.context).ir_node
            # contract type
            if isinstance(sub.typ, InterfaceType):
                return sub
            if isinstance(sub.typ, StructType) and self.expr.attr in sub.typ.members:
                return get_element_ptr(sub, self.expr.attr)

    def parse_Subscript(self):
        sub = Expr(self.expr.value, self.context).ir_node
        if sub.value == "multi":
            # force literal to memory, e.g.
            # MY_LIST: constant(decimal[6])
            # ...
            # return MY_LIST[ix]
            sub = ensure_in_memory(sub, self.context)

        if isinstance(sub.typ, MappingType):
            # TODO sanity check we are in a self.my_map[i] situation
            index = Expr.parse_value_expr(self.expr.slice.value, self.context)
            if isinstance(index.typ, ByteArrayLike):
                # we have to hash the key to get a storage location
                assert len(index.args) == 1
                index = keccak256_helper(self.expr.slice.value, index.args[0], self.context)

        elif isinstance(sub.typ, ArrayLike):
            index = Expr.parse_value_expr(self.expr.slice.value, self.context)

        elif isinstance(sub.typ, TupleType):
            index = self.expr.slice.value.n
            # note: this check should also happen in get_element_ptr
            if not 0 <= index < len(sub.typ.members):
                return
        else:
            return

        ir_node = get_element_ptr(sub, index)
        ir_node.mutable = sub.mutable
        return ir_node

    def parse_BinOp(self):
        left = Expr.parse_value_expr(self.expr.left, self.context)
        right = Expr.parse_value_expr(self.expr.right, self.context)

        if not is_numeric_type(left.typ) or not is_numeric_type(right.typ):
            return

        ltyp, rtyp = left.typ.typ, right.typ.typ

        # Sanity check - ensure that we aren't dealing with different types
        # This should be unreachable due to the type check pass
        assert ltyp == rtyp, "unreachable"

        out_typ = BaseType(ltyp)

        with left.cache_when_complex("x") as (b1, x), right.cache_when_complex("y") as (b2, y):
            if isinstance(self.expr.op, vy_ast.Add):
                ret = arithmetic.safe_add(x, y)
            elif isinstance(self.expr.op, vy_ast.Sub):
                ret = arithmetic.safe_sub(x, y)
            elif isinstance(self.expr.op, vy_ast.Mult):
                ret = arithmetic.safe_mul(x, y)
            elif isinstance(self.expr.op, vy_ast.Div):
                ret = arithmetic.safe_div(x, y)
            elif isinstance(self.expr.op, vy_ast.Mod):
                ret = arithmetic.safe_mod(x, y)
            elif isinstance(self.expr.op, vy_ast.Pow):
                ret = arithmetic.safe_pow(x, y)
            else:
<<<<<<< HEAD
                return  # raises
=======
                # only apply the non-zero clamp when r is not a constant
                divisor = clamp("gt", "r", 0)

            if ltyp in ("uint8", "uint256"):
                arith = ["div", "l", divisor]

            elif ltyp == "int256":
                if version_check(begin="constantinople"):
                    upper_bound = ["shl", 255, 1]
                else:
                    upper_bound = -(2 ** 255)
                if not left.typ.is_literal and not right.typ.is_literal:
                    bounds_check = [
                        "assert",
                        ["or", ["ne", "r", ["not", 0]], ["ne", "l", upper_bound]],
                    ]
                elif left.typ.is_literal and left.value == -(2 ** 255):
                    bounds_check = ["assert", ["ne", "r", ["not", 0]]]
                elif right.typ.is_literal and right.value == -1:
                    bounds_check = ["assert", ["ne", "l", upper_bound]]
                else:
                    bounds_check = "pass"
                arith = ["seq", bounds_check, ["sdiv", "l", divisor]]

            elif ltyp == "int128":
                arith = ["sdiv", "l", divisor]

            elif ltyp == "decimal":
                arith = ["sdiv", ["mul", "l", DECIMAL_DIVISOR], divisor]

        elif isinstance(self.expr.op, vy_ast.Mod):
            if right.typ.is_literal and right.value == 0:
                return

            new_typ = BaseType(ltyp)

            if right.typ.is_literal:
                divisor = "r"
            else:
                # only apply the non-zero clamp when r is not a constant
                divisor = clamp("gt", "r", 0)

            if ltyp in ("uint8", "uint256"):
                arith = ["mod", "l", divisor]
            else:
                arith = ["smod", "l", divisor]

        elif isinstance(self.expr.op, vy_ast.Pow):
            new_typ = BaseType(ltyp)

            # TODO optimizer rule for special cases
            if self.expr.left.get("value") == 1:
                return IRnode.from_list([1], typ=new_typ)
            if self.expr.left.get("value") == 0:
                return IRnode.from_list(["iszero", right], typ=new_typ)

            if ltyp == "int128":
                is_signed = True
                num_bits = 128
            elif ltyp == "int256":
                is_signed = True
                num_bits = 256
            elif ltyp == "uint8":
                is_signed = False
                num_bits = 8
            else:
                is_signed = False
                num_bits = 256

            if isinstance(self.expr.left, vy_ast.Int):
                value = self.expr.left.value
                upper_bound = calculate_largest_power(value, num_bits, is_signed) + 1
                # for signed integers, this also prevents negative values
                clamp_cond = ["lt", right, upper_bound]
                return IRnode.from_list(
                    ["seq", ["assert", clamp_cond], ["exp", left, right]], typ=new_typ
                )
            elif isinstance(self.expr.right, vy_ast.Int):
                value = self.expr.right.value
                upper_bound = calculate_largest_base(value, num_bits, is_signed) + 1
                if is_signed:
                    clamp_cond = ["and", ["slt", left, upper_bound], ["sgt", left, -upper_bound]]
                else:
                    clamp_cond = ["lt", left, upper_bound]
                return IRnode.from_list(
                    ["seq", ["assert", clamp_cond], ["exp", left, right]], typ=new_typ
                )
            else:
                # `a ** b` where neither `a` or `b` are known
                # TODO this is currently unreachable, once we implement a way to do it safely
                # remove the check in `vyper/context/types/value/numeric.py`
                return
>>>>>>> 4243cbd3

            return IRnode.from_list(b1.resolve(b2.resolve(ret)), typ=out_typ)

    def build_in_comparator(self):
        left = Expr(self.expr.left, self.context).ir_node
        right = Expr(self.expr.right, self.context).ir_node

        # temporary kludge to block #2637 bug
        # TODO actually fix the bug
        if not isinstance(left.typ, BaseType):
            raise TypeMismatch(
                "`in` not allowed for arrays of non-base types, tracked in issue #2637", self.expr
            )

        if isinstance(self.expr.op, vy_ast.In):
            found, not_found = 1, 0
        elif isinstance(self.expr.op, vy_ast.NotIn):
            found, not_found = 0, 1
        else:
            return  # pragma: notest

        i = IRnode.from_list(self.context.fresh_varname("in_ix"), typ="uint256")

        found_ptr = self.context.new_internal_variable(BaseType("bool"))

        ret = ["seq"]

        left = unwrap_location(left)
        with left.cache_when_complex("needle") as (b1, left), right.cache_when_complex(
            "haystack"
        ) as (b2, right):
            if right.value == "multi":
                # Copy literal to memory to be compared.
                tmp_list = IRnode.from_list(
                    self.context.new_internal_variable(right.typ), typ=right.typ, location=MEMORY
                )
                ret.append(make_setter(tmp_list, right))

                right = tmp_list

            # location of i'th item from list
            ith_element_ptr = get_element_ptr(right, i, array_bounds_check=False)
            ith_element = unwrap_location(ith_element_ptr)

            if isinstance(right.typ, SArrayType):
                len_ = right.typ.count
            else:
                len_ = get_dyn_array_count(right)

            # Condition repeat loop has to break on.
            # TODO maybe put result on the stack
            loop_body = [
                "if",
                ["eq", left, ith_element],
                ["seq", ["mstore", found_ptr, found], "break"],  # store true.
            ]
            loop = ["repeat", i, 0, len_, right.typ.count, loop_body]

            ret.append(["seq", ["mstore", found_ptr, not_found], loop, ["mload", found_ptr]])

            return IRnode.from_list(b1.resolve(b2.resolve(ret)), typ="bool")

    @staticmethod
    def _signed_to_unsigned_comparision_op(op):
        translation_map = {"sgt": "gt", "sge": "ge", "sle": "le", "slt": "lt"}
        if op in translation_map:
            return translation_map[op]
        else:
            return op

    def parse_Compare(self):
        left = Expr.parse_value_expr(self.expr.left, self.context)
        right = Expr.parse_value_expr(self.expr.right, self.context)

        if right.value is None:
            return

        if isinstance(self.expr.op, (vy_ast.In, vy_ast.NotIn)):
            if isinstance(right.typ, ArrayLike):
                return self.build_in_comparator()
            return  # pragma: notest

        if isinstance(self.expr.op, vy_ast.Gt):
            op = "sgt"
        elif isinstance(self.expr.op, vy_ast.GtE):
            op = "sge"
        elif isinstance(self.expr.op, vy_ast.LtE):
            op = "sle"
        elif isinstance(self.expr.op, vy_ast.Lt):
            op = "slt"
        elif isinstance(self.expr.op, vy_ast.Eq):
            op = "eq"
        elif isinstance(self.expr.op, vy_ast.NotEq):
            op = "ne"
        else:
            return  # pragma: notest

        # Compare (limited to 32) byte arrays.
        if isinstance(left.typ, ByteArrayLike) and isinstance(right.typ, ByteArrayLike):
            left = Expr(self.expr.left, self.context).ir_node
            right = Expr(self.expr.right, self.context).ir_node

            left_keccak = keccak256_helper(self.expr, left, self.context)
            right_keccak = keccak256_helper(self.expr, right, self.context)

            if op not in ("eq", "ne"):
                return  # raises
            else:
                # use hash even for Bytes[N<=32], because there could be dirty
                # bytes past the bytes data.
                return IRnode.from_list([op, left_keccak, right_keccak], typ="bool")

        # Compare other types.
        elif is_numeric_type(left.typ) and is_numeric_type(right.typ):
            if left.typ.typ == right.typ.typ == "uint256":
                # this works because we only have one unsigned integer type
                # in the future if others are added, this logic must be expanded
                op = self._signed_to_unsigned_comparision_op(op)

        elif isinstance(left.typ, BaseType) and isinstance(right.typ, BaseType):
            if op not in ("eq", "ne"):
                return
        else:
            # kludge to block behavior in #2638
            # TODO actually implement equality for complex types
            raise TypeMismatch(
                f"operation not yet supported for {left.typ}, {right.typ}, see issue #2638",
                self.expr.op,
            )

        return IRnode.from_list([op, left, right], typ="bool")

    def parse_BoolOp(self):
        for value in self.expr.values:
            # Check for boolean operations with non-boolean inputs
            _expr = Expr.parse_value_expr(value, self.context)
            if not is_base_type(_expr.typ, "bool"):
                return

        def _build_if_ir(condition, true, false):
            # generate a basic if statement in IR
            o = ["if", condition, true, false]
            return o

        if isinstance(self.expr.op, vy_ast.And):
            # create the initial `x and y` from the final two values
            ir_node = _build_if_ir(
                Expr.parse_value_expr(self.expr.values[-2], self.context),
                Expr.parse_value_expr(self.expr.values[-1], self.context),
                [0],
            )
            # iterate backward through the remaining values
            for node in self.expr.values[-3::-1]:
                ir_node = _build_if_ir(Expr.parse_value_expr(node, self.context), ir_node, [0])

        elif isinstance(self.expr.op, vy_ast.Or):
            # create the initial `x or y` from the final two values
            ir_node = _build_if_ir(
                Expr.parse_value_expr(self.expr.values[-2], self.context),
                [1],
                Expr.parse_value_expr(self.expr.values[-1], self.context),
            )

            # iterate backward through the remaining values
            for node in self.expr.values[-3::-1]:
                ir_node = _build_if_ir(Expr.parse_value_expr(node, self.context), 1, ir_node)
        else:
            raise TypeCheckFailure(f"Unexpected boolean operator: {type(self.expr.op).__name__}")

        return IRnode.from_list(ir_node, typ="bool")

    # Unary operations (only "not" supported)
    def parse_UnaryOp(self):
        operand = Expr.parse_value_expr(self.expr.operand, self.context)
        if isinstance(self.expr.op, vy_ast.Not):
            if isinstance(operand.typ, BaseType) and operand.typ.typ == "bool":
                return IRnode.from_list(["iszero", operand], typ="bool")
        elif isinstance(self.expr.op, vy_ast.USub) and is_numeric_type(operand.typ):
            assert operand.typ._num_info.is_signed
            # Clamp on minimum signed integer value as we cannot negate that
            # value (all other integer values are fine)
            min_int_val, _ = operand.typ._num_info.bounds
            return IRnode.from_list(["sub", 0, clamp("sgt", operand, min_int_val)], typ=operand.typ)

    def _is_valid_interface_assign(self):
        if self.expr.args and len(self.expr.args) == 1:
            arg_ir = Expr(self.expr.args[0], self.context).ir_node
            if arg_ir.typ == BaseType("address"):
                return True, arg_ir
        return False, None

    # Function calls
    def parse_Call(self):
        # TODO check out this inline import
        from vyper.builtin_functions import DISPATCH_TABLE

        if isinstance(self.expr.func, vy_ast.Name):
            function_name = self.expr.func.id

            if function_name in DISPATCH_TABLE:
                return DISPATCH_TABLE[function_name].build_IR(self.expr, self.context)

            # Struct constructors do not need `self` prefix.
            elif function_name in self.context.structs:
                args = self.expr.args
                if len(args) == 1 and isinstance(args[0], vy_ast.Dict):
                    return Expr.struct_literals(args[0], function_name, self.context)

            # Interface assignment. Bar(<address>).
            elif function_name in self.context.sigs:
                ret, arg_ir = self._is_valid_interface_assign()
                if ret is True:
                    arg_ir.typ = InterfaceType(function_name)  # Cast to Correct interface type.
                    return arg_ir

        elif isinstance(self.expr.func, vy_ast.Attribute) and self.expr.func.attr == "pop":
            # TODO consider moving this to builtins
            darray = Expr(self.expr.func.value, self.context).ir_node
            assert len(self.expr.args) == 0
            assert isinstance(darray.typ, DArrayType)
            return pop_dyn_array(darray, return_popped_item=True)

        elif (
            # TODO use expr.func.type.is_internal once
            # type annotations are consistently available
            isinstance(self.expr.func, vy_ast.Attribute)
            and isinstance(self.expr.func.value, vy_ast.Name)
            and self.expr.func.value.id == "self"
        ):
            return self_call.ir_for_self_call(self.expr, self.context)
        else:
            return external_call.ir_for_external_call(self.expr, self.context)

    def parse_List(self):
        typ = new_type_to_old_type(self.expr._metadata["type"])
        if len(self.expr.elements) == 0:
            return IRnode.from_list("~empty", typ=typ)

        multi_ir = [Expr(x, self.context).ir_node for x in self.expr.elements]

        return IRnode.from_list(["multi"] + multi_ir, typ=typ)

    def parse_Tuple(self):
        tuple_elements = [Expr(x, self.context).ir_node for x in self.expr.elements]
        typ = TupleType([x.typ for x in tuple_elements], is_literal=True)
        multi_ir = IRnode.from_list(["multi"] + tuple_elements, typ=typ)
        return multi_ir

    @staticmethod
    def struct_literals(expr, name, context):
        member_subs = {}
        member_typs = {}
        for key, value in zip(expr.keys, expr.values):
            if not isinstance(key, vy_ast.Name):
                return
            if key.id in member_subs:
                return
            sub = Expr(value, context).ir_node
            member_subs[key.id] = sub
            member_typs[key.id] = sub.typ
        return IRnode.from_list(
            ["multi"] + [member_subs[key] for key in member_subs.keys()],
            typ=StructType(member_typs, name, is_literal=True),
        )

    # Parse an expression that results in a value
    @classmethod
    def parse_value_expr(cls, expr, context):
        return unwrap_location(cls(expr, context).ir_node)

    # Parse an expression that represents a pointer to memory/calldata or storage.
    @classmethod
    def parse_pointer_expr(cls, expr, context):
        o = cls(expr, context).ir_node
        if not o.location:
            raise StructureException("Looking for a variable location, instead got a value", expr)
        return o<|MERGE_RESOLUTION|>--- conflicted
+++ resolved
@@ -372,102 +372,7 @@
             elif isinstance(self.expr.op, vy_ast.Pow):
                 ret = arithmetic.safe_pow(x, y)
             else:
-<<<<<<< HEAD
                 return  # raises
-=======
-                # only apply the non-zero clamp when r is not a constant
-                divisor = clamp("gt", "r", 0)
-
-            if ltyp in ("uint8", "uint256"):
-                arith = ["div", "l", divisor]
-
-            elif ltyp == "int256":
-                if version_check(begin="constantinople"):
-                    upper_bound = ["shl", 255, 1]
-                else:
-                    upper_bound = -(2 ** 255)
-                if not left.typ.is_literal and not right.typ.is_literal:
-                    bounds_check = [
-                        "assert",
-                        ["or", ["ne", "r", ["not", 0]], ["ne", "l", upper_bound]],
-                    ]
-                elif left.typ.is_literal and left.value == -(2 ** 255):
-                    bounds_check = ["assert", ["ne", "r", ["not", 0]]]
-                elif right.typ.is_literal and right.value == -1:
-                    bounds_check = ["assert", ["ne", "l", upper_bound]]
-                else:
-                    bounds_check = "pass"
-                arith = ["seq", bounds_check, ["sdiv", "l", divisor]]
-
-            elif ltyp == "int128":
-                arith = ["sdiv", "l", divisor]
-
-            elif ltyp == "decimal":
-                arith = ["sdiv", ["mul", "l", DECIMAL_DIVISOR], divisor]
-
-        elif isinstance(self.expr.op, vy_ast.Mod):
-            if right.typ.is_literal and right.value == 0:
-                return
-
-            new_typ = BaseType(ltyp)
-
-            if right.typ.is_literal:
-                divisor = "r"
-            else:
-                # only apply the non-zero clamp when r is not a constant
-                divisor = clamp("gt", "r", 0)
-
-            if ltyp in ("uint8", "uint256"):
-                arith = ["mod", "l", divisor]
-            else:
-                arith = ["smod", "l", divisor]
-
-        elif isinstance(self.expr.op, vy_ast.Pow):
-            new_typ = BaseType(ltyp)
-
-            # TODO optimizer rule for special cases
-            if self.expr.left.get("value") == 1:
-                return IRnode.from_list([1], typ=new_typ)
-            if self.expr.left.get("value") == 0:
-                return IRnode.from_list(["iszero", right], typ=new_typ)
-
-            if ltyp == "int128":
-                is_signed = True
-                num_bits = 128
-            elif ltyp == "int256":
-                is_signed = True
-                num_bits = 256
-            elif ltyp == "uint8":
-                is_signed = False
-                num_bits = 8
-            else:
-                is_signed = False
-                num_bits = 256
-
-            if isinstance(self.expr.left, vy_ast.Int):
-                value = self.expr.left.value
-                upper_bound = calculate_largest_power(value, num_bits, is_signed) + 1
-                # for signed integers, this also prevents negative values
-                clamp_cond = ["lt", right, upper_bound]
-                return IRnode.from_list(
-                    ["seq", ["assert", clamp_cond], ["exp", left, right]], typ=new_typ
-                )
-            elif isinstance(self.expr.right, vy_ast.Int):
-                value = self.expr.right.value
-                upper_bound = calculate_largest_base(value, num_bits, is_signed) + 1
-                if is_signed:
-                    clamp_cond = ["and", ["slt", left, upper_bound], ["sgt", left, -upper_bound]]
-                else:
-                    clamp_cond = ["lt", left, upper_bound]
-                return IRnode.from_list(
-                    ["seq", ["assert", clamp_cond], ["exp", left, right]], typ=new_typ
-                )
-            else:
-                # `a ** b` where neither `a` or `b` are known
-                # TODO this is currently unreachable, once we implement a way to do it safely
-                # remove the check in `vyper/context/types/value/numeric.py`
-                return
->>>>>>> 4243cbd3
 
             return IRnode.from_list(b1.resolve(b2.resolve(ret)), typ=out_typ)
 

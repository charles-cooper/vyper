import decimal
import math

import vyper.codegen.arithmetic as arithmetic
from vyper import ast as vy_ast
from vyper.codegen import external_call, self_call
from vyper.codegen.core import (
<<<<<<< HEAD
    _freshname,
=======
    append_dyn_array,
    check_assign,
>>>>>>> 194d60ac
    clamp,
    data_location_to_address_space,
    dummy_node_for_type,
    ensure_in_memory,
    get_dyn_array_count,
    get_element_ptr,
    is_array_like,
    is_bytes_m_type,
    is_flag_type,
    is_numeric_type,
    is_tuple_like,
    make_setter,
    pop_dyn_array,
    potential_overlap,
    read_write_overlap,
    sar,
    shl,
    shr,
    unwrap_location,
)
from vyper.codegen.ir_node import IRnode
from vyper.codegen.keccak256_helper import keccak256_helper
from vyper.evm.address_space import MEMORY
from vyper.evm.opcodes import version_check
from vyper.exceptions import (
    CodegenPanic,
    CompilerPanic,
    EvmVersionException,
    StructureException,
    TypeCheckFailure,
    TypeMismatch,
    UnimplementedException,
    tag_exceptions,
)
from vyper.semantics.analysis.utils import get_expr_writes
from vyper.semantics.types import (
    AddressT,
    BoolT,
    BytesT,
    DArrayT,
    DecimalT,
    FlagT,
    HashMapT,
    InterfaceT,
    ModuleT,
    SArrayT,
    StringT,
    StructT,
    TupleT,
    is_type_t,
)
from vyper.semantics.types.bytestrings import _BytestringT
from vyper.semantics.types.function import ContractFunctionT, MemberFunctionT
from vyper.semantics.types.shortcuts import BYTES32_T, UINT256_T
from vyper.utils import DECIMAL_DIVISOR, is_checksum_encoded, string_to_bytes, vyper_warn

ENVIRONMENT_VARIABLES = {"block", "msg", "tx", "chain"}


class Expr:
    # TODO: Once other refactors are made reevaluate all inline imports

    def __init__(self, node, context, is_stmt=False):
        assert isinstance(node, vy_ast.VyperNode)
        node = node.reduced()

        self.expr = node
        self.context = context
        self.is_stmt = is_stmt  # this came from an Expr node

        fn_name = f"parse_{type(node).__name__}"
        with tag_exceptions(node, fallback_exception_type=CodegenPanic, note=fn_name):
            fn = getattr(self, fn_name)
            self.ir_node = fn()
            assert isinstance(self.ir_node, IRnode), self.ir_node

        writes = set(access.variable for access in get_expr_writes(self.expr))
        self.ir_node._writes = writes

        self.ir_node.annotation = self.expr.get("node_source_code")
        self.ir_node.ast_source = self.expr

    def parse_Int(self):
        typ = self.expr._metadata["type"]
        return IRnode.from_list(self.expr.value, typ=typ)

    def parse_Decimal(self):
        val = self.expr.value * DECIMAL_DIVISOR

        # sanity check that type checker did its job
        assert isinstance(val, decimal.Decimal)
        assert math.ceil(val) == math.floor(val)

        val = int(val)
        lo, hi = DecimalT().int_bounds
        # sanity check
        assert lo <= val <= hi

        return IRnode.from_list(val, typ=DecimalT())

    def parse_Hex(self):
        hexstr = self.expr.value

        t = self.expr._metadata["type"]

        n_bytes = (len(hexstr) - 2) // 2  # e.g. "0x1234" is 2 bytes

        if t == AddressT():
            # sanity check typechecker did its job
            assert len(hexstr) == 42 and is_checksum_encoded(hexstr)
            return IRnode.from_list(int(self.expr.value, 16), typ=t)

        elif is_bytes_m_type(t):
            assert n_bytes == t.m

            # bytes_m types are left padded with zeros
            val = int(hexstr, 16) << 8 * (32 - n_bytes)

            return IRnode.from_list(val, typ=t)

    # String literals
    def parse_Str(self):
        bytez, bytez_length = string_to_bytes(self.expr.value)
        typ = StringT(bytez_length)
        return self._make_bytelike(typ, bytez, bytez_length)

    # Byte literals
    def parse_Bytes(self):
        return self._parse_bytes()

    def parse_HexBytes(self):
        return self._parse_bytes()

    def _parse_bytes(self):
        bytez = self.expr.value
        bytez_length = len(self.expr.value)
        typ = BytesT(bytez_length)
        return self._make_bytelike(typ, bytez, bytez_length)

    def _make_bytelike(self, btype, bytez, bytez_length):
        placeholder = self.context.new_internal_variable(btype)
        ret = ["seq"]
        assert isinstance(bytez, bytes)
        label = _freshname("bytesdata")
        len_ = len(bytez)
        # NOTE: addl opportunities for optimization:
        # - intern repeated bytestrings
        # - instantiate into memory lazily, pass around bytestring
        #   literals in IR.
        ret.append(["data", label, bytez])
        ret.append(["codecopy", placeholder + 32, ["symbol", label], len_])
        ret.append(["mstore", placeholder, len_])
        ret.append(placeholder)
        return IRnode.from_list(
            ret, typ=btype, location=MEMORY, annotation=f"Create {btype}: {repr(bytez)}"
        )

    # True, False, None constants
    def parse_NameConstant(self):
        assert isinstance(self.expr.value, bool)
        val = int(self.expr.value)
        return IRnode.from_list(val, typ=BoolT())

    # Variable names
    def parse_Name(self):
        varname = self.expr.id

        if varname == "self":
            return IRnode.from_list(["address"], typ=AddressT())

        varinfo = self.expr._expr_info.var_info
        assert varinfo is not None

        # local variable
        if varname in self.context.vars:
            ret = self.context.lookup_var(varname).as_ir_node()
            ret._referenced_variables = {varinfo}
            return ret

        if varinfo.is_constant:
            return Expr.parse_value_expr(varinfo.decl_node.value, self.context)

        if varinfo.is_immutable:
            mutable = self.context.is_ctor_context

            location = data_location_to_address_space(
                varinfo.location, self.context.is_ctor_context
            )

            ret = IRnode.from_list(
                varinfo.position.position,
                typ=varinfo.typ,
                location=location,
                annotation=varname,
                mutable=mutable,
            )
            ret._referenced_variables = {varinfo}
            return ret

        raise CompilerPanic("unreachable")  # pragma: nocover

    # x.y or x[5]
    def parse_Attribute(self):
        typ = self.expr._metadata["type"]

        # check if we have a flag constant, e.g.
        # [lib1].MyFlag.FOO
        if isinstance(typ, FlagT) and is_type_t(self.expr.value._metadata["type"], FlagT):
            # 0, 1, 2, .. 255
            flag_id = typ._flag_members[self.expr.attr]
            value = 2**flag_id  # 0 => 0001, 1 => 0010, 2 => 0100, etc.
            return IRnode.from_list(value, typ=typ)

        # x.balance: balance of address x
        if self.expr.attr == "balance":
            addr = Expr.parse_value_expr(self.expr.value, self.context)
            if addr.typ == AddressT():
                if isinstance(self.expr.value, vy_ast.Name) and self.expr.value.id == "self":
                    seq = ["selfbalance"]
                else:
                    seq = ["balance", addr]
                return IRnode.from_list(seq, typ=UINT256_T)
        # x.codesize: codesize of address x
        elif self.expr.attr == "codesize" or self.expr.attr == "is_contract":
            addr = Expr.parse_value_expr(self.expr.value, self.context)
            if addr.typ == AddressT():
                if self.expr.attr == "codesize":
                    if self.expr.get("value.id") == "self":
                        eval_code = ["codesize"]
                    else:
                        eval_code = ["extcodesize", addr]
                    output_type = UINT256_T
                else:
                    eval_code = ["gt", ["extcodesize", addr], 0]
                    output_type = BoolT()
                return IRnode.from_list(eval_code, typ=output_type)
        # x.codehash: keccak of address x
        elif self.expr.attr == "codehash":
            addr = Expr.parse_value_expr(self.expr.value, self.context)
            if addr.typ == AddressT():
                return IRnode.from_list(["extcodehash", addr], typ=BYTES32_T)
        # x.code: codecopy/extcodecopy of address x
        elif self.expr.attr == "code":
            addr = Expr.parse_value_expr(self.expr.value, self.context)
            if addr.typ == AddressT():
                # These adhoc nodes will be replaced with a valid node in `Slice.build_IR`
                if addr.value == "address":  # for `self.code`
                    return IRnode.from_list(["~selfcode"], typ=BytesT(0))
                return IRnode.from_list(["~extcode", addr], typ=BytesT(0))

        # Reserved keywords
        elif (
            isinstance(self.expr.value, vy_ast.Name) and self.expr.value.id in ENVIRONMENT_VARIABLES
        ):
            key = f"{self.expr.value.id}.{self.expr.attr}"
            if key == "msg.sender":
                return IRnode.from_list(["caller"], typ=AddressT())
            elif key == "msg.data":
                # This adhoc node will be replaced with a valid node in `Slice/Len.build_IR`
                return IRnode.from_list(["~calldata"], typ=BytesT(0))
            elif key == "msg.value" and self.context.is_payable:
                return IRnode.from_list(["callvalue"], typ=UINT256_T)
            elif key in ("msg.gas", "msg.mana"):
                # NOTE: `msg.mana` is an alias for `msg.gas`
                return IRnode.from_list(["gas"], typ=UINT256_T)
            elif key == "block.prevrandao":
                if not version_check(begin="paris"):
                    warning = "tried to use block.prevrandao in pre-Paris "
                    warning += "environment! Suggest using block.difficulty instead."
                    vyper_warn(warning, self.expr)
                return IRnode.from_list(["prevrandao"], typ=BYTES32_T)
            elif key == "block.difficulty":
                if version_check(begin="paris"):
                    warning = "tried to use block.difficulty in post-Paris "
                    warning += "environment! Suggest using block.prevrandao instead."
                    vyper_warn(warning, self.expr)
                return IRnode.from_list(["difficulty"], typ=UINT256_T)
            elif key == "block.timestamp":
                return IRnode.from_list(["timestamp"], typ=UINT256_T)
            elif key == "block.coinbase":
                return IRnode.from_list(["coinbase"], typ=AddressT())
            elif key == "block.number":
                return IRnode.from_list(["number"], typ=UINT256_T)
            elif key == "block.gaslimit":
                return IRnode.from_list(["gaslimit"], typ=UINT256_T)
            elif key == "block.basefee":
                return IRnode.from_list(["basefee"], typ=UINT256_T)
            elif key == "block.blobbasefee":
                if not version_check(begin="cancun"):
                    raise EvmVersionException(
                        "`block.blobbasefee` is not available pre-cancun", self.expr
                    )
                return IRnode.from_list(["blobbasefee"], typ=UINT256_T)
            elif key == "block.prevhash":
                return IRnode.from_list(["blockhash", ["sub", "number", 1]], typ=BYTES32_T)
            elif key == "tx.origin":
                return IRnode.from_list(["origin"], typ=AddressT())
            elif key == "tx.gasprice":
                return IRnode.from_list(["gasprice"], typ=UINT256_T)
            elif key == "chain.id":
                return IRnode.from_list(["chainid"], typ=UINT256_T)

        # Other variables

        # self.x: global attribute
        if (varinfo := self.expr._expr_info.var_info) is not None:
            if varinfo.is_constant:
                return Expr.parse_value_expr(varinfo.decl_node.value, self.context)

            location = data_location_to_address_space(
                varinfo.location, self.context.is_ctor_context
            )

            ret = IRnode.from_list(
                varinfo.position.position,
                typ=varinfo.typ,
                location=location,
                annotation="self." + self.expr.attr,
            )
            ret._referenced_variables = {varinfo}

            return ret

        sub = Expr(self.expr.value, self.context).ir_node
        # contract type
        if isinstance(sub.typ, InterfaceT):
            # MyInterface.address
            assert self.expr.attr == "address"
            sub.typ = typ
            return sub
        if isinstance(sub.typ, StructT) and self.expr.attr in sub.typ.member_types:
            return get_element_ptr(sub, self.expr.attr)

    def parse_Subscript(self):
        sub = Expr(self.expr.value, self.context).ir_node
        if sub.value == "multi":
            # force literal to memory, e.g.
            # MY_LIST: constant(decimal[6])
            # ...
            # return MY_LIST[ix]
            sub = ensure_in_memory(sub, self.context)

        if isinstance(sub.typ, HashMapT):
            # TODO sanity check we are in a self.my_map[i] situation
            index = Expr(self.expr.slice, self.context).ir_node
            if isinstance(index.typ, _BytestringT):
                # we have to hash the key to get a storage location
                index = keccak256_helper(index, self.context)

        elif is_array_like(sub.typ):
            index = Expr.parse_value_expr(self.expr.slice, self.context)
            if read_write_overlap(sub, index):
                raise CompilerPanic("risky overlap")

        elif is_tuple_like(sub.typ):
            # should we annotate expr.slice in the frontend with the
            # folded value instead of calling reduced() here?
            index = self.expr.slice.reduced().value
            # note: this check should also happen in get_element_ptr
            if not 0 <= index < len(sub.typ.member_types):
                raise TypeCheckFailure("unreachable")
        else:
            raise TypeCheckFailure("unreachable")

        ir_node = get_element_ptr(sub, index)
        ir_node.mutable = sub.mutable
        return ir_node

    def parse_BinOp(self):
        left = Expr.parse_value_expr(self.expr.left, self.context)
        right = Expr.parse_value_expr(self.expr.right, self.context)

        return Expr.handle_binop(self.expr.op, left, right, self.context)

    @classmethod
    def handle_binop(cls, op, left, right, context):
        assert not left.is_pointer
        assert not right.is_pointer

        is_shift_op = isinstance(op, (vy_ast.LShift, vy_ast.RShift))

        if is_shift_op:
            assert is_numeric_type(left.typ)
            assert is_numeric_type(right.typ)
        else:
            # Sanity check - ensure that we aren't dealing with different types
            # This should be unreachable due to the type check pass
            if left.typ != right.typ:
                raise TypeCheckFailure(f"unreachable: {left.typ} != {right.typ}")
            assert is_numeric_type(left.typ) or is_flag_type(left.typ)

        out_typ = left.typ

        if isinstance(op, vy_ast.BitAnd):
            return IRnode.from_list(["and", left, right], typ=out_typ)
        if isinstance(op, vy_ast.BitOr):
            return IRnode.from_list(["or", left, right], typ=out_typ)
        if isinstance(op, vy_ast.BitXor):
            return IRnode.from_list(["xor", left, right], typ=out_typ)

        if isinstance(op, vy_ast.LShift):
            new_typ = left.typ
            if new_typ.bits != 256:
                # TODO implement me. ["and", 2**bits - 1, shl(right, left)]
                raise TypeCheckFailure("unreachable")
            return IRnode.from_list(shl(right, left), typ=new_typ)
        if isinstance(op, vy_ast.RShift):
            new_typ = left.typ
            if new_typ.bits != 256:
                # TODO implement me. promote_signed_int(op(right, left), bits)
                raise TypeCheckFailure("unreachable")
            op = shr if not left.typ.is_signed else sar
            return IRnode.from_list(op(right, left), typ=new_typ)

        # flags can only do bit ops, not arithmetic.
        assert is_numeric_type(left.typ)

        with left.cache_when_complex("x") as (b1, x), right.cache_when_complex("y") as (b2, y):
            if isinstance(op, vy_ast.Add):
                ret = arithmetic.safe_add(x, y)
            elif isinstance(op, vy_ast.Sub):
                ret = arithmetic.safe_sub(x, y)
            elif isinstance(op, vy_ast.Mult):
                ret = arithmetic.safe_mul(x, y)
            elif isinstance(op, (vy_ast.Div, vy_ast.FloorDiv)):
                ret = arithmetic.safe_div(x, y)
            elif isinstance(op, vy_ast.Mod):
                ret = arithmetic.safe_mod(x, y)
            elif isinstance(op, vy_ast.Pow):
                ret = arithmetic.safe_pow(x, y)
            else:  # pragma: nocover
                raise CompilerPanic("Unreachable")

            return IRnode.from_list(b1.resolve(b2.resolve(ret)), typ=out_typ)

    def build_in_comparator(self):
        left = Expr(self.expr.left, self.context).ir_node
        right = Expr(self.expr.right, self.context).ir_node

        # temporary kludge to block #2637 bug
        # TODO actually fix the bug
        if not left.typ._is_prim_word:
            raise TypeMismatch(
                "`in` not allowed for arrays of non-base types, tracked in issue #2637", self.expr
            )

        left = unwrap_location(left)

        if isinstance(self.expr.op, vy_ast.In):
            found, not_found = 1, 0
        elif isinstance(self.expr.op, vy_ast.NotIn):
            found, not_found = 0, 1
        else:  # pragma: no cover
            raise TypeCheckFailure("unreachable")

        i = IRnode.from_list(self.context.fresh_varname("in_ix"), typ=UINT256_T)

        found_ptr = self.context.new_internal_variable(BoolT())

        ret = ["seq"]

        with left.cache_when_complex("needle") as (b1, left), right.cache_when_complex(
            "haystack"
        ) as (b2, right):
            # unroll the loop for compile-time list literals
            if right.value == "multi":
                # empty list literals should be rejected at typechecking time
                assert len(right.args) > 0
                args = [unwrap_location(val) for val in right.args]
                if isinstance(self.expr.op, vy_ast.In):
                    checks = [["eq", left, val] for val in args]
                    return b1.resolve(b2.resolve(Expr._logical_or(checks)))
                if isinstance(self.expr.op, vy_ast.NotIn):
                    checks = [["ne", left, val] for val in args]
                    return b1.resolve(b2.resolve(Expr._logical_and(checks)))
                return  # fail

            # general case: loop over the list and check each element
            # for equality

            # location of i'th item from list
            ith_element_ptr = get_element_ptr(right, i, array_bounds_check=False)
            ith_element = unwrap_location(ith_element_ptr)

            if isinstance(right.typ, SArrayT):
                len_ = right.typ.count
            else:
                len_ = get_dyn_array_count(right)

            # Condition repeat loop has to break on.
            # TODO maybe put result on the stack
            loop_body = [
                "if",
                ["eq", left, ith_element],
                ["seq", ["mstore", found_ptr, found], "break"],  # store true.
            ]
            loop = ["repeat", i, 0, len_, right.typ.count, loop_body]

            ret.append(["seq", ["mstore", found_ptr, not_found], loop, ["mload", found_ptr]])

            return IRnode.from_list(b1.resolve(b2.resolve(ret)), typ=BoolT())

    @staticmethod
    def _signed_to_unsigned_comparison_op(op):
        translation_map = {"sgt": "gt", "sge": "ge", "sle": "le", "slt": "lt"}
        if op in translation_map:
            return translation_map[op]
        else:
            return op

    def parse_Compare(self):
        left = Expr.parse_value_expr(self.expr.left, self.context)
        right = Expr.parse_value_expr(self.expr.right, self.context)

        if right.value is None:
            raise TypeCheckFailure("unreachable")

        if isinstance(self.expr.op, (vy_ast.In, vy_ast.NotIn)):
            if is_array_like(right.typ):
                return self.build_in_comparator()
            else:
                assert isinstance(right.typ, FlagT), right.typ
                intersection = ["and", left, right]
                if isinstance(self.expr.op, vy_ast.In):
                    return IRnode.from_list(["iszero", ["iszero", intersection]], typ=BoolT())
                elif isinstance(self.expr.op, vy_ast.NotIn):
                    return IRnode.from_list(["iszero", intersection], typ=BoolT())

        if isinstance(self.expr.op, vy_ast.Gt):
            op = "sgt"
        elif isinstance(self.expr.op, vy_ast.GtE):
            op = "sge"
        elif isinstance(self.expr.op, vy_ast.LtE):
            op = "sle"
        elif isinstance(self.expr.op, vy_ast.Lt):
            op = "slt"
        elif isinstance(self.expr.op, vy_ast.Eq):
            op = "eq"
        elif isinstance(self.expr.op, vy_ast.NotEq):
            op = "ne"
        else:  # pragma: nocover
            return

        # Compare (limited to 32) byte arrays.
        if isinstance(left.typ, _BytestringT) and isinstance(right.typ, _BytestringT):
            left = Expr(self.expr.left, self.context).ir_node
            right = Expr(self.expr.right, self.context).ir_node

            left_keccak = keccak256_helper(left, self.context)
            right_keccak = keccak256_helper(right, self.context)

            if op not in ("eq", "ne"):
                return  # raises
            else:
                # use hash even for Bytes[N<=32], because there could be dirty
                # bytes past the bytes data.
                return IRnode.from_list([op, left_keccak, right_keccak], typ=BoolT())

        # Compare other types.
        elif is_numeric_type(left.typ) and is_numeric_type(right.typ):
            if left.typ == right.typ and right.typ == UINT256_T:
                # signed comparison ops work for any integer
                # type BESIDES uint256
                op = self._signed_to_unsigned_comparison_op(op)

        elif left.typ._is_prim_word and right.typ._is_prim_word:
            if op not in ("eq", "ne"):
                raise TypeCheckFailure("unreachable")
        else:
            # kludge to block behavior in #2638
            # TODO actually implement equality for complex types
            raise TypeMismatch(
                f"operation not yet supported for {left.typ}, {right.typ}, see issue #2638",
                self.expr.op,
            )

        return IRnode.from_list([op, left, right], typ=BoolT())

    def parse_BoolOp(self):
        values = []
        for value in self.expr.values:
            # Check for boolean operations with non-boolean inputs
            ir_val = Expr.parse_value_expr(value, self.context)
            assert ir_val.typ == BoolT()
            values.append(ir_val)

        assert len(values) >= 2, "bad BoolOp"

        if isinstance(self.expr.op, vy_ast.And):
            return Expr._logical_and(values)

        if isinstance(self.expr.op, vy_ast.Or):
            return Expr._logical_or(values)

        raise TypeCheckFailure(f"Unexpected boolop: {self.expr.op}")  # pragma: nocover

    @staticmethod
    def _logical_and(values):
        # return the logical and of a list of IRnodes

        # create a nested if statement starting from the
        # innermost node. note this also serves as the base case
        # (`_logical_and([x]) == x`)
        ir_node = values[-1]

        # iterate backward through the remaining values,
        # nesting further at each step
        for val in values[-2::-1]:
            # `x and y` => `if x { then y } { else 0 }`
            ir_node = ["if", val, ir_node, 0]

        return IRnode.from_list(ir_node, typ=BoolT())

    @staticmethod
    def _logical_or(values):
        # return the logical or of a list of IRnodes

        # create a nested if statement starting from the
        # innermost node. note this also serves as the base case
        # (`_logical_or([x]) == x`)
        ir_node = values[-1]

        # iterate backward through the remaining values,
        # nesting further at each step
        for val in values[-2::-1]:
            # `x or y` => `if x { then 1 } { else y }`
            ir_node = ["if", val, 1, ir_node]

        return IRnode.from_list(ir_node, typ=BoolT())

    # Unary operations (only "not" supported)
    def parse_UnaryOp(self):
        operand = Expr.parse_value_expr(self.expr.operand, self.context)
        if isinstance(self.expr.op, vy_ast.Not):
            if operand.typ._is_prim_word and operand.typ == BoolT():
                return IRnode.from_list(["iszero", operand], typ=BoolT())

        if isinstance(self.expr.op, vy_ast.Invert):
            if isinstance(operand.typ, FlagT):
                n_members = len(operand.typ._flag_members)
                # use (xor 0b11..1 operand) to flip all the bits in
                # `operand`. `mask` could be a very large constant and
                # hurt codesize, but most user flags will likely have few
                # enough members that the mask will not be large.
                mask = (2**n_members) - 1
                return IRnode.from_list(["xor", mask, operand], typ=operand.typ)

            if operand.typ == UINT256_T:
                return IRnode.from_list(["not", operand], typ=operand.typ)

            # block `~` for all other integer types, since reasoning
            # about dirty bits is not entirely trivial. maybe revisit
            # this at a later date.
            raise UnimplementedException(f"~ is not supported for {operand.typ}", self.expr)

        if isinstance(self.expr.op, vy_ast.USub) and is_numeric_type(operand.typ):
            assert operand.typ.is_signed
            # Clamp on minimum signed integer value as we cannot negate that
            # value (all other integer values are fine)
            min_int_val, _ = operand.typ.int_bounds
            return IRnode.from_list(["sub", 0, clamp("sgt", operand, min_int_val)], typ=operand.typ)

    # Function calls
    def parse_Call(self):
        # TODO fix cyclic import
        from vyper.builtins._signatures import BuiltinFunctionT

        func = self.expr.func
        func_t = func._metadata["type"]

        if isinstance(func_t, BuiltinFunctionT):
            return func_t.build_IR(self.expr, self.context)

        # Struct constructor
        if is_type_t(func_t, StructT):
            assert not self.is_stmt  # sanity check typechecker
            return self.handle_struct_literal()

        # Interface constructor. Bar(<address>).
        if is_type_t(func_t, InterfaceT) or func.get("attr") == "__at__":
            assert not self.is_stmt  # sanity check typechecker

            # magic: do sanity checks for module.__at__
            if func.get("attr") == "__at__":
                assert isinstance(func_t, MemberFunctionT)
                assert isinstance(func.value._metadata["type"], ModuleT)

            (arg0,) = self.expr.args
            arg_ir = Expr(arg0, self.context).ir_node

            assert arg_ir.typ == AddressT()
            arg_ir.typ = self.expr._metadata["type"]

            return arg_ir

        if isinstance(func_t, MemberFunctionT):
            # TODO consider moving these to builtins or a dedicated file
            darray = Expr(func.value, self.context).ir_node
            assert isinstance(darray.typ, DArrayT)
            args = [Expr(x, self.context).ir_node for x in self.expr.args]
            if func.attr == "pop":
                darray = Expr(func.value, self.context).ir_node
                assert len(self.expr.args) == 0
                return_item = not self.is_stmt
                return pop_dyn_array(darray, return_popped_item=return_item)
            elif func.attr == "append":
                (arg,) = args
                check_assign(
                    dummy_node_for_type(darray.typ.value_type), dummy_node_for_type(arg.typ)
                )

                ret = ["seq"]
                if potential_overlap(darray, arg):
                    tmp = self.context.new_internal_variable(arg.typ)
                    ret.append(make_setter(tmp, arg))
                    arg = tmp

                ret.append(append_dyn_array(darray, arg))
                return IRnode.from_list(ret)

            raise CompilerPanic("unreachable!")  # pragma: nocover

        assert isinstance(func_t, ContractFunctionT)
        assert func_t.is_internal or func_t.is_constructor

        return self_call.ir_for_self_call(self.expr, self.context)

    @classmethod
    def handle_external_call(cls, expr, context):
        # TODO fix cyclic import
        from vyper.builtins._signatures import BuiltinFunctionT

        call_node = expr.value
        assert isinstance(call_node, vy_ast.Call)

        func_t = call_node.func._metadata["type"]

        if isinstance(func_t, BuiltinFunctionT):
            return func_t.build_IR(call_node, context)

        return external_call.ir_for_external_call(call_node, context)

    def parse_ExtCall(self):
        return self.handle_external_call(self.expr, self.context)

    def parse_StaticCall(self):
        return self.handle_external_call(self.expr, self.context)

    def parse_List(self):
        typ = self.expr._metadata["type"]
        if len(self.expr.elements) == 0:
            return IRnode.from_list("~empty", typ=typ)

        multi_ir = [Expr(x, self.context).ir_node for x in self.expr.elements]

        return IRnode.from_list(["multi"] + multi_ir, typ=typ)

    def parse_Tuple(self):
        tuple_elements = [Expr(x, self.context).ir_node for x in self.expr.elements]
        typ = TupleT([x.typ for x in tuple_elements])
        multi_ir = IRnode.from_list(["multi"] + tuple_elements, typ=typ)
        return multi_ir

    def parse_IfExp(self):
        test = Expr.parse_value_expr(self.expr.test, self.context)
        assert test.typ == BoolT()  # sanity check

        body = Expr(self.expr.body, self.context).ir_node
        orelse = Expr(self.expr.orelse, self.context).ir_node

        # if they are in the same location, we can skip copying
        # into memory. also for the case where either body or orelse are
        # literal `multi` values (ex. for tuple or arrays), copy to
        # memory (to avoid crashing in make_setter, XXX fixme).
        if body.location != orelse.location or body.value == "multi":
            body = ensure_in_memory(body, self.context)
            orelse = ensure_in_memory(orelse, self.context)

        assert body.location == orelse.location
        # check this once compare_type has no side effects:
        # assert body.typ.compare_type(orelse.typ)

        typ = self.expr._metadata["type"]
        location = body.location
        return IRnode.from_list(["if", test, body, orelse], typ=typ, location=location)

    def handle_struct_literal(self):
        expr = self.expr
        typ = expr._metadata["type"]
        member_subs = {}
        for kwarg in expr.keywords:
            assert kwarg.arg not in member_subs

            sub = Expr(kwarg.value, self.context).ir_node
            member_subs[kwarg.arg] = sub

        return IRnode.from_list(
            ["multi"] + [member_subs[key] for key in member_subs.keys()], typ=typ
        )

    # Parse an expression that results in a value
    @classmethod
    def parse_value_expr(cls, expr, context):
        return unwrap_location(cls(expr, context).ir_node)

    # Parse an expression that represents a pointer to memory/calldata or storage.
    @classmethod
    def parse_pointer_expr(cls, expr, context):
        o = cls(expr, context).ir_node
        if not o.location:
            raise StructureException("Looking for a variable location, instead got a value", expr)
        return o<|MERGE_RESOLUTION|>--- conflicted
+++ resolved
@@ -5,12 +5,9 @@
 from vyper import ast as vy_ast
 from vyper.codegen import external_call, self_call
 from vyper.codegen.core import (
-<<<<<<< HEAD
     _freshname,
-=======
     append_dyn_array,
     check_assign,
->>>>>>> 194d60ac
     clamp,
     data_location_to_address_space,
     dummy_node_for_type,

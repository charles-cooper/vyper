import decimal
import math

import vyper.codegen.arithmetic as arithmetic
from vyper import ast as vy_ast
from vyper.codegen import external_call, self_call
from vyper.codegen.core import (
    clamp,
    ensure_in_memory,
    get_dyn_array_count,
    get_element_ptr,
    getpos,
    is_array_like,
    is_bytes_m_type,
    is_flag_type,
    is_numeric_type,
    is_tuple_like,
    pop_dyn_array,
    sar,
    shl,
    shr,
    unwrap_location,
)
from vyper.codegen.ir_node import IRnode
from vyper.codegen.keccak256_helper import keccak256_helper
from vyper.evm.address_space import DATA, IMMUTABLES, MEMORY, STORAGE, TRANSIENT
from vyper.evm.opcodes import version_check
from vyper.exceptions import (
    CodegenPanic,
    CompilerPanic,
    EvmVersionException,
    StructureException,
    TypeCheckFailure,
    TypeMismatch,
    UnimplementedException,
    VyperException,
    tag_exceptions,
)
from vyper.semantics.analysis.base import VarInfo
from vyper.semantics.types import (
    AddressT,
    BoolT,
    BytesT,
    DArrayT,
    DecimalT,
    FlagT,
    HashMapT,
    InterfaceT,
    SArrayT,
    StringT,
    StructT,
    TupleT,
    is_type_t,
)
from vyper.semantics.types.bytestrings import _BytestringT
from vyper.semantics.types.function import ContractFunctionT, MemberFunctionT
from vyper.semantics.types.shortcuts import BYTES32_T, UINT256_T
from vyper.utils import (
    DECIMAL_DIVISOR,
    bytes_to_int,
    is_checksum_encoded,
    string_to_bytes,
    vyper_warn,
)

ENVIRONMENT_VARIABLES = {"block", "msg", "tx", "chain"}


class Expr:
    # TODO: Once other refactors are made reevaluate all inline imports

    def __init__(self, node, context):
        if isinstance(node, IRnode):
            # this is a kludge for parse_AugAssign to pass in IRnodes
            # directly.
            # TODO fixme!
            self.ir_node = node
            return

<<<<<<< HEAD
        with tag_exceptions(node, fallback_exception_type=CodegenPanic):
            fn_name = f"parse_{type(node).__name__}"
=======
        assert isinstance(node, vy_ast.VyperNode)
        if node.has_folded_value:
            node = node.get_folded_value()

        self.expr = node
        self.context = context

        fn_name = f"parse_{type(node).__name__}"
        with tag_exceptions(node, fallback_exception_type=CodegenPanic, note=fn_name):
>>>>>>> 56c4c9db
            fn = getattr(self, fn_name)
            self.ir_node = fn()
            assert isinstance(self.ir_node, IRnode), self.ir_node

        self.ir_node.annotation = self.expr.get("node_source_code")
        self.ir_node.source_pos = getpos(self.expr)

    def parse_Int(self):
        typ = self.expr._metadata["type"]
        return IRnode.from_list(self.expr.n, typ=typ)

    def parse_Decimal(self):
        val = self.expr.value * DECIMAL_DIVISOR

        # sanity check that type checker did its job
        assert isinstance(val, decimal.Decimal)
        assert math.ceil(val) == math.floor(val)

        val = int(val)
        lo, hi = DecimalT().int_bounds
        # sanity check
        assert lo <= val <= hi

        return IRnode.from_list(val, typ=DecimalT())

    def parse_Hex(self):
        hexstr = self.expr.value

        t = self.expr._metadata["type"]

        n_bytes = (len(hexstr) - 2) // 2  # e.g. "0x1234" is 2 bytes

        if t == AddressT():
            # sanity check typechecker did its job
            assert len(hexstr) == 42 and is_checksum_encoded(hexstr)
            return IRnode.from_list(int(self.expr.value, 16), typ=t)

        elif is_bytes_m_type(t):
            assert n_bytes == t.m

            # bytes_m types are left padded with zeros
            val = int(hexstr, 16) << 8 * (32 - n_bytes)

            return IRnode.from_list(val, typ=t)

    # String literals
    def parse_Str(self):
        bytez, bytez_length = string_to_bytes(self.expr.value)
        typ = StringT(bytez_length)
        return self._make_bytelike(typ, bytez, bytez_length)

    # Byte literals
    def parse_Bytes(self):
        bytez = self.expr.s
        bytez_length = len(self.expr.s)
        typ = BytesT(bytez_length)
        return self._make_bytelike(typ, bytez, bytez_length)

    def _make_bytelike(self, btype, bytez, bytez_length):
        placeholder = self.context.new_internal_variable(btype)
        seq = []
        seq.append(["mstore", placeholder, bytez_length])
        for i in range(0, len(bytez), 32):
            seq.append(
                [
                    "mstore",
                    ["add", placeholder, i + 32],
                    bytes_to_int((bytez + b"\x00" * 31)[i : i + 32]),
                ]
            )
        return IRnode.from_list(
            ["seq"] + seq + [placeholder],
            typ=btype,
            location=MEMORY,
            annotation=f"Create {btype}: {bytez}",
        )

    # True, False, None constants
    def parse_NameConstant(self):
        assert isinstance(self.expr.value, bool)
        val = int(self.expr.value)
        return IRnode.from_list(val, typ=BoolT())

    # Variable names
    def parse_Name(self):
        if self.expr.id == "self":
            # TODO: have `self` return a module type
            return IRnode.from_list(["self"], typ=AddressT())
        elif self.expr.id in self.context.vars:
            var = self.context.vars[self.expr.id]
            ret = IRnode.from_list(
                var.pos,
                typ=var.typ,
                location=var.location,  # either 'memory' or 'calldata' storage is handled above.
                encoding=var.encoding,
                annotation=self.expr.id,
                mutable=var.mutable,
            )
            ret._referenced_variables = {var}
            return ret

<<<<<<< HEAD
        elif (varinfo := self.expr._metadata.get("variable_access")) is not None:
=======
        # TODO: use self.expr._expr_info
        elif self.expr.id in self.context.globals:
            varinfo = self.context.globals[self.expr.id]

            if varinfo.is_constant:
                # non-struct constants should have already gotten propagated
                # during constant folding
                assert isinstance(varinfo.typ, StructT)
                return Expr.parse_value_expr(varinfo.decl_node.value, self.context)

>>>>>>> 56c4c9db
            assert varinfo.is_immutable, "not an immutable!"

            if self.context.is_ctor_context:
                mutable = True
                location = IMMUTABLES
            else:
                mutable = False
                location = DATA

            module_ptr = self.context.self_ptr(location)

            ret = get_element_ptr(module_ptr, self.expr.id)

            assert ret.typ == varinfo.typ
            assert ret.location == location

            ret.mutable = mutable
            ret._referenced_variables = {varinfo}

            return ret

    # x.y or x[5]
    def parse_Attribute(self):
        typ = self.expr._metadata["type"]

        # MyEnum.foo
        if (
            isinstance(typ, FlagT)
            and isinstance(self.expr.value, vy_ast.Name)
            and typ.name == self.expr.value.id
        ):
            # 0, 1, 2, .. 255
            enum_id = typ._enum_members[self.expr.attr]
            value = 2**enum_id  # 0 => 0001, 1 => 0010, 2 => 0100, etc.
            return IRnode.from_list(value, typ=typ)

        # x.balance: balance of address x
        elif self.expr.attr == "balance":
            addr = Expr.parse_value_expr(self.expr.value, self.context)
            if addr.typ == AddressT():
                if (
                    isinstance(self.expr.value, vy_ast.Name)
                    and self.expr.value.id == "self"
                    and version_check(begin="istanbul")
                ):
                    seq = ["selfbalance"]
                else:
                    seq = ["balance", addr]
                return IRnode.from_list(seq, typ=UINT256_T)

        # x.codesize: codesize of address x
        elif self.expr.attr == "codesize" or self.expr.attr == "is_contract":
            addr = Expr.parse_value_expr(self.expr.value, self.context)
            if addr.typ == AddressT():
                if self.expr.attr == "codesize":
                    if self.expr.get("value.id") == "self":
                        eval_code = ["codesize"]
                    else:
                        eval_code = ["extcodesize", addr]
                    output_type = UINT256_T
                else:
                    assert self.expr.attr == "is_contract"
                    eval_code = ["gt", ["extcodesize", addr], 0]
                    output_type = BoolT()
                return IRnode.from_list(eval_code, typ=output_type)

        # x.codehash: keccak of address x
        elif self.expr.attr == "codehash":
            addr = Expr.parse_value_expr(self.expr.value, self.context)
            if addr.typ == AddressT():
                return IRnode.from_list(["extcodehash", addr], typ=BYTES32_T)

        # x.code: codecopy/extcodecopy of address x
        elif self.expr.attr == "code":
            addr = Expr.parse_value_expr(self.expr.value, self.context)
            if addr.typ == AddressT():
                # These adhoc nodes will be replaced with a valid node in `Slice.build_IR`
                if addr.value == "address":  # for `self.code`
                    return IRnode.from_list(["~selfcode"], typ=BytesT(0))
                return IRnode.from_list(["~extcode", addr], typ=BytesT(0))

        # Reserved keywords
        elif (
            # TODO: use type information here
            isinstance(self.expr.value, vy_ast.Name)
            and self.expr.value.id in ENVIRONMENT_VARIABLES
        ):
            key = f"{self.expr.value.id}.{self.expr.attr}"
            if key == "msg.sender":
                return IRnode.from_list(["caller"], typ=AddressT())
            elif key == "msg.data":
                # This adhoc node will be replaced with a valid node in `Slice/Len.build_IR`
                return IRnode.from_list(["~calldata"], typ=BytesT(0))
            elif key == "msg.value" and self.context.is_payable:
                return IRnode.from_list(["callvalue"], typ=UINT256_T)
            elif key == "msg.gas":
                return IRnode.from_list(["gas"], typ=UINT256_T)
            elif key == "block.prevrandao":
                if not version_check(begin="paris"):
                    warning = VyperException(
                        "tried to use block.prevrandao in pre-Paris "
                        "environment! Suggest using block.difficulty instead.",
                        self.expr,
                    )
                    vyper_warn(str(warning))
                return IRnode.from_list(["prevrandao"], typ=UINT256_T)
            elif key == "block.difficulty":
                if version_check(begin="paris"):
                    warning = VyperException(
                        "tried to use block.difficulty in post-Paris "
                        "environment! Suggest using block.prevrandao instead.",
                        self.expr,
                    )
                    vyper_warn(str(warning))
                return IRnode.from_list(["difficulty"], typ=UINT256_T)
            elif key == "block.timestamp":
                return IRnode.from_list(["timestamp"], typ=UINT256_T)
            elif key == "block.coinbase":
                return IRnode.from_list(["coinbase"], typ=AddressT())
            elif key == "block.number":
                return IRnode.from_list(["number"], typ=UINT256_T)
            elif key == "block.gaslimit":
                return IRnode.from_list(["gaslimit"], typ=UINT256_T)
            elif key == "block.basefee":
                return IRnode.from_list(["basefee"], typ=UINT256_T)
            elif key == "block.prevhash":
                return IRnode.from_list(["blockhash", ["sub", "number", 1]], typ=BYTES32_T)
            elif key == "tx.origin":
                return IRnode.from_list(["origin"], typ=AddressT())
            elif key == "tx.gasprice":
                return IRnode.from_list(["gasprice"], typ=UINT256_T)
            elif key == "chain.id":
                if not version_check(begin="istanbul"):
                    raise EvmVersionException(
                        "chain.id is unavailable prior to istanbul ruleset", self.expr
                    )
                return IRnode.from_list(["chainid"], typ=UINT256_T)

        # self.x: global storage variable or immutable
        if (varinfo := self.expr._metadata.get("variable_access")) is not None:
            assert isinstance(varinfo, VarInfo)

            # TODO: handle immutables
            location = TRANSIENT if varinfo.is_transient else STORAGE

            module_ptr = Expr(self.expr.value, self.context).ir_node
            if module_ptr.value == "self":
                module_ptr = self.context.self_ptr(location)

            ret = get_element_ptr(module_ptr, self.expr.attr)
            # TODO: take referenced variables info from analysis
            ret._referenced_variables = {varinfo}
            return ret

        # if we have gotten here, it's an instance of an interface or struct
        sub = Expr(self.expr.value, self.context).ir_node

        if isinstance(sub.typ, InterfaceT):
            # MyInterface.address
            assert self.expr.attr == "address"
            sub.typ = typ
            return sub

        if isinstance(sub.typ, StructT) and self.expr.attr in sub.typ.member_types:
            return get_element_ptr(sub, self.expr.attr)

    def parse_Subscript(self):
        sub = Expr(self.expr.value, self.context).ir_node
        if sub.value == "multi":
            # force literal to memory, e.g.
            # MY_LIST: constant(decimal[6])
            # ...
            # return MY_LIST[ix]
            sub = ensure_in_memory(sub, self.context)

        if isinstance(sub.typ, HashMapT):
            # TODO sanity check we are in a self.my_map[i] situation
            index = Expr(self.expr.slice.value, self.context).ir_node
            if isinstance(index.typ, _BytestringT):
                # we have to hash the key to get a storage location
                index = keccak256_helper(index, self.context)

        elif is_array_like(sub.typ):
            index = Expr.parse_value_expr(self.expr.slice.value, self.context)

        elif is_tuple_like(sub.typ):
            index = self.expr.slice.value.n
            # note: this check should also happen in get_element_ptr
            if not 0 <= index < len(sub.typ.member_types):
                raise TypeCheckFailure("unreachable")
        else:
            raise TypeCheckFailure("unreachable")

        ir_node = get_element_ptr(sub, index)
        ir_node.mutable = sub.mutable
        return ir_node

    def parse_BinOp(self):
        left = Expr.parse_value_expr(self.expr.left, self.context)
        right = Expr.parse_value_expr(self.expr.right, self.context)

        is_shift_op = isinstance(self.expr.op, (vy_ast.LShift, vy_ast.RShift))

        if is_shift_op:
            assert is_numeric_type(left.typ)
            assert is_numeric_type(right.typ)
        else:
            # Sanity check - ensure that we aren't dealing with different types
            # This should be unreachable due to the type check pass
            if left.typ != right.typ:
                raise TypeCheckFailure(f"unreachable, {left.typ} != {right.typ}", self.expr)
            assert is_numeric_type(left.typ) or is_flag_type(left.typ)

        out_typ = left.typ

        if isinstance(self.expr.op, vy_ast.BitAnd):
            return IRnode.from_list(["and", left, right], typ=out_typ)
        if isinstance(self.expr.op, vy_ast.BitOr):
            return IRnode.from_list(["or", left, right], typ=out_typ)
        if isinstance(self.expr.op, vy_ast.BitXor):
            return IRnode.from_list(["xor", left, right], typ=out_typ)

        if isinstance(self.expr.op, vy_ast.LShift):
            new_typ = left.typ
            if new_typ.bits != 256:
                # TODO implement me. ["and", 2**bits - 1, shl(right, left)]
                raise TypeCheckFailure("unreachable")
            return IRnode.from_list(shl(right, left), typ=new_typ)
        if isinstance(self.expr.op, vy_ast.RShift):
            new_typ = left.typ
            if new_typ.bits != 256:
                # TODO implement me. promote_signed_int(op(right, left), bits)
                raise TypeCheckFailure("unreachable")
            op = shr if not left.typ.is_signed else sar
            return IRnode.from_list(op(right, left), typ=new_typ)

        # enums can only do bit ops, not arithmetic.
        assert is_numeric_type(left.typ)

        with left.cache_when_complex("x") as (b1, x), right.cache_when_complex("y") as (b2, y):
            if isinstance(self.expr.op, vy_ast.Add):
                ret = arithmetic.safe_add(x, y)
            elif isinstance(self.expr.op, vy_ast.Sub):
                ret = arithmetic.safe_sub(x, y)
            elif isinstance(self.expr.op, vy_ast.Mult):
                ret = arithmetic.safe_mul(x, y)
            elif isinstance(self.expr.op, vy_ast.Div):
                ret = arithmetic.safe_div(x, y)
            elif isinstance(self.expr.op, vy_ast.Mod):
                ret = arithmetic.safe_mod(x, y)
            elif isinstance(self.expr.op, vy_ast.Pow):
                ret = arithmetic.safe_pow(x, y)
            else:
                raise CompilerPanic("Unreachable")

            return IRnode.from_list(b1.resolve(b2.resolve(ret)), typ=out_typ)

    def build_in_comparator(self):
        left = Expr(self.expr.left, self.context).ir_node
        right = Expr(self.expr.right, self.context).ir_node

        # temporary kludge to block #2637 bug
        # TODO actually fix the bug
        if not left.typ._is_prim_word:
            raise TypeMismatch(
                "`in` not allowed for arrays of non-base types, tracked in issue #2637", self.expr
            )

        left = unwrap_location(left)

        if isinstance(self.expr.op, vy_ast.In):
            found, not_found = 1, 0
        elif isinstance(self.expr.op, vy_ast.NotIn):
            found, not_found = 0, 1
        else:  # pragma: no cover
            raise TypeCheckFailure("unreachable")

        i = IRnode.from_list(self.context.fresh_varname("in_ix"), typ=UINT256_T)

        found_ptr = self.context.new_internal_variable(BoolT())

        ret = ["seq"]

        with left.cache_when_complex("needle") as (b1, left), right.cache_when_complex(
            "haystack"
        ) as (b2, right):
            # unroll the loop for compile-time list literals
            if right.value == "multi":
                # empty list literals should be rejected at typechecking time
                assert len(right.args) > 0
                args = [unwrap_location(val) for val in right.args]
                if isinstance(self.expr.op, vy_ast.In):
                    checks = [["eq", left, val] for val in args]
                    return b1.resolve(b2.resolve(Expr._logical_or(checks)))
                if isinstance(self.expr.op, vy_ast.NotIn):
                    checks = [["ne", left, val] for val in args]
                    return b1.resolve(b2.resolve(Expr._logical_and(checks)))
                return  # fail

            # general case: loop over the list and check each element
            # for equality

            # location of i'th item from list
            ith_element_ptr = get_element_ptr(right, i, array_bounds_check=False)
            ith_element = unwrap_location(ith_element_ptr)

            if isinstance(right.typ, SArrayT):
                len_ = right.typ.count
            else:
                len_ = get_dyn_array_count(right)

            # Condition repeat loop has to break on.
            # TODO maybe put result on the stack
            loop_body = [
                "if",
                ["eq", left, ith_element],
                ["seq", ["mstore", found_ptr, found], "break"],  # store true.
            ]
            loop = ["repeat", i, 0, len_, right.typ.count, loop_body]

            ret.append(["seq", ["mstore", found_ptr, not_found], loop, ["mload", found_ptr]])

            return IRnode.from_list(b1.resolve(b2.resolve(ret)), typ=BoolT())

    @staticmethod
    def _signed_to_unsigned_comparision_op(op):
        translation_map = {"sgt": "gt", "sge": "ge", "sle": "le", "slt": "lt"}
        if op in translation_map:
            return translation_map[op]
        else:
            return op

    def parse_Compare(self):
        left = Expr.parse_value_expr(self.expr.left, self.context)
        right = Expr.parse_value_expr(self.expr.right, self.context)

        if right.value is None:
            raise TypeCheckFailure("unreachable")

        if isinstance(self.expr.op, (vy_ast.In, vy_ast.NotIn)):
            if is_array_like(right.typ):
                return self.build_in_comparator()
            else:
                assert isinstance(right.typ, FlagT), right.typ
                intersection = ["and", left, right]
                if isinstance(self.expr.op, vy_ast.In):
                    return IRnode.from_list(["iszero", ["iszero", intersection]], typ=BoolT())
                elif isinstance(self.expr.op, vy_ast.NotIn):
                    return IRnode.from_list(["iszero", intersection], typ=BoolT())

        if isinstance(self.expr.op, vy_ast.Gt):
            op = "sgt"
        elif isinstance(self.expr.op, vy_ast.GtE):
            op = "sge"
        elif isinstance(self.expr.op, vy_ast.LtE):
            op = "sle"
        elif isinstance(self.expr.op, vy_ast.Lt):
            op = "slt"
        elif isinstance(self.expr.op, vy_ast.Eq):
            op = "eq"
        elif isinstance(self.expr.op, vy_ast.NotEq):
            op = "ne"
        else:
            return  # pragma: notest

        # Compare (limited to 32) byte arrays.
        if isinstance(left.typ, _BytestringT) and isinstance(right.typ, _BytestringT):
            left = Expr(self.expr.left, self.context).ir_node
            right = Expr(self.expr.right, self.context).ir_node

            left_keccak = keccak256_helper(left, self.context)
            right_keccak = keccak256_helper(right, self.context)

            if op not in ("eq", "ne"):
                return  # raises
            else:
                # use hash even for Bytes[N<=32], because there could be dirty
                # bytes past the bytes data.
                return IRnode.from_list([op, left_keccak, right_keccak], typ=BoolT())

        # Compare other types.
        elif is_numeric_type(left.typ) and is_numeric_type(right.typ):
            if left.typ == right.typ and right.typ == UINT256_T:
                # signed comparison ops work for any integer
                # type BESIDES uint256
                op = self._signed_to_unsigned_comparision_op(op)

        elif left.typ._is_prim_word and right.typ._is_prim_word:
            if op not in ("eq", "ne"):
                raise TypeCheckFailure("unreachable")
        else:
            # kludge to block behavior in #2638
            # TODO actually implement equality for complex types
            raise TypeMismatch(
                f"operation not yet supported for {left.typ}, {right.typ}, see issue #2638",
                self.expr.op,
            )

        return IRnode.from_list([op, left, right], typ=BoolT())

    def parse_BoolOp(self):
        values = []
        for value in self.expr.values:
            # Check for boolean operations with non-boolean inputs
            ir_val = Expr.parse_value_expr(value, self.context)
            assert ir_val.typ == BoolT()
            values.append(ir_val)

        assert len(values) >= 2, "bad BoolOp"

        if isinstance(self.expr.op, vy_ast.And):
            return Expr._logical_and(values)

        if isinstance(self.expr.op, vy_ast.Or):
            return Expr._logical_or(values)

        raise TypeCheckFailure(f"Unexpected boolop: {self.expr.op}")  # pragma: notest

    @staticmethod
    def _logical_and(values):
        # return the logical and of a list of IRnodes

        # create a nested if statement starting from the
        # innermost node. note this also serves as the base case
        # (`_logical_and([x]) == x`)
        ir_node = values[-1]

        # iterate backward through the remaining values,
        # nesting further at each step
        for val in values[-2::-1]:
            # `x and y` => `if x { then y } { else 0 }`
            ir_node = ["if", val, ir_node, 0]

        return IRnode.from_list(ir_node, typ=BoolT())

    @staticmethod
    def _logical_or(values):
        # return the logical or of a list of IRnodes

        # create a nested if statement starting from the
        # innermost node. note this also serves as the base case
        # (`_logical_or([x]) == x`)
        ir_node = values[-1]

        # iterate backward through the remaining values,
        # nesting further at each step
        for val in values[-2::-1]:
            # `x or y` => `if x { then 1 } { else y }`
            ir_node = ["if", val, 1, ir_node]

        return IRnode.from_list(ir_node, typ=BoolT())

    # Unary operations (only "not" supported)
    def parse_UnaryOp(self):
        operand = Expr.parse_value_expr(self.expr.operand, self.context)
        if isinstance(self.expr.op, vy_ast.Not):
            if operand.typ._is_prim_word and operand.typ == BoolT():
                return IRnode.from_list(["iszero", operand], typ=BoolT())

        if isinstance(self.expr.op, vy_ast.Invert):
            if isinstance(operand.typ, FlagT):
                n_members = len(operand.typ._enum_members)
                # use (xor 0b11..1 operand) to flip all the bits in
                # `operand`. `mask` could be a very large constant and
                # hurt codesize, but most user enums will likely have few
                # enough members that the mask will not be large.
                mask = (2**n_members) - 1
                return IRnode.from_list(["xor", mask, operand], typ=operand.typ)

            if operand.typ == UINT256_T:
                return IRnode.from_list(["not", operand], typ=operand.typ)

            # block `~` for all other integer types, since reasoning
            # about dirty bits is not entirely trivial. maybe revisit
            # this at a later date.
            raise UnimplementedException(f"~ is not supported for {operand.typ}", self.expr)

        if isinstance(self.expr.op, vy_ast.USub) and is_numeric_type(operand.typ):
            assert operand.typ.is_signed
            # Clamp on minimum signed integer value as we cannot negate that
            # value (all other integer values are fine)
            min_int_val, _ = operand.typ.int_bounds
            return IRnode.from_list(["sub", 0, clamp("sgt", operand, min_int_val)], typ=operand.typ)

    # Function calls
    def parse_Call(self):
        # TODO fix cyclic import
        from vyper.builtins.functions import DISPATCH_TABLE

        if isinstance(self.expr.func, vy_ast.Name):
            function_name = self.expr.func.id

            if function_name in DISPATCH_TABLE:
                return DISPATCH_TABLE[function_name].build_IR(self.expr, self.context)

        func_type = self.expr.func._metadata["type"]

        # Struct constructor
        if is_type_t(func_type, StructT):
            args = self.expr.args
            if len(args) == 1 and isinstance(args[0], vy_ast.Dict):
                return Expr.struct_literals(args[0], self.context, self.expr._metadata["type"])

        # Interface constructor. Bar(<address>).
        if is_type_t(func_type, InterfaceT):
            (arg0,) = self.expr.args
            arg_ir = Expr(arg0, self.context).ir_node

            assert arg_ir.typ == AddressT()
            arg_ir.typ = self.expr._metadata["type"]

            return arg_ir

        if isinstance(func_type, MemberFunctionT) and self.expr.func.attr == "pop":
            # TODO consider moving this to builtins
            darray = Expr(self.expr.func.value, self.context).ir_node
            assert len(self.expr.args) == 0
            assert isinstance(darray.typ, DArrayT)
            return pop_dyn_array(darray, return_popped_item=True)

        if isinstance(func_type, ContractFunctionT):
            if func_type.is_internal or func_type.is_constructor:
                return self_call.ir_for_self_call(self.expr, self.context)
            else:
                return external_call.ir_for_external_call(self.expr, self.context)

        raise CompilerPanic("unreachable", self.expr)

    def parse_List(self):
        typ = self.expr._metadata["type"]
        if len(self.expr.elements) == 0:
            return IRnode.from_list("~empty", typ=typ)

        multi_ir = [Expr(x, self.context).ir_node for x in self.expr.elements]

        return IRnode.from_list(["multi"] + multi_ir, typ=typ)

    def parse_Tuple(self):
        tuple_elements = [Expr(x, self.context).ir_node for x in self.expr.elements]
        typ = TupleT([x.typ for x in tuple_elements])
        multi_ir = IRnode.from_list(["multi"] + tuple_elements, typ=typ)
        return multi_ir

    def parse_IfExp(self):
        test = Expr.parse_value_expr(self.expr.test, self.context)
        assert test.typ == BoolT()  # sanity check

        body = Expr(self.expr.body, self.context).ir_node
        orelse = Expr(self.expr.orelse, self.context).ir_node

        # if they are in the same location, we can skip copying
        # into memory. also for the case where either body or orelse are
        # literal `multi` values (ex. for tuple or arrays), copy to
        # memory (to avoid crashing in make_setter, XXX fixme).
        if body.location != orelse.location or body.value == "multi":
            body = ensure_in_memory(body, self.context)
            orelse = ensure_in_memory(orelse, self.context)

        assert body.location == orelse.location
        # check this once compare_type has no side effects:
        # assert body.typ.compare_type(orelse.typ)

        typ = self.expr._metadata["type"]
        location = body.location
        return IRnode.from_list(["if", test, body, orelse], typ=typ, location=location)

    @staticmethod
    def struct_literals(expr, context, typ):
        member_subs = {}
        member_typs = {}
        for key, value in zip(expr.keys, expr.values):
            assert isinstance(key, vy_ast.Name)
            assert key.id not in member_subs

            sub = Expr(value, context).ir_node
            member_subs[key.id] = sub
            member_typs[key.id] = sub.typ

        return IRnode.from_list(
            ["multi"] + [member_subs[key] for key in member_subs.keys()], typ=typ
        )

    # Parse an expression that results in a value
    @classmethod
    def parse_value_expr(cls, expr, context):
        return unwrap_location(cls(expr, context).ir_node)

    # Parse an expression that represents a pointer to memory/calldata or storage.
    @classmethod
    def parse_pointer_expr(cls, expr, context):
        o = cls(expr, context).ir_node
        if not o.location:
            raise StructureException("Looking for a variable location, instead got a value", expr)
        return o<|MERGE_RESOLUTION|>--- conflicted
+++ resolved
@@ -77,20 +77,19 @@
             self.ir_node = node
             return
 
-<<<<<<< HEAD
-        with tag_exceptions(node, fallback_exception_type=CodegenPanic):
-            fn_name = f"parse_{type(node).__name__}"
-=======
         assert isinstance(node, vy_ast.VyperNode)
+
+        # keep the original ast node for exception-handling purposes
+        og_node = node
+
         if node.has_folded_value:
             node = node.get_folded_value()
 
         self.expr = node
         self.context = context
 
-        fn_name = f"parse_{type(node).__name__}"
-        with tag_exceptions(node, fallback_exception_type=CodegenPanic, note=fn_name):
->>>>>>> 56c4c9db
+        with tag_exceptions(og_node, fallback_exception_type=CodegenPanic):
+            fn_name = f"parse_{type(node).__name__}"
             fn = getattr(self, fn_name)
             self.ir_node = fn()
             assert isinstance(self.ir_node, IRnode), self.ir_node
@@ -192,11 +191,7 @@
             ret._referenced_variables = {var}
             return ret
 
-<<<<<<< HEAD
         elif (varinfo := self.expr._metadata.get("variable_access")) is not None:
-=======
-        # TODO: use self.expr._expr_info
-        elif self.expr.id in self.context.globals:
             varinfo = self.context.globals[self.expr.id]
 
             if varinfo.is_constant:
@@ -205,7 +200,6 @@
                 assert isinstance(varinfo.typ, StructT)
                 return Expr.parse_value_expr(varinfo.decl_node.value, self.context)
 
->>>>>>> 56c4c9db
             assert varinfo.is_immutable, "not an immutable!"
 
             if self.context.is_ctor_context:

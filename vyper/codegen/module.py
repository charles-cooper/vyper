# a compilation unit -- all functions and constructor

from typing import Any, List

import vyper.ast as vy_ast
from vyper.codegen import core, jumptable_utils
from vyper.codegen.core import shr
from vyper.codegen.function_definitions import (
    generate_ir_for_external_function,
    generate_ir_for_internal_function,
)
from vyper.codegen.ir_node import IRnode
from vyper.compiler.settings import _is_debug_mode
from vyper.exceptions import CompilerPanic
from vyper.semantics.types.module import ModuleT
from vyper.utils import OrderedSet, method_id_int


# calculate globally reachable functions to see which
# ones should make it into the final bytecode.
def _runtime_reachable_functions(module_t, id_generator):
    ret = OrderedSet()

    for fn_t in module_t.exposed_functions:
        assert isinstance(fn_t.ast_def, vy_ast.FunctionDef)

        ret.update(fn_t.reachable_internal_functions)
        ret.add(fn_t)

    # create globally unique IDs for each function
    for fn_t in ret:
        id_generator.ensure_id(fn_t)

    return ret


class IDGenerator:
    def __init__(self):
        self._id = 0

    def ensure_id(self, fn_t):
        if fn_t._function_id is None:
            fn_t._function_id = self._id
            self._id += 1


def _is_constructor(func_ast):
    return func_ast._metadata["func_type"].is_constructor


def _is_fallback(func_ast):
    return func_ast._metadata["func_type"].is_fallback


def _is_internal(func_ast):
    return func_ast._metadata["func_type"].is_internal


def _is_payable(func_ast):
    return func_ast._metadata["func_type"].is_payable


def _annotated_method_id(abi_sig):
    method_id = method_id_int(abi_sig)
    annotation = f"{hex(method_id)}: {abi_sig}"
    return IRnode(method_id, annotation=annotation)


def label_for_entry_point(abi_sig, entry_point):
    method_id = method_id_int(abi_sig)
    return f"{entry_point.func_t._ir_info.ir_identifier}{method_id}"


# adapt whatever generate_ir_for_function gives us into an IR node
def _ir_for_fallback_or_ctor(func_ast, *args, **kwargs):
    func_t = func_ast._metadata["func_type"]
    assert func_t.is_fallback or func_t.is_constructor

    ret = ["seq"]
    if not func_t.is_payable:
        callvalue_check = ["assert", ["iszero", "callvalue"]]
        ret.append(IRnode.from_list(callvalue_check, error_msg="nonpayable check"))

    func_ir = generate_ir_for_external_function(func_ast, *args, **kwargs)
    assert len(func_ir.entry_points) == 1

    # add a goto to make the function entry look like other functions
    # (for zksync interpreter)
    ret.append(["goto", func_t._ir_info.external_function_base_entry_label])
    ret.append(func_ir.common_ir)

    return IRnode.from_list(ret)


def _ir_for_internal_function(func_ast, *args, **kwargs):
    return generate_ir_for_internal_function(func_ast, *args, **kwargs).func_ir


def _generate_external_entry_points(external_functions, module_t):
    entry_points = {}  # map from ABI sigs to ir code
    sig_of = {}  # reverse map from method ids to abi sig

    for code in external_functions:
        func_ir = generate_ir_for_external_function(code, module_t)
        for abi_sig, entry_point in func_ir.entry_points.items():
            method_id = method_id_int(abi_sig)
            assert abi_sig not in entry_points
            assert method_id not in sig_of

            entry_points[abi_sig] = entry_point
            sig_of[method_id] = abi_sig

        # stick function common body into final entry point to save a jump
        ir_node = IRnode.from_list(["seq", entry_point.ir_node, func_ir.common_ir])
        entry_point.ir_node = ir_node

    return entry_points, sig_of


# codegen for all runtime functions + callvalue/calldata checks,
# with O(1) jumptable for selector table.
# uses two level strategy: uses `method_id % n_buckets` to descend
# into a bucket (of about 8-10 items), and then uses perfect hash
# to select the final function.
# costs about 212 gas for typical function and 8 bytes of code (+ ~87 bytes of global overhead)
def _selector_section_dense(external_functions, module_t):
    function_irs = []

    if len(external_functions) == 0:
        return IRnode.from_list(["seq"])

    entry_points, sig_of = _generate_external_entry_points(external_functions, module_t)

    # generate the label so the jumptable works
    for abi_sig, entry_point in entry_points.items():
        label = label_for_entry_point(abi_sig, entry_point)
        ir_node = ["label", label, ["var_list"], entry_point.ir_node]
        function_irs.append(IRnode.from_list(ir_node))

    n_buckets, jumptable_info = jumptable_utils.generate_dense_jumptable_info(entry_points.keys())
    # note: we are guaranteed by jumptable_utils that there are no buckets
    # which are empty. sanity check that the bucket ids are well-behaved:
    assert n_buckets == len(jumptable_info)
    for i, (bucket_id, _) in enumerate(sorted(jumptable_info.items())):
        assert i == bucket_id

    #  bucket magic <2 bytes> | bucket location <2 bytes> | bucket size <1 byte>
    # TODO: can make it smaller if the largest bucket magic <= 255
    SZ_BUCKET_HEADER = 5

    selector_section = ["seq"]

    bucket_id = ["mod", "_calldata_method_id", n_buckets]
    bucket_hdr_location = [
        "add",
        ["symbol", "BUCKET_HEADERS"],
        ["mul", bucket_id, SZ_BUCKET_HEADER],
    ]
    # get bucket header
    dst = 32 - SZ_BUCKET_HEADER
    assert dst >= 0

    if _is_debug_mode():
        selector_section.append(["assert", ["eq", "msize", 0]])

    selector_section.append(["codecopy", dst, bucket_hdr_location, SZ_BUCKET_HEADER])

    # figure out the minimum number of bytes we can use to encode
    # min_calldatasize in function info
    largest_mincalldatasize = max(f.min_calldatasize for f in entry_points.values())
    FN_METADATA_BYTES = (largest_mincalldatasize.bit_length() + 7) // 8

    func_info_size = 4 + 2 + FN_METADATA_BYTES
    # grab function info.
    # method id <4 bytes> | label <2 bytes> | func info <1-3 bytes>
    # func info (1-3 bytes, packed) for: expected calldatasize, is_nonpayable bit
    # NOTE: might be able to improve codesize if we use variable # of bytes
    # per bucket

    hdr_info = IRnode.from_list(["mload", 0])
    with hdr_info.cache_when_complex("hdr_info") as (b1, hdr_info):
        bucket_location = ["and", 0xFFFF, shr(8, hdr_info)]
        bucket_magic = shr(24, hdr_info)
        bucket_size = ["and", 0xFF, hdr_info]
        # ((method_id * bucket_magic) >> BITS_MAGIC) % bucket_size
        func_id = [
            "mod",
            shr(jumptable_utils.BITS_MAGIC, ["mul", bucket_magic, "_calldata_method_id"]),
            bucket_size,
        ]
        func_info_location = ["add", bucket_location, ["mul", func_id, func_info_size]]
        dst = 32 - func_info_size
        assert func_info_size >= SZ_BUCKET_HEADER  # otherwise mload will have dirty bytes
        assert dst >= 0
        selector_section.append(b1.resolve(["codecopy", dst, func_info_location, func_info_size]))

    func_info = IRnode.from_list(["mload", 0])
    fn_metadata_mask = 2 ** (FN_METADATA_BYTES * 8) - 1
    calldatasize_mask = fn_metadata_mask - 1  # ex. 0xFFFE
    with func_info.cache_when_complex("func_info") as (b1, func_info):
        x = ["seq"]

        # expected calldatasize always satisfies (x - 4) % 32 == 0
        # the lower 5 bits are always 0b00100, so we can use those
        # bits for other purposes.
        is_nonpayable = ["and", 1, func_info]
        expected_calldatasize = ["and", calldatasize_mask, func_info]

        label_bits_ofst = FN_METADATA_BYTES * 8
        function_label = ["and", 0xFFFF, shr(label_bits_ofst, func_info)]
        method_id_bits_ofst = (FN_METADATA_BYTES + 2) * 8
        function_method_id = shr(method_id_bits_ofst, func_info)

        # check method id is right, if not then fallback.
        # need to check calldatasize >= 4 in case there are
        # trailing 0s in the method id.
        calldatasize_valid = ["gt", "calldatasize", 3]
        method_id_correct = ["eq", function_method_id, "_calldata_method_id"]
        should_fallback = ["iszero", ["and", calldatasize_valid, method_id_correct]]
        x.append(["if", should_fallback, ["goto", "fallback"]])

        # assert callvalue == 0 if nonpayable
        bad_callvalue = ["mul", is_nonpayable, "callvalue"]
        # assert calldatasize at least minimum for the abi type
        bad_calldatasize = ["lt", "calldatasize", expected_calldatasize]
        failed_entry_conditions = ["or", bad_callvalue, bad_calldatasize]
        check_entry_conditions = IRnode.from_list(
            ["assert", ["iszero", failed_entry_conditions]],
            error_msg="bad calldatasize or callvalue",
        )
        x.append(check_entry_conditions)
        jump_targets = [func.args[0].value for func in function_irs]
        jump_instr = IRnode.from_list(["djump", function_label, *jump_targets])
        x.append(jump_instr)
        selector_section.append(b1.resolve(x))

    bucket_headers = ["data", "BUCKET_HEADERS"]

    for bucket_id, bucket in sorted(jumptable_info.items()):
        bucket_headers.append(bucket.magic.to_bytes(2, "big"))
        bucket_headers.append(["symbol", f"bucket_{bucket_id}"])
        # note: buckets are usually ~10 items. to_bytes would
        # fail if the int is too big.
        bucket_headers.append(bucket.bucket_size.to_bytes(1, "big"))

    selector_section.append(bucket_headers)

    for bucket_id, bucket in jumptable_info.items():
        function_infos = ["data", f"bucket_{bucket_id}"]
        # sort function infos by their image.
        for method_id in bucket.method_ids_image_order:
            abi_sig = sig_of[method_id]
            entry_point = entry_points[abi_sig]

            method_id_bytes = method_id.to_bytes(4, "big")
            symbol = ["symbol", label_for_entry_point(abi_sig, entry_point)]
            func_metadata_int = entry_point.min_calldatasize | int(
                not entry_point.func_t.is_payable
            )
            func_metadata = func_metadata_int.to_bytes(FN_METADATA_BYTES, "big")

            function_infos.extend([method_id_bytes, symbol, func_metadata])

<<<<<<< HEAD
    if batch_payable_check:
        nonpayable_check = IRnode.from_list(
            ["assert", ["iszero", "callvalue"]], error_msg="nonpayable check"
        )
        selector_section.append(nonpayable_check)
=======
        selector_section.append(function_infos)
>>>>>>> e9db8d9f

    ret = ["seq", ["with", "_calldata_method_id", shr(224, ["calldataload", 0]), selector_section]]

<<<<<<< HEAD
    if default_function:
        fallback_ir = generate_ir_for_function(
            default_function, global_ctx, skip_nonpayable_check=False
        )
    else:
        fallback_ir = IRnode.from_list(
            ["revert", 0, 0], annotation="Default function", error_msg="fallback function"
        )

    # ensure the external jumptable section gets closed out
    # (for basic block hygiene and also for zksync interpreter)
    # NOTE: this jump gets optimized out in assembly since the
    # fallback label is the immediate next instruction,
    close_selector_section = ["goto", "fallback"]

    global_calldatasize_check = ["if", ["lt", "calldatasize", 4], ["goto", "fallback"]]

    runtime = [
        "seq",
        global_calldatasize_check,
        ["with", "_calldata_method_id", shr(224, ["calldataload", 0]), selector_section],
        close_selector_section,
        ["label", "fallback", ["var_list"], fallback_ir],
    ]
=======
    ret.extend(function_irs)

    return ret
>>>>>>> e9db8d9f


# codegen for all runtime functions + callvalue/calldata checks,
# with O(1) jumptable for selector table.
# uses two level strategy: uses `method_id % n_methods` to calculate
# a bucket, and then descends into linear search from there.
# costs about 126 gas for typical (nonpayable, >0 args, avg bucket size 1.5)
# function and 24 bytes of code (+ ~23 bytes of global overhead)
def _selector_section_sparse(external_functions, module_t):
    ret = ["seq"]

    if len(external_functions) == 0:
        return ret

    entry_points, sig_of = _generate_external_entry_points(external_functions, module_t)

    n_buckets, buckets = jumptable_utils.generate_sparse_jumptable_buckets(entry_points.keys())

    # 2 bytes for bucket location
    SZ_BUCKET_HEADER = 2

    if n_buckets > 1:
        bucket_id = ["mod", "_calldata_method_id", n_buckets]
        bucket_hdr_location = [
            "add",
            ["symbol", "selector_buckets"],
            ["mul", bucket_id, SZ_BUCKET_HEADER],
        ]
        # get bucket header
        dst = 32 - SZ_BUCKET_HEADER
        assert dst >= 0

        if _is_debug_mode():
            ret.append(["assert", ["eq", "msize", 0]])

        ret.append(["codecopy", dst, bucket_hdr_location, SZ_BUCKET_HEADER])

        jump_targets = []

        for i in range(n_buckets):
            if i in buckets:
                bucket_label = f"selector_bucket_{i}"
                jump_targets.append(bucket_label)
            else:
                # empty bucket
                jump_targets.append("fallback")

        jumptable_data = ["data", "selector_buckets"]
        jumptable_data.extend(["symbol", label] for label in jump_targets)

        jumpdest = IRnode.from_list(["mload", 0])

        jump_instr = IRnode.from_list(["djump", jumpdest, *jump_targets])
        ret.append(jump_instr)
        ret.append(jumptable_data)

    for bucket_id, bucket in buckets.items():
        bucket_label = f"selector_bucket_{bucket_id}"
        ret.append(["label", bucket_label, ["var_list"], ["seq"]])

        handle_bucket = ["seq"]

        for method_id in bucket:
            sig = sig_of[method_id]
            entry_point = entry_points[sig]
            func_t = entry_point.func_t
            expected_calldatasize = entry_point.min_calldatasize

            dispatch = ["seq"]  # code to dispatch into the function
            skip_callvalue_check = func_t.is_payable
            skip_calldatasize_check = expected_calldatasize == 4
            bad_callvalue = [0] if skip_callvalue_check else ["callvalue"]
            bad_calldatasize = (
                [0] if skip_calldatasize_check else ["lt", "calldatasize", expected_calldatasize]
            )

            dispatch.append(
                IRnode.from_list(
                    ["assert", ["iszero", ["or", bad_callvalue, bad_calldatasize]]],
                    error_msg="bad calldatasize or callvalue",
                )
            )
            # we could skip a jumpdest per method if we out-lined the entry point
            # so the dispatcher looks just like -
            # ```(if (eq <calldata_method_id> method_id)
            #   (goto entry_point_label))```
            # it would another optimization for patterns like
            # `if ... (goto)` though.
            dispatch.append(entry_point.ir_node)

            method_id_check = ["eq", "_calldata_method_id", _annotated_method_id(sig)]
            has_trailing_zeroes = method_id.to_bytes(4, "big").endswith(b"\x00")
            if has_trailing_zeroes:
                # if the method id check has trailing 0s, we need to include
                # a calldatasize check to distinguish from when not enough
                # bytes are provided for the method id in calldata.
                method_id_check = ["and", ["ge", "calldatasize", 4], method_id_check]
            handle_bucket.append(["if", method_id_check, dispatch])

        # close out the bucket with a goto fallback so we don't keep searching
        handle_bucket.append(["goto", "fallback"])

        ret.append(handle_bucket)

    ret = ["seq", ["with", "_calldata_method_id", shr(224, ["calldataload", 0]), ret]]

    return ret


# codegen for all runtime functions + callvalue/calldata checks,
# O(n) linear search for the method id
# mainly keep this in for backends which cannot handle the indirect jump
# in selector_section_dense and selector_section_sparse
def _selector_section_linear(external_functions, module_t):
    ret = ["seq"]
    if len(external_functions) == 0:
        return ret

    ret.append(["if", ["lt", "calldatasize", 4], ["goto", "fallback"]])

    entry_points, sig_of = _generate_external_entry_points(external_functions, module_t)

    dispatcher = ["seq"]

    for sig, entry_point in entry_points.items():
        func_t = entry_point.func_t
        expected_calldatasize = entry_point.min_calldatasize

        dispatch = ["seq"]  # code to dispatch into the function

        if not func_t.is_payable:
            callvalue_check = ["assert", ["iszero", "callvalue"]]
            dispatch.append(IRnode.from_list(callvalue_check, error_msg="nonpayable check"))

        good_calldatasize = ["ge", "calldatasize", expected_calldatasize]
        calldatasize_check = ["assert", good_calldatasize]
        dispatch.append(IRnode.from_list(calldatasize_check, error_msg="calldatasize check"))

        dispatch.append(entry_point.ir_node)

        method_id_check = ["eq", "_calldata_method_id", _annotated_method_id(sig)]
        dispatcher.append(["if", method_id_check, dispatch])

    ret.append(["with", "_calldata_method_id", shr(224, ["calldataload", 0]), dispatcher])

    return ret


# take a ModuleT, and generate the runtime and deploy IR
def generate_ir_for_module(module_t: ModuleT) -> tuple[IRnode, IRnode]:
    # order functions so that each function comes after all of its callees
    id_generator = IDGenerator()
    runtime_reachable = _runtime_reachable_functions(module_t, id_generator)

    function_defs = [fn_t.ast_def for fn_t in runtime_reachable]

    runtime_functions = [f for f in function_defs if not _is_constructor(f)]
    internal_functions = [f for f in runtime_functions if _is_internal(f)]
    external_functions = [
        f for f in runtime_functions if not _is_internal(f) and not _is_fallback(f)
    ]
    default_function = next((f for f in runtime_functions if _is_fallback(f)), None)

    internal_functions_ir: list[IRnode] = []

    # module_tinternal functions first so we have the function info
    for func_ast in internal_functions:
        func_ir = _ir_for_internal_function(func_ast, module_t, False)
        internal_functions_ir.append(IRnode.from_list(func_ir))

    if core._opt_none():
        selector_section = _selector_section_linear(external_functions, module_t)
    # dense vs sparse global overhead is amortized after about 4 methods.
    # (--debug will force dense selector table anyway if _opt_codesize is selected.)
    elif core._opt_codesize() and (len(external_functions) > 4 or _is_debug_mode()):
        selector_section = _selector_section_dense(external_functions, module_t)
    else:
        selector_section = _selector_section_sparse(external_functions, module_t)

    if default_function:
        fallback_ir = _ir_for_fallback_or_ctor(default_function, module_t)
    else:
        fallback_ir = IRnode.from_list(
            ["revert", 0, 0], annotation="Default function", error_msg="fallback function"
        )

    runtime = ["seq", selector_section]
    runtime.append(["goto", "fallback"])
    runtime.append(["label", "fallback", ["var_list"], fallback_ir])

    runtime.extend(internal_functions_ir)

    deploy_code: List[Any] = ["seq"]
    immutables_len = module_t.immutable_section_bytes

    if (init_func_t := module_t.init_function) is not None:
        # cleanly rerun codegen for internal functions with `is_ctor_ctx=True`
        id_generator.ensure_id(init_func_t)
        ctor_internal_func_irs = []

        reachable_from_ctor = init_func_t.reachable_internal_functions
        for func_t in reachable_from_ctor:
            id_generator.ensure_id(func_t)
            fn_ast = func_t.ast_def
            func_ir = _ir_for_internal_function(fn_ast, module_t, is_ctor_context=True)
            ctor_internal_func_irs.append(func_ir)

        # generate init_func_ir after callees to ensure they have analyzed
        # memory usage.
        # TODO might be cleaner to separate this into an _init_ir helper func
        init_func_ir = _ir_for_fallback_or_ctor(init_func_t.ast_def, module_t)

        # pass the amount of memory allocated for the init function
        # so that deployment does not clobber while preparing immutables
        # note: (deploy mem_ofst, code, extra_padding)
        init_mem_used = init_func_t._ir_info.frame_info.mem_used

        # force msize to be initialized past the end of immutables section
        # so that builtins which use `msize` for "dynamic" memory
        # allocation do not clobber uninitialized immutables.
        # cf. GH issue 3101.
        # note mload/iload X touches bytes from X to X+32, and msize rounds up
        # to the nearest 32, so `iload`ing `immutables_len - 32` guarantees
        # that `msize` will refer to a memory location of at least
        # `<immutables_start> + immutables_len` (where <immutables_start> ==
        # `_mem_deploy_end` as defined in the assembler).
        # note:
        #   mload 32 => msize == 64
        #   mload 33 => msize == 96
        # assumption in general: (mload X) => msize == ceil32(X + 32)
        # see py-evm extend_memory: after_size = ceil32(start_position + size)
        if immutables_len > 0:
            deploy_code.append(["iload", max(0, immutables_len - 32)])

        deploy_code.append(init_func_ir)
        deploy_code.append(["deploy", init_mem_used, runtime, immutables_len])
        # internal functions come at end of initcode
        deploy_code.extend(ctor_internal_func_irs)

    else:
        if immutables_len != 0:  # pragma: nocover
            raise CompilerPanic("unreachable")
        deploy_code.append(["deploy", 0, runtime, 0])

    # compile all remaining internal functions so that _ir_info is populated
    # (whether or not it makes it into the final IR artifact)
    to_visit: OrderedSet = OrderedSet()
    for func_ast in module_t.function_defs:
        fn_t = func_ast._metadata["func_type"]
        if fn_t.is_internal:
            to_visit.update(fn_t.reachable_internal_functions)
            to_visit.add(fn_t)

    for fn_t in to_visit:
        if fn_t._ir_info is None:
            id_generator.ensure_id(fn_t)
            _ = _ir_for_internal_function(fn_t.ast_def, module_t, False)

    return IRnode.from_list(deploy_code), IRnode.from_list(runtime)<|MERGE_RESOLUTION|>--- conflicted
+++ resolved
@@ -261,48 +261,13 @@
 
             function_infos.extend([method_id_bytes, symbol, func_metadata])
 
-<<<<<<< HEAD
-    if batch_payable_check:
-        nonpayable_check = IRnode.from_list(
-            ["assert", ["iszero", "callvalue"]], error_msg="nonpayable check"
-        )
-        selector_section.append(nonpayable_check)
-=======
         selector_section.append(function_infos)
->>>>>>> e9db8d9f
 
     ret = ["seq", ["with", "_calldata_method_id", shr(224, ["calldataload", 0]), selector_section]]
 
-<<<<<<< HEAD
-    if default_function:
-        fallback_ir = generate_ir_for_function(
-            default_function, global_ctx, skip_nonpayable_check=False
-        )
-    else:
-        fallback_ir = IRnode.from_list(
-            ["revert", 0, 0], annotation="Default function", error_msg="fallback function"
-        )
-
-    # ensure the external jumptable section gets closed out
-    # (for basic block hygiene and also for zksync interpreter)
-    # NOTE: this jump gets optimized out in assembly since the
-    # fallback label is the immediate next instruction,
-    close_selector_section = ["goto", "fallback"]
-
-    global_calldatasize_check = ["if", ["lt", "calldatasize", 4], ["goto", "fallback"]]
-
-    runtime = [
-        "seq",
-        global_calldatasize_check,
-        ["with", "_calldata_method_id", shr(224, ["calldataload", 0]), selector_section],
-        close_selector_section,
-        ["label", "fallback", ["var_list"], fallback_ir],
-    ]
-=======
     ret.extend(function_irs)
 
     return ret
->>>>>>> e9db8d9f
 
 
 # codegen for all runtime functions + callvalue/calldata checks,

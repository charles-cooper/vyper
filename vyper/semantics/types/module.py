from functools import cached_property
from typing import TYPE_CHECKING, Optional

from vyper import ast as vy_ast
from vyper.abi_types import ABI_Address, ABIType
from vyper.ast.validation import validate_call_args
from vyper.exceptions import (
    InterfaceViolation,
    NamespaceCollision,
    StructureException,
    UnfoldableNode,
)
from vyper.semantics.analysis.base import Modifiability
from vyper.semantics.analysis.utils import (
    check_modifiability,
<<<<<<< HEAD
    infer_type,
=======
    get_exact_type_from_node,
    validate_expected_type,
>>>>>>> cf37ec27
    validate_unique_method_ids,
)
from vyper.semantics.data_locations import DataLocation
from vyper.semantics.types.base import TYPE_T, VyperType, is_type_t
from vyper.semantics.types.function import ContractFunctionT
from vyper.semantics.types.primitives import AddressT
from vyper.semantics.types.user import EventT, StructT, _UserType
from vyper.utils import OrderedSet

if TYPE_CHECKING:
    from vyper.semantics.analysis.base import ModuleInfo


class InterfaceT(_UserType):
    _type_members = {"address": AddressT()}
    _is_prim_word = True
    _as_array = True
    _as_hashmap_key = True
    _supports_external_calls = True
    _attribute_in_annotation = True

    def __init__(self, _id: str, functions: dict, events: dict, structs: dict) -> None:
        validate_unique_method_ids(list(functions.values()))

        members = functions | events | structs

        # sanity check: by construction, there should be no duplicates.
        assert len(members) == len(functions) + len(events) + len(structs)

        super().__init__(functions)

        self._helper = VyperType(events | structs)
        self._id = _id
        self._helper._id = _id
        self.functions = functions
        self.events = events
        self.structs = structs

    def get_type_member(self, attr, node):
        # get an event or struct from this interface
        return TYPE_T(self._helper.get_member(attr, node))

    @property
    def getter_signature(self):
        return (), AddressT()

    @property
    def abi_type(self) -> ABIType:
        return ABI_Address()

    def __repr__(self):
        return f"interface {self._id}"

    def _try_fold(self, node):
        if len(node.args) != 1:
            raise UnfoldableNode("wrong number of args", node.args)
        arg = node.args[0].get_folded_value()
        if not isinstance(arg, vy_ast.Hex):
            raise UnfoldableNode("not an address", arg)

        return node

    # when using the type itself (not an instance) in the call position
    def _ctor_call_return(self, node: vy_ast.Call) -> "InterfaceT":
        self._ctor_arg_types(node)
        return self

    def _ctor_arg_types(self, node):
        validate_call_args(node, 1)
        typ = infer_type(node.args[0], AddressT())
        return [typ]

    def _ctor_kwarg_types(self, node):
        return {}

    def _ctor_modifiability_for_call(self, node: vy_ast.Call, modifiability: Modifiability) -> bool:
        return check_modifiability(node.args[0], modifiability)

    def validate_implements(
        self, node: vy_ast.ImplementsDecl, functions: dict[ContractFunctionT, vy_ast.VyperNode]
    ) -> None:
        fns_by_name = {fn_t.name: fn_t for fn_t in functions.keys()}

        unimplemented = []

        def _is_function_implemented(fn_name, fn_type):
            if fn_name not in fns_by_name:
                return False

            to_compare = fns_by_name[fn_name]
            assert isinstance(to_compare, ContractFunctionT)

            return to_compare.implements(fn_type)

        # check for missing functions
        for name, type_ in self.functions.items():
            if not isinstance(type_, ContractFunctionT):
                # ex. address
                continue

            if not _is_function_implemented(name, type_):
                unimplemented.append(name)

        if len(unimplemented) > 0:
            # TODO: improve the error message for cases where the
            # mismatch is small (like mutability, or just one argument
            # is off, etc).
            missing_str = ", ".join(sorted(unimplemented))
            raise InterfaceViolation(
                f"Contract does not implement all interface functions: {missing_str}", node
            )

    def to_toplevel_abi_dict(self) -> list[dict]:
        abi = []
        for event in self.events.values():
            abi += event.to_toplevel_abi_dict()
        for func in self.functions.values():
            abi += func.to_toplevel_abi_dict()
        return abi

    # helper function which performs namespace collision checking
    @classmethod
    def _from_lists(
        cls,
        interface_name: str,
        function_list: list[tuple[str, ContractFunctionT]],
        event_list: list[tuple[str, EventT]],
        struct_list: list[tuple[str, StructT]],
    ) -> "InterfaceT":
        functions = {}
        events = {}
        structs = {}

        seen_items: dict = {}

        def _mark_seen(name, item):
            if name in seen_items:
                msg = f"multiple functions or events named '{name}'!"
                prev_decl = seen_items[name].decl_node
                raise NamespaceCollision(msg, item.decl_node, prev_decl=prev_decl)
            seen_items[name] = item

        for name, function in function_list:
            _mark_seen(name, function)
            functions[name] = function

        for name, event in event_list:
            _mark_seen(name, event)
            events[name] = event

        for name, struct in struct_list:
            _mark_seen(name, struct)
            structs[name] = struct

        return cls(interface_name, functions, events, structs)

    @classmethod
    def from_json_abi(cls, name: str, abi: dict) -> "InterfaceT":
        """
        Generate an `InterfaceT` object from an ABI.

        Arguments
        ---------
        name : str
            The name of the interface
        abi : dict
            Contract ABI

        Returns
        -------
        InterfaceT
            primitive interface type
        """
        functions: list = []
        events: list = []

        for item in [i for i in abi if i.get("type") == "function"]:
            functions.append((item["name"], ContractFunctionT.from_abi(item)))
        for item in [i for i in abi if i.get("type") == "event"]:
            events.append((item["name"], EventT.from_abi(item)))

        structs: list = []  # no structs in json ABI (as of yet)
        return cls._from_lists(name, functions, events, structs)

    @classmethod
    def from_ModuleT(cls, module_t: "ModuleT") -> "InterfaceT":
        """
        Generate an `InterfaceT` object from a Vyper ast node.

        Arguments
        ---------
        module_t: ModuleT
            Vyper module type
        Returns
        -------
        InterfaceT
            primitive interface type
        """
        funcs = []

        for fn_t in module_t.exposed_functions:
            funcs.append((fn_t.name, fn_t))

        if (fn_t := module_t.init_function) is not None:
            funcs.append((fn_t.name, fn_t))

        event_set: OrderedSet[EventT] = OrderedSet()
        event_set.update([node._metadata["event_type"] for node in module_t.event_defs])
        event_set.update(module_t.used_events)
        events = [(event_t.name, event_t) for event_t in event_set]

        # these are accessible via import, but they do not show up
        # in the ABI json
        structs = [(node.name, node._metadata["struct_type"]) for node in module_t.struct_defs]

        return cls._from_lists(module_t._id, funcs, events, structs)

    @classmethod
    def from_InterfaceDef(cls, node: vy_ast.InterfaceDef) -> "InterfaceT":
        functions = []
        for func_ast in node.body:
            if not isinstance(func_ast, vy_ast.FunctionDef):
                raise StructureException(
                    "Interfaces can only contain function definitions", func_ast
                )
            if len(func_ast.decorator_list) > 0:
                raise StructureException(
                    "Function definition in interface cannot be decorated",
                    func_ast.decorator_list[0],
                )
            functions.append((func_ast.name, ContractFunctionT.from_InterfaceDef(func_ast)))

        # no structs or events in InterfaceDefs
        events: list = []
        structs: list = []

        return cls._from_lists(node.name, functions, events, structs)


# Datatype to store all module information.
class ModuleT(VyperType):
    _attribute_in_annotation = True
    _invalid_locations = (
        DataLocation.CALLDATA,
        DataLocation.CODE,
        DataLocation.MEMORY,
        DataLocation.TRANSIENT,
    )

    def __init__(self, module: vy_ast.Module, name: Optional[str] = None):
        super().__init__()

        self._module = module

        self._id = name or module.path

        # compute the interface, note this has the side effect of checking
        # for function collisions
        _ = self.interface

        self._helper = VyperType()
        self._helper._id = self._id

        for f in self.function_defs:
            # note: this checks for collisions
            self.add_member(f.name, f._metadata["func_type"])

        for e in self.event_defs:
            # add the type of the event so it can be used in call position
            self.add_member(e.name, TYPE_T(e._metadata["event_type"]))  # type: ignore

        for s in self.struct_defs:
            # add the type of the struct so it can be used in call position
            self.add_member(s.name, TYPE_T(s._metadata["struct_type"]))  # type: ignore
            self._helper.add_member(s.name, TYPE_T(s._metadata["struct_type"]))  # type: ignore

        for i in self.interface_defs:
            # add the type of the interface so it can be used in call position
            self.add_member(i.name, TYPE_T(i._metadata["interface_type"]))  # type: ignore

        for v in self.variable_decls:
            self.add_member(v.target.id, v.target._metadata["varinfo"])

        for i in self.import_stmts:
            import_info = i._metadata["import_info"]
            self.add_member(import_info.alias, import_info.typ)

            if hasattr(import_info.typ, "module_t"):
                self._helper.add_member(import_info.alias, TYPE_T(import_info.typ))

        for name, interface_t in self.interfaces.items():
            # can access interfaces in type position
            self._helper.add_member(name, TYPE_T(interface_t))

    # __eq__ is very strict on ModuleT - object equality! this is because we
    # don't want to reason about where a module came from (i.e. input bundle,
    # search path, symlinked vs normalized path, etc.)
    def __eq__(self, other):
        return self is other

    def __hash__(self):
        return hash(id(self))

    def get_type_member(self, key: str, node: vy_ast.VyperNode) -> "VyperType":
        return self._helper.get_member(key, node)

    @cached_property
    def function_defs(self):
        return self._module.get_children(vy_ast.FunctionDef)

    @cached_property
    def event_defs(self):
        return self._module.get_children(vy_ast.EventDef)

    @property
    def struct_defs(self):
        return self._module.get_children(vy_ast.StructDef)

    @property
    def interface_defs(self):
        return self._module.get_children(vy_ast.InterfaceDef)

    @cached_property
    def implements_decls(self):
        return self._module.get_children(vy_ast.ImplementsDecl)

    @cached_property
    def interfaces(self) -> dict[str, InterfaceT]:
        ret = {}
        for i in self.interface_defs:
            assert i.name not in ret  # precondition
            ret[i.name] = i._metadata["interface_type"]

        for i in self.import_stmts:
            import_info = i._metadata["import_info"]
            if isinstance(import_info.typ, InterfaceT):
                assert import_info.alias not in ret  # precondition
                ret[import_info.alias] = import_info.typ

        return ret

    @property
    def import_stmts(self):
        return self._module.get_children((vy_ast.Import, vy_ast.ImportFrom))

    @cached_property
    def imported_modules(self) -> dict[str, "ModuleInfo"]:
        ret = {}
        for s in self.import_stmts:
            info = s._metadata["import_info"]
            module_info = info.typ
            if isinstance(module_info, InterfaceT):
                continue
            ret[info.alias] = module_info
        return ret

    def find_module_info(self, needle: "ModuleT") -> Optional["ModuleInfo"]:
        for s in self.imported_modules.values():
            if s.module_t == needle:
                return s
        return None

    @property
    def variable_decls(self):
        return self._module.get_children(vy_ast.VariableDecl)

    @property
    def uses_decls(self):
        return self._module.get_children(vy_ast.UsesDecl)

    @property
    def initializes_decls(self):
        return self._module.get_children(vy_ast.InitializesDecl)

    @property
    def exports_decls(self):
        return self._module.get_children(vy_ast.ExportsDecl)

    @cached_property
    def used_modules(self):
        # modules which are written to
        ret = []
        for node in self.uses_decls:
            for used_module in node._metadata["uses_info"].used_modules:
                ret.append(used_module)
        return ret

    @property
    def initialized_modules(self):
        # modules which are initialized to
        ret = []
        for node in self.initializes_decls:
            info = node._metadata["initializes_info"]
            ret.append(info)
        return ret

    @cached_property
    def exposed_functions(self):
        # return external functions that are exposed in the runtime
        ret = []
        for node in self.exports_decls:
            ret.extend(node._metadata["exports_info"].functions)

        ret.extend([f for f in self.functions.values() if f.is_external])
        ret.extend([v.getter_ast._metadata["func_type"] for v in self.public_variables.values()])

        # precondition: no duplicate exports
        assert len(set(ret)) == len(ret)

        return ret

    @cached_property
    def init_function(self) -> Optional[ContractFunctionT]:
        return next((f for f in self.functions.values() if f.is_constructor), None)

    @cached_property
    def variables(self):
        # variables that this module defines, ex.
        # `x: uint256` is a private storage variable named x
        return {s.target.id: s.target._metadata["varinfo"] for s in self.variable_decls}

    @cached_property
    def public_variables(self):
        return {k: v for (k, v) in self.variables.items() if v.is_public}

    @cached_property
    def functions(self):
        return {f.name: f._metadata["func_type"] for f in self.function_defs}

    @cached_property
    # it would be nice to rely on the function analyzer to do this analysis,
    # but we don't have the result of function analysis at the time we need to
    # construct `self.interface`.
    def used_events(self) -> OrderedSet[EventT]:
        ret: OrderedSet[EventT] = OrderedSet()

        reachable: OrderedSet[ContractFunctionT] = OrderedSet()
        if self.init_function is not None:
            reachable.add(self.init_function)
            reachable.update(self.init_function.reachable_internal_functions)
        for fn_t in self.exposed_functions:
            reachable.add(fn_t)
            reachable.update(fn_t.reachable_internal_functions)

        for fn_t in reachable:
            fn_ast = fn_t.decl_node
            assert isinstance(fn_ast, vy_ast.FunctionDef)

            for node in fn_ast.get_descendants(vy_ast.Log):
                call_t = get_exact_type_from_node(node.value.func)
                if not is_type_t(call_t, EventT):
                    # this is an error, but it will be handled later
                    continue

                ret.add(call_t.typedef)

        return ret

    @cached_property
    def immutables(self):
        return [t for t in self.variables.values() if t.is_immutable]

    @cached_property
    def immutable_section_bytes(self):
        ret = 0
        for s in self.immutables:
            ret += s.typ.memory_bytes_required

        for initializes_info in self.initialized_modules:
            module_t = initializes_info.module_info.module_t
            ret += module_t.immutable_section_bytes

        return ret

    @cached_property
    def interface(self):
        return InterfaceT.from_ModuleT(self)<|MERGE_RESOLUTION|>--- conflicted
+++ resolved
@@ -13,12 +13,8 @@
 from vyper.semantics.analysis.base import Modifiability
 from vyper.semantics.analysis.utils import (
     check_modifiability,
-<<<<<<< HEAD
     infer_type,
-=======
     get_exact_type_from_node,
-    validate_expected_type,
->>>>>>> cf37ec27
     validate_unique_method_ids,
 )
 from vyper.semantics.data_locations import DataLocation

import re
from dataclasses import dataclass
from functools import cached_property
from typing import Any, Dict, List, Optional, Tuple

from vyper import ast as vy_ast
from vyper.ast.validation import validate_call_args
from vyper.compiler.settings import Settings
from vyper.exceptions import (
    ArgumentException,
    CallViolation,
    CompilerPanic,
    FunctionDeclarationException,
    InvalidType,
    StateAccessViolation,
    StructureException,
    TypeMismatch,
)
from vyper.semantics.analysis.base import (
    FunctionVisibility,
    Modifiability,
    ModuleInfo,
    StateMutability,
    VarAccess,
    VarOffset,
)
from vyper.semantics.analysis.utils import (
    check_modifiability,
    get_exact_type_from_node,
    uses_state,
    validate_expected_type,
)
from vyper.semantics.data_locations import DataLocation
from vyper.semantics.types.base import KwargSettings, VyperType
from vyper.semantics.types.bytestrings import BytesT
from vyper.semantics.types.primitives import BoolT
from vyper.semantics.types.shortcuts import UINT256_T
from vyper.semantics.types.subscriptable import TupleT
from vyper.semantics.types.utils import type_from_abi, type_from_annotation
from vyper.utils import OrderedSet, keccak256


@dataclass
class _FunctionArg:
    name: str
    typ: VyperType
    ast_source: Optional[vy_ast.VyperNode] = None


@dataclass
class PositionalArg(_FunctionArg):
    pass


@dataclass(kw_only=True)
class KeywordArg(_FunctionArg):
    default_value: vy_ast.VyperNode


# TODO: refactor this into FunctionT (from an ast) and ABIFunctionT (from json)
class ContractFunctionT(VyperType):
    """
    Contract function type.

    Functions compare false against all types and so cannot be assigned without
    being called. Calls are validated by `fetch_call_return`, check the call
    arguments against `positional_args` and `keyword_arg`, and return `return_type`.

    Attributes
    ----------
    name : str
        The name of the function.
    positional_args: list[PositionalArg]
        Positional args for this function
    keyword_args: list[KeywordArg]
        Keyword args for this function
    return_type: Optional[VyperType]
        Type of return value
    function_visibility : FunctionVisibility
        enum indicating the external visibility of a function.
    state_mutability : StateMutability
        enum indicating the authority a function has to mutate it's own state.
    nonreentrant : bool
        Whether this function is marked `@nonreentrant` or not
    """

    typeclass = "contract_function"

    _is_callable = True

    def __init__(
        self,
        name: str,
        positional_args: list[PositionalArg],
        keyword_args: list[KeywordArg],
        return_type: Optional[VyperType],
        function_visibility: FunctionVisibility,
        state_mutability: StateMutability,
        from_interface: bool = False,
        nonreentrant: bool = False,
        do_raw_return: bool = False,
        ast_def: Optional[vy_ast.VyperNode] = None,
    ) -> None:
        super().__init__()

        self.name = name
        self.positional_args = positional_args
        self.keyword_args = keyword_args
        self.return_type = return_type
        self.visibility = function_visibility
        self.mutability = state_mutability
        self.nonreentrant = nonreentrant
        self.do_raw_return = do_raw_return
        self.from_interface = from_interface

        # sanity check, nonreentrant used to be Optional[str]
        assert isinstance(self.nonreentrant, bool)

        self.ast_def = ast_def

        self._analysed = False

        # a list of internal functions this function calls.
        # to be populated during module analysis.
        self.called_functions: OrderedSet[ContractFunctionT] = OrderedSet()

        # recursively reachable from this function
        # to be populated during module analysis.
        self.reachable_internal_functions: OrderedSet[ContractFunctionT] = OrderedSet()

        # writes to variables from this function
        self._variable_writes: OrderedSet[VarAccess] = OrderedSet()

        # reads of variables from this function
        self._variable_reads: OrderedSet[VarAccess] = OrderedSet()

        # list of modules used (accessed state) by this function
        self._used_modules: OrderedSet[ModuleInfo] = OrderedSet()

        # to be populated during codegen
        self._ir_info: Any = None
        self._function_id: Optional[int] = None

    @property
    # API compatibility
    def decl_node(self):
        return self.ast_def

    @property
    def _id(self):
        return self.name

    def mark_analysed(self):
        assert not self._analysed
        self._analysed = True

    @property
    def analysed(self):
        return self._analysed

    def get_variable_reads(self):
        return self._variable_reads

    def get_variable_writes(self):
        return self._variable_writes

    def get_variable_accesses(self):
        return self._variable_reads | self._variable_writes

    def uses_state(self):
        return (
            self.nonreentrant
            or uses_state(self.get_variable_accesses())
            or any(f.nonreentrant for f in self.reachable_internal_functions)
        )

    def get_used_modules(self):
        # _used_modules is populated during analysis
        return self._used_modules

    def mark_used_module(self, module_info):
        self._used_modules.add(module_info)

    def mark_variable_writes(self, var_infos):
        self._variable_writes.update(var_infos)

    def mark_variable_reads(self, var_infos):
        self._variable_reads.update(var_infos)

    @property
    def modifiability(self):
        return Modifiability.from_state_mutability(self.mutability)

    @cached_property
    def call_site_kwargs(self):
        # special kwargs that are allowed in call site
        return {
            "gas": KwargSettings(UINT256_T, "gas"),
            "value": KwargSettings(UINT256_T, 0),
            "skip_contract_check": KwargSettings(BoolT(), False, require_literal=True),
            "default_return_value": KwargSettings(self.return_type, None),
        }

    def __repr__(self):
        arg_types = ",".join(repr(a) for a in self.argument_types)
        return f"contract function {self.name}({arg_types})"

    def __str__(self):
        ret_sig = "" if not self.return_type else f" -> {self.return_type}"
        args_sig = ",".join([str(t) for t in self.argument_types])
        return f"def {self.name}({args_sig}){ret_sig}:"

    @cached_property
    def _pp_signature(self):
        ret = ",".join(repr(arg.typ) for arg in self.arguments)
        return f"{self.name}({ret})"

    # override parent implementation. function type equality does not
    # make too much sense.
    def __eq__(self, other):
        return self is other

    def __hash__(self):
        return hash(id(self))

    @classmethod
    def from_abi(cls, abi: dict) -> "ContractFunctionT":
        """
        Generate a `ContractFunctionT` object from an ABI interface.

        Arguments
        ---------
        abi : dict
            An object from a JSON ABI interface, representing a function.

        Returns
        -------
        ContractFunctionT object.
        """
        positional_args = []
        for item in abi["inputs"]:
            positional_args.append(PositionalArg(item["name"], type_from_abi(item)))
        return_type = None
        if len(abi["outputs"]) == 1:
            return_type = type_from_abi(abi["outputs"][0])
        elif len(abi["outputs"]) > 1:
            return_type = TupleT(tuple(type_from_abi(i) for i in abi["outputs"]))
        return cls(
            abi["name"],
            positional_args,
            [],
            return_type,
            from_interface=True,
            function_visibility=FunctionVisibility.EXTERNAL,
            state_mutability=StateMutability.from_abi(abi),
        )

    @classmethod
    def from_InterfaceDef(cls, funcdef: vy_ast.FunctionDef) -> "ContractFunctionT":
        """
        Generate a `ContractFunctionT` object from a `FunctionDef` inside
        of an `InterfaceDef`

        Arguments
        ---------
        funcdef: FunctionDef
            Vyper ast node to generate the function definition from.

        Returns
        -------
        ContractFunctionT
        """
        # FunctionDef with stateMutability in body (Interface definitions)
        body = funcdef.body
        if (
            len(body) == 1
            and isinstance(body[0], vy_ast.Expr)
            and isinstance(body[0].value, vy_ast.Name)
            and StateMutability.is_valid_value(body[0].value.id)
        ):
            # Interfaces are always public
            function_visibility = FunctionVisibility.EXTERNAL
            state_mutability = StateMutability(body[0].value.id)
        # handle errors
        elif len(body) == 1 and body[0].get("value.id") in ("constant", "modifying"):
            if body[0].value.id == "constant":
                expected = "view or pure"
            else:
                expected = "payable or nonpayable"
            raise StructureException(f"State mutability should be set to {expected}", body[0])
        else:
            raise StructureException("Body must only contain state mutability label", body[0])

        if funcdef.name == "__init__":
            raise FunctionDeclarationException("Constructors cannot appear in interfaces", funcdef)

        if funcdef.name == "__default__":
            raise FunctionDeclarationException(
                "Default functions cannot appear in interfaces", funcdef
            )

        positional_args, keyword_args = _parse_args(funcdef)

        return_type = _parse_return_type(funcdef)

        return cls(
            funcdef.name,
            positional_args,
            keyword_args,
            return_type,
            function_visibility,
            state_mutability,
            from_interface=True,
            nonreentrant=False,
            ast_def=funcdef,
        )

    @classmethod
    def from_vyi(cls, funcdef: vy_ast.FunctionDef) -> "ContractFunctionT":
        """
        Generate a `ContractFunctionT` object from a `FunctionDef` inside
        of an interface (`.vyi`) file

        Arguments
        ---------
        funcdef: FunctionDef
            Vyper ast node to generate the function definition from.

        Returns
        -------
        ContractFunctionT
        """
        decorators = _parse_decorators(funcdef)

        if decorators.nonreentrant_node is not None:
            raise FunctionDeclarationException(
                "`@nonreentrant` not allowed in interfaces", decorators.nonreentrant_node
            )

        # guaranteed by parse_decorators and disallowing nonreentrant pragma
        assert decorators.reentrant_node is None  # sanity check

        # it's redundant to specify visibility in vyi - always should be external
        function_visibility = decorators.visibility
        if function_visibility is None:
            function_visibility = FunctionVisibility.EXTERNAL

        if function_visibility != FunctionVisibility.EXTERNAL:
            raise FunctionDeclarationException(
                "Interface functions can only be marked as `@external`", decorators.visibility_node
            )

        if funcdef.name == "__init__":
            raise FunctionDeclarationException("Constructors cannot appear in interfaces", funcdef)

        if funcdef.name == "__default__":
            raise FunctionDeclarationException(
                "Default functions cannot appear in interfaces", funcdef
            )

        positional_args, keyword_args = _parse_args(funcdef)

        return_type = _parse_return_type(funcdef)

        body = funcdef.body

        if len(body) != 1 or not (
            isinstance(body[0], vy_ast.Expr) and isinstance(body[0].value, vy_ast.Ellipsis)
        ):
            raise FunctionDeclarationException(
                "function body in an interface can only be `...`!", funcdef
            )

        return cls(
            funcdef.name,
            positional_args,
            keyword_args,
            return_type,
            function_visibility,
            decorators.state_mutability,
            from_interface=True,
<<<<<<< HEAD
            # TODO: nonreentrant on an interface should be disallowed
            nonreentrant=decorators.nonreentrant,
=======
            nonreentrant=False,
>>>>>>> f2c4d138
            ast_def=funcdef,
        )

    @classmethod
    def from_FunctionDef(cls, funcdef: vy_ast.FunctionDef) -> "ContractFunctionT":
        """
        Generate a `ContractFunctionT` object from a `FunctionDef` node.

        Arguments
        ---------
        funcdef: FunctionDef
            Vyper ast node to generate the function definition from.

        Returns
        -------
        ContractFunctionT
        """
        decorators = _parse_decorators(funcdef)

        # it's redundant to specify internal visibility - it's implied by not being external
        function_visibility = decorators.visibility
        if function_visibility is None:
            function_visibility = FunctionVisibility.INTERNAL

        positional_args, keyword_args = _parse_args(funcdef)

        return_type = _parse_return_type(funcdef)

        # validate default and init functions
        if funcdef.name == "__default__":
            if function_visibility != FunctionVisibility.EXTERNAL:
                raise FunctionDeclarationException(
                    "Default function must be marked as `@external`", funcdef
                )
            if funcdef.args.args:
                raise FunctionDeclarationException(
                    "Default function may not receive any arguments", funcdef.args.args[0]
                )

        if function_visibility == FunctionVisibility.DEPLOY and funcdef.name != "__init__":
            raise FunctionDeclarationException(
                "Only constructors can be marked as `@deploy`!", funcdef
            )
        if funcdef.name == "__init__":
            if decorators.state_mutability in (StateMutability.PURE, StateMutability.VIEW):
                raise FunctionDeclarationException(
                    "Constructor cannot be marked as `@pure` or `@view`", funcdef
                )
            if function_visibility != FunctionVisibility.DEPLOY:
                raise FunctionDeclarationException(
                    "Constructor must be marked as `@deploy`", funcdef
                )
            if return_type is not None:
                raise FunctionDeclarationException(
                    "Constructor may not have a return type", funcdef.returns
                )

            # call arguments
            if funcdef.args.defaults:
                raise FunctionDeclarationException(
                    "Constructor may not use default arguments", funcdef.args.defaults[0]
                )
            if decorators.nonreentrant_node is not None:
                msg = "`@nonreentrant` decorator disallowed on `__init__`"
                raise FunctionDeclarationException(msg, decorators.nonreentrant_node)

<<<<<<< HEAD
        if decorators.raw_return:
            if function_visibility != FunctionVisibility.EXTERNAL:
                raise StructureException(
                    "@raw_return is only allowed on external functions!", decorators.raw_return_node
                )
            if not isinstance(return_type, BytesT):
                raise StructureException(
                    "@raw_return is only allowed in conjunction with `Bytes[...]` return type!",
                    decorators.raw_return_node,
                )
=======
        # compute nonreentrancy
        settings = funcdef.module_node.settings
        nonreentrant: bool
        is_external = function_visibility == FunctionVisibility.EXTERNAL
        is_pure = decorators.state_mutability == StateMutability.PURE

        if is_pure:
            # pure functions are always nonreentrant
            nonreentrant = False
        elif settings.nonreentrancy_by_default:
            if not is_external:
                # default, internal functions default to reentrant even if
                # the pragma is set
                nonreentrant = decorators.nonreentrant_node is not None
            else:
                # validation -- cannot use `@nonreentrant` on external
                # functions if nonreentrant pragma is set
                if decorators.nonreentrant_node is not None:
                    raise StructureException(
                        "used @nonreentrant decorator, but `#pragma nonreentrancy` is set"
                    )
                nonreentrant = decorators.reentrant_node is None
        else:
            nonreentrant = decorators.nonreentrant_node is not None
>>>>>>> f2c4d138

        return cls(
            funcdef.name,
            positional_args,
            keyword_args,
            return_type,
            function_visibility,
            decorators.state_mutability,
            from_interface=False,
<<<<<<< HEAD
            nonreentrant=decorators.nonreentrant,
            do_raw_return=decorators.raw_return,
=======
            nonreentrant=nonreentrant,
>>>>>>> f2c4d138
            ast_def=funcdef,
        )

    def set_reentrancy_key_position(self, position: VarOffset) -> None:
        if hasattr(self, "reentrancy_key_position"):
            raise CompilerPanic("Position was already assigned")
        if not self.nonreentrant:
            raise CompilerPanic(f"Not nonreentrant {self}", self.ast_def)

        self.reentrancy_key_position = position

    @classmethod
    def getter_from_VariableDecl(cls, node: vy_ast.VariableDecl) -> "ContractFunctionT":
        """
        Generate a `ContractFunctionT` object from an `VariableDecl` node.

        Used to create getter functions for public variables.

        Arguments
        ---------
        node : VariableDecl
            Vyper ast node to generate the function definition from.

        Returns
        -------
        ContractFunctionT
        """
        if not node.is_public:
            raise CompilerPanic("getter generated for non-public function")

        # calculated by caller (ModuleAnalyzer.visit_VariableDecl)
        type_ = node.target._metadata["varinfo"].typ

        arguments, return_type = type_.getter_signature
        args = []
        for i, item in enumerate(arguments):
            args.append(PositionalArg(f"arg{i}", item))

        return cls(
            node.target.id,
            args,
            [],
            return_type,
            from_interface=False,
            function_visibility=FunctionVisibility.EXTERNAL,
            state_mutability=StateMutability.VIEW,
            ast_def=node,
        )

    @property
    # convenience property for compare_signature, as it would
    # appear in a public interface
    def _iface_sig(self) -> Tuple[Tuple, Optional[VyperType]]:
        return tuple(self.argument_types), self.return_type

    def implements(self, other: "ContractFunctionT") -> bool:
        """
        Checks if this function implements the signature of another
        function.

        Used when determining if an interface has been implemented. This method
        should not be directly implemented by any inherited classes.
        """
        if not self.is_external:  # pragma: nocover
            raise CompilerPanic("unreachable!")

        assert self.visibility == other.visibility

        arguments, return_type = self._iface_sig
        other_arguments, other_return_type = other._iface_sig

        if len(arguments) != len(other_arguments):
            return False
        for atyp, btyp in zip(arguments, other_arguments):
            if not atyp.compare_type(btyp):
                return False

        if return_type and not return_type.compare_type(other_return_type):  # type: ignore
            return False

        return self.mutability == other.mutability

    @cached_property
    def default_values(self) -> dict[str, vy_ast.VyperNode]:
        return {arg.name: arg.default_value for arg in self.keyword_args}

    # for backwards compatibility
    @cached_property
    def arguments(self) -> list[_FunctionArg]:
        return self.positional_args + self.keyword_args  # type: ignore

    @cached_property
    def argument_types(self) -> list[VyperType]:
        return [arg.typ for arg in self.arguments]

    @property
    def n_positional_args(self) -> int:
        return len(self.positional_args)

    @property
    def n_keyword_args(self) -> int:
        return len(self.keyword_args)

    @cached_property
    def n_total_args(self) -> int:
        return self.n_positional_args + self.n_keyword_args

    @property
    def is_external(self) -> bool:
        return self.visibility == FunctionVisibility.EXTERNAL

    @property
    def is_internal(self) -> bool:
        return self.visibility == FunctionVisibility.INTERNAL

    @property
    def is_deploy(self) -> bool:
        return self.visibility == FunctionVisibility.DEPLOY

    @property
    def is_constructor(self) -> bool:
        return self.name == "__init__"

    @property
    def is_mutable(self) -> bool:
        return self.mutability > StateMutability.VIEW

    @property
    def is_payable(self) -> bool:
        return self.mutability == StateMutability.PAYABLE

    @property
    def is_fallback(self) -> bool:
        return self.name == "__default__"

    @property
    def method_ids(self) -> Dict[str, int]:
        """
        Dict of `{signature: four byte selector}` for this function.

        * For functions without default arguments the dict contains one item.
        * For functions with default arguments, there is one key for each
          function signature.
        """
        arg_types = [i.canonical_abi_type for i in self.argument_types]

        if self.n_keyword_args == 0:
            return _generate_method_id(self.name, arg_types)

        method_ids = {}
        for i in range(self.n_positional_args, self.n_total_args + 1):
            method_ids.update(_generate_method_id(self.name, arg_types[:i]))
        return method_ids

    # add more information to type exceptions generated inside calls
    def _enhance_call_exception(self, e, ast_node=None):
        if ast_node is not None:
            e.append_annotation(ast_node)
        elif e.hint is None:
            # try really hard to give the user a signature
            e.hint = self._pp_signature
        return e

    def fetch_call_return(self, node: vy_ast.Call) -> Optional[VyperType]:
        # mypy hint - right now, the only way a ContractFunctionT can be
        # called is via `Attribute`, e.x. self.foo() or library.bar()
        assert isinstance(node.func, vy_ast.Attribute)
        parent_t = get_exact_type_from_node(node.func.value)
        if not parent_t._supports_external_calls and self.visibility == FunctionVisibility.EXTERNAL:
            raise CallViolation("Cannot call external functions via 'self' or via library", node)

        kwarg_keys = []
        # for external calls, include gas and value as optional kwargs
        if not self.is_internal:
            kwarg_keys += list(self.call_site_kwargs.keys())
        try:
            validate_call_args(node, (self.n_positional_args, self.n_total_args), kwarg_keys)
        except ArgumentException as e:
            raise self._enhance_call_exception(e, self.ast_def)

        if self.mutability < StateMutability.PAYABLE:
            kwarg_node = next((k for k in node.keywords if k.arg == "value"), None)
            if kwarg_node is not None:
                raise CallViolation("Cannot send ether to nonpayable function", kwarg_node)

        for arg, expected in zip(node.args, self.arguments):
            try:
                validate_expected_type(arg, expected.typ)
            except TypeMismatch as e:
                raise self._enhance_call_exception(e, expected.ast_source or self.ast_def)

        # TODO this should be moved to validate_call_args
        for kwarg in node.keywords:
            if kwarg.arg in self.call_site_kwargs:
                kwarg_settings = self.call_site_kwargs[kwarg.arg]
                if kwarg.arg == "default_return_value" and self.return_type is None:
                    raise ArgumentException(
                        f"`{kwarg.arg}=` specified but {self.name}() does not return anything",
                        kwarg.value,
                    )
                validate_expected_type(kwarg.value, kwarg_settings.typ)
                if kwarg_settings.require_literal:
                    if not isinstance(kwarg.value, vy_ast.Constant):
                        raise InvalidType(
                            f"{kwarg.arg} must be literal {kwarg_settings.typ}", kwarg.value
                        )
            else:
                # Generate the modified source code string with the kwarg removed
                # as a suggestion to the user.
                kwarg_pattern = rf"{kwarg.arg}\s*=\s*{re.escape(kwarg.value.node_source_code)}"
                modified_line = re.sub(
                    kwarg_pattern, kwarg.value.node_source_code, node.node_source_code
                )

                msg = "Usage of kwarg in Vyper is restricted to "
                msg += ", ".join([f"{k}=" for k in self.call_site_kwargs.keys()])

                hint = None
                if modified_line != node.node_source_code:
                    hint = f"Try removing the kwarg: `{modified_line}`"
                raise ArgumentException(msg, kwarg, hint=hint)

        return self.return_type

    def to_toplevel_abi_dict(self):
        abi_dict: Dict = {"stateMutability": self.mutability.value}

        if self.is_fallback:
            abi_dict["type"] = "fallback"
            return [abi_dict]

        if self.is_constructor:
            abi_dict["type"] = "constructor"
        else:
            abi_dict["type"] = "function"
            abi_dict["name"] = self.name

        abi_dict["inputs"] = [arg.typ.to_abi_arg(name=arg.name) for arg in self.arguments]

        typ = self.return_type
        if typ is None:
            abi_dict["outputs"] = []
        elif isinstance(typ, TupleT) and len(typ.member_types) > 1:
            abi_dict["outputs"] = [t.to_abi_arg() for t in typ.member_types]
        else:
            abi_dict["outputs"] = [typ.to_abi_arg()]

        if self.n_keyword_args > 0:
            # for functions with default args, return a dict for each possible arg count
            result = []
            for i in range(self.n_positional_args, self.n_total_args + 1):
                result.append(abi_dict.copy())
                result[-1]["inputs"] = result[-1]["inputs"][:i]
            return result
        else:
            return [abi_dict]

    # calculate the abi signature for a given set of kwargs
    def abi_signature_for_kwargs(self, kwargs: list[KeywordArg]) -> str:
        args = self.positional_args + kwargs  # type: ignore
        return self.name + "(" + ",".join([arg.typ.abi_type.selector_name() for arg in args]) + ")"


def _parse_return_type(funcdef: vy_ast.FunctionDef) -> Optional[VyperType]:
    # return types
    if funcdef.returns is None:
        return None
    # note: consider, for cleanliness, adding DataLocation.RETURN_VALUE
    return type_from_annotation(funcdef.returns, DataLocation.MEMORY)


@dataclass
class _ParsedDecorators:
    visibility_node: Optional[vy_ast.Name] = None
    state_mutability_node: Optional[vy_ast.Name] = None
    nonreentrant_node: Optional[vy_ast.Name] = None
<<<<<<< HEAD
    raw_return_node: Optional[vy_ast.Name] = None
=======
    reentrant_node: Optional[vy_ast.Name] = None

    def __init__(self, funcdef: vy_ast.FunctionDef):
        self.funcdef = funcdef
>>>>>>> f2c4d138

    def set_visibility(self, decorator_node: vy_ast.Name):
        assert FunctionVisibility.is_valid_value(decorator_node.id), "unreachable"
        if self.visibility_node is not None:
            raise FunctionDeclarationException(
                f"Visibility is already set to: {self.visibility}",
                self.visibility_node,
                decorator_node,
                hint="only one visibility decorator is allowed per function",
            )
        self.visibility_node = decorator_node

    @property
    def visibility(self) -> Optional[FunctionVisibility]:
        if self.visibility_node is None:
            return None
        return FunctionVisibility(self.visibility_node.id)

    def set_state_mutability(self, decorator_node: vy_ast.Name):
        assert StateMutability.is_valid_value(decorator_node.id), "unreachable"
        self._check_none(self.state_mutability_node, decorator_node)
        self.state_mutability_node = decorator_node

    @property
    def state_mutability(self) -> StateMutability:
        if self.state_mutability_node is None:
            return StateMutability.NONPAYABLE  # default
        return StateMutability(self.state_mutability_node.id)

    def get_file_settings(self) -> Settings:
        return self.funcdef.module_node.settings

    def _check_none(self, node_a, node_b):
        if node_a is not None:
            name_a = node_a.id
            name_b = node_b.id
            raise FunctionDeclarationException(
                f"tried to set {name_b}, but {name_a} is already set", node_a, node_b
            )

    def set_nonreentrant(self, decorator_node: vy_ast.Name):
        self._check_none(self.nonreentrant_node, decorator_node)
        self._check_none(self.reentrant_node, decorator_node)

        self.nonreentrant_node = decorator_node

    def set_reentrant(self, decorator_node: vy_ast.Name):
        self._check_none(self.nonreentrant_node, decorator_node)
        self._check_none(self.reentrant_node, decorator_node)

        settings = self.get_file_settings()

        if not settings.nonreentrancy_by_default:
            raise StructureException(
                "used @reentrant decorator, but `#pragma nonreentrancy` is not set"
            )

        self.reentrant_node = decorator_node

    def set_raw_return(self, decorator_node: vy_ast.Name):
        if self.raw_return_node is not None:
            raise StructureException(
                "raw_return decorator is already set", self.raw_return_node, decorator_node
            )

        self.raw_return_node = decorator_node

    @property
    def raw_return(self) -> bool:
        return self.raw_return_node is not None


def _parse_decorators(funcdef: vy_ast.FunctionDef) -> _ParsedDecorators:
    ret = _ParsedDecorators(funcdef)

    for decorator in funcdef.decorator_list:
        # order of precedence for error checking
        if decorator.get("id") == "nonreentrant":
            ret.set_nonreentrant(decorator)

        elif decorator.get("id") == "reentrant":
            ret.set_reentrant(decorator)

        elif isinstance(decorator, vy_ast.Call):
            msg = "Decorator is not callable"
            hint = None
            if decorator.get("func.id") == "nonreentrant":
                hint = "use `@nonreentrant` with no arguments. the "
                hint += "`@nonreentrant` decorator does not accept any "
                hint += "arguments since vyper 0.4.0."
            raise StructureException(msg, decorator, hint=hint)

<<<<<<< HEAD
        if decorator.get("id") == "nonreentrant":
            ret.set_nonreentrant(decorator)

        elif decorator.get("id") == "raw_return":
            ret.set_raw_return(decorator)

=======
>>>>>>> f2c4d138
        elif isinstance(decorator, vy_ast.Name):
            if FunctionVisibility.is_valid_value(decorator.id):
                ret.set_visibility(decorator)
            elif StateMutability.is_valid_value(decorator.id):
                ret.set_state_mutability(decorator)
            else:
                raise FunctionDeclarationException(f"Unknown decorator: {decorator.id}", decorator)

        else:
            raise StructureException("Bad decorator syntax", decorator)

    if ret.state_mutability == StateMutability.PURE and ret.nonreentrant_node is not None:
        raise StructureException(
            "Cannot use reentrancy guard on pure functions", ret.nonreentrant_node
        )

    return ret


def _parse_args(
    funcdef: vy_ast.FunctionDef, is_interface: bool = False
) -> tuple[list[PositionalArg], list[KeywordArg]]:
    argnames = set()  # for checking uniqueness
    n_total_args = len(funcdef.args.args)
    n_positional_args = n_total_args - len(funcdef.args.defaults)

    positional_args = []
    keyword_args = []

    for i, arg in enumerate(funcdef.args.args):
        argname = arg.arg
        if argname in ("gas", "value", "skip_contract_check", "default_return_value"):
            raise ArgumentException(
                f"Cannot use '{argname}' as a variable name in a function input", arg
            )
        if argname in argnames:
            raise ArgumentException(f"Function contains multiple inputs named {argname}", arg)

        if arg.annotation is None:
            raise ArgumentException(f"Function argument '{argname}' is missing a type", arg)

        type_ = type_from_annotation(arg.annotation, DataLocation.CALLDATA)

        if i < n_positional_args:
            positional_args.append(PositionalArg(argname, type_, ast_source=arg))
        else:
            value = funcdef.args.defaults[i - n_positional_args]
            if not check_modifiability(value, Modifiability.RUNTIME_CONSTANT):
                raise StateAccessViolation("Value must be literal or environment variable", value)
            validate_expected_type(value, type_)
            keyword_args.append(KeywordArg(argname, type_, ast_source=arg, default_value=value))

        argnames.add(argname)

    return positional_args, keyword_args


class MemberFunctionT(VyperType):
    """
    Member function type definition.

    This class has no corresponding primitive.

    (examples for (x <DynArray[int128, 3]>).append(1))

    Arguments:
        underlying_type: the type this method is attached to. ex. DynArray[int128, 3]
        name: the name of this method. ex. "append"
        arg_types: the argument types this method accepts. ex. [int128]
        return_type: the return type of this method. ex. None
    """

    typeclass = "member_function"
    _is_callable = True

    # keep LGTM linter happy
    def __eq__(self, other):
        return super().__eq__(other)

    def __init__(
        self,
        underlying_type: VyperType,
        name: str,
        arg_types: List[VyperType],
        return_type: Optional[VyperType],
        is_modifying: bool,
    ) -> None:
        super().__init__()

        self.underlying_type = underlying_type
        self.name = name
        self.arg_types = arg_types
        self.return_type = return_type
        self.is_modifying = is_modifying

    @property
    def modifiability(self):
        return Modifiability.MODIFIABLE if self.is_modifying else Modifiability.RUNTIME_CONSTANT

    @property
    def _id(self):
        return self.name

    def __repr__(self):
        return f"{self.underlying_type} member function '{self.name}'"

    def fetch_call_return(self, node: vy_ast.Call) -> Optional[VyperType]:
        validate_call_args(node, len(self.arg_types))

        assert len(node.args) == len(self.arg_types)  # validate_call_args postcondition
        for arg, expected_type in zip(node.args, self.arg_types):
            # CMC 2022-04-01 this should probably be in the validation module
            validate_expected_type(arg, expected_type)

        return self.return_type


def _generate_method_id(name: str, canonical_abi_types: List[str]) -> Dict[str, int]:
    function_sig = f"{name}({','.join(canonical_abi_types)})"
    selector = keccak256(function_sig.encode())[:4].hex()
    return {function_sig: int(selector, 16)}<|MERGE_RESOLUTION|>--- conflicted
+++ resolved
@@ -379,12 +379,7 @@
             function_visibility,
             decorators.state_mutability,
             from_interface=True,
-<<<<<<< HEAD
-            # TODO: nonreentrant on an interface should be disallowed
-            nonreentrant=decorators.nonreentrant,
-=======
             nonreentrant=False,
->>>>>>> f2c4d138
             ast_def=funcdef,
         )
 
@@ -451,7 +446,6 @@
                 msg = "`@nonreentrant` decorator disallowed on `__init__`"
                 raise FunctionDeclarationException(msg, decorators.nonreentrant_node)
 
-<<<<<<< HEAD
         if decorators.raw_return:
             if function_visibility != FunctionVisibility.EXTERNAL:
                 raise StructureException(
@@ -462,7 +456,7 @@
                     "@raw_return is only allowed in conjunction with `Bytes[...]` return type!",
                     decorators.raw_return_node,
                 )
-=======
+
         # compute nonreentrancy
         settings = funcdef.module_node.settings
         nonreentrant: bool
@@ -487,7 +481,6 @@
                 nonreentrant = decorators.reentrant_node is None
         else:
             nonreentrant = decorators.nonreentrant_node is not None
->>>>>>> f2c4d138
 
         return cls(
             funcdef.name,
@@ -497,12 +490,8 @@
             function_visibility,
             decorators.state_mutability,
             from_interface=False,
-<<<<<<< HEAD
-            nonreentrant=decorators.nonreentrant,
+            nonreentrant=nonreentrant,
             do_raw_return=decorators.raw_return,
-=======
-            nonreentrant=nonreentrant,
->>>>>>> f2c4d138
             ast_def=funcdef,
         )
 
@@ -779,14 +768,11 @@
     visibility_node: Optional[vy_ast.Name] = None
     state_mutability_node: Optional[vy_ast.Name] = None
     nonreentrant_node: Optional[vy_ast.Name] = None
-<<<<<<< HEAD
     raw_return_node: Optional[vy_ast.Name] = None
-=======
     reentrant_node: Optional[vy_ast.Name] = None
 
     def __init__(self, funcdef: vy_ast.FunctionDef):
         self.funcdef = funcdef
->>>>>>> f2c4d138
 
     def set_visibility(self, decorator_node: vy_ast.Name):
         assert FunctionVisibility.is_valid_value(decorator_node.id), "unreachable"
@@ -879,15 +865,9 @@
                 hint += "arguments since vyper 0.4.0."
             raise StructureException(msg, decorator, hint=hint)
 
-<<<<<<< HEAD
-        if decorator.get("id") == "nonreentrant":
-            ret.set_nonreentrant(decorator)
-
         elif decorator.get("id") == "raw_return":
             ret.set_raw_return(decorator)
 
-=======
->>>>>>> f2c4d138
         elif isinstance(decorator, vy_ast.Name):
             if FunctionVisibility.is_valid_value(decorator.id):
                 ret.set_visibility(decorator)

import warnings
from collections import OrderedDict
from typing import Any, Dict, List, Optional, Tuple

from vyper import ast as vy_ast
from vyper.ast.validation import validate_call_args
from vyper.exceptions import (
    ArgumentException,
    CallViolation,
    CompilerPanic,
    FunctionDeclarationException,
    InvalidType,
    NamespaceCollision,
    StateAccessViolation,
    StructureException,
)
from vyper.semantics.namespace import get_namespace
from vyper.semantics.types.bases import BaseTypeDefinition, DataLocation, StorageSlot
from vyper.semantics.types.indexable.sequence import TupleDefinition
from vyper.semantics.types.utils import (
    StringEnum,
    check_constant,
    generate_abi_type,
    get_type_from_abi,
    get_type_from_annotation,
)
from vyper.semantics.types.value.boolean import BoolDefinition
from vyper.semantics.types.value.numeric import Uint256Definition
from vyper.semantics.validation.utils import validate_expected_type
from vyper.utils import keccak256


class FunctionVisibility(StringEnum):
    EXTERNAL = StringEnum.auto()
    INTERNAL = StringEnum.auto()


class StateMutability(StringEnum):
    PURE = StringEnum.auto()
    VIEW = StringEnum.auto()
    NONPAYABLE = StringEnum.auto()
    PAYABLE = StringEnum.auto()

    @classmethod
    def from_abi(cls, abi_dict: Dict) -> "StateMutability":
        """
        Extract stateMutability from an entry in a contract's ABI
        """
        if "stateMutability" in abi_dict:
            return cls(abi_dict["stateMutability"])
        elif abi_dict.get("payable"):
            return StateMutability.PAYABLE
        elif "constant" in abi_dict and abi_dict["constant"]:
            return StateMutability.VIEW
        else:  # Assume nonpayable if neither field is there, or constant/payable not set
            return StateMutability.NONPAYABLE
        # NOTE: The state mutability nonpayable is reflected in Solidity by not
        #       specifying a state mutability modifier at all. Do the same here.


class ContractFunction(BaseTypeDefinition):
    """
    Contract function type.

    Functions compare false against all types and so cannot be assigned without
    being called. Calls are validated by `fetch_call_return`, check the call
    arguments against `arguments`, and return `return_type`.

    Attributes
    ----------
    name : str
        The name of the function.
    arguments : OrderedDict
        Function input arguments as {'name': BaseType}
    min_arg_count : int
        The minimum number of required input arguments.
    max_arg_count : int
        The maximum number of required input arguments. When a function has no
        default arguments, this value is the same as `min_arg_count`.
    kwarg_keys : List
        List of optional input argument keys.
    function_visibility : FunctionVisibility
        enum indicating the external visibility of a function.
    state_mutability : StateMutability
        enum indicating the authority a function has to mutate it's own state.
    nonreentrant : str
        Re-entrancy lock name.
    """

    _is_callable = True

    def __init__(
        self,
        name: str,
        arguments: OrderedDict,
        # TODO rename to something like positional_args, keyword_args
        min_arg_count: int,
        max_arg_count: int,
        return_type: Optional[BaseTypeDefinition],
        function_visibility: FunctionVisibility,
        state_mutability: StateMutability,
        nonreentrant: Optional[str] = None,
    ) -> None:
        super().__init__(
            # A function definition type only exists while compiling
            DataLocation.UNSET,
            # A function definition type is immutable once created
            is_constant=True,
            # A function definition type is public if it's visibility is public
            is_public=(function_visibility == FunctionVisibility.EXTERNAL),
        )
        self.name = name
        self.arguments = arguments
        self.min_arg_count = min_arg_count
        self.max_arg_count = max_arg_count
        self.return_type = return_type
        self.kwarg_keys = []
        if min_arg_count < max_arg_count:
            self.kwarg_keys = list(self.arguments)[min_arg_count:]
        self.visibility = function_visibility
        self.mutability = state_mutability
        self.nonreentrant = nonreentrant

    def __repr__(self):
        return f"contract function '{self.name}'"

    @classmethod
    def from_abi(cls, abi: Dict) -> "ContractFunction":
        """
        Generate a `ContractFunction` object from an ABI interface.

        Arguments
        ---------
        abi : dict
            An object from a JSON ABI interface, representing a function.

        Returns
        -------
        ContractFunction object.
        """

        arguments = OrderedDict()
        for item in abi["inputs"]:
            arguments[item["name"]] = get_type_from_abi(
                item, location=DataLocation.CALLDATA, is_constant=True
            )
        return_type = None
        if len(abi["outputs"]) == 1:
            return_type = get_type_from_abi(
                abi["outputs"][0], location=DataLocation.CALLDATA, is_constant=True
            )
        elif len(abi["outputs"]) > 1:
            return_type = TupleDefinition(
                tuple(
                    get_type_from_abi(i, location=DataLocation.CALLDATA, is_constant=True)
                    for i in abi["outputs"]
                )
            )
        return cls(
            abi["name"],
            arguments,
            len(arguments),
            len(arguments),
            return_type,
            function_visibility=FunctionVisibility.EXTERNAL,
            state_mutability=StateMutability.from_abi(abi),
        )

    @classmethod
    def from_FunctionDef(
        cls,
        node: vy_ast.FunctionDef,
        is_interface: Optional[bool] = False,
    ) -> "ContractFunction":
        """
        Generate a `ContractFunction` object from a `FunctionDef` node.

        Arguments
        ---------
        node : FunctionDef
            Vyper ast node to generate the function definition from.
        is_interface: bool, optional
            Boolean indicating if the function definition is part of an interface.

        Returns
        -------
        ContractFunction
        """
        kwargs: Dict[str, Any] = {}
        if is_interface:
            # FunctionDef with stateMutability in body (Interface defintions)
            if (
                len(node.body) == 1
                and isinstance(node.body[0], vy_ast.Expr)
                and isinstance(node.body[0].value, vy_ast.Name)
                and StateMutability.is_valid_value(node.body[0].value.id)
            ):
                # Interfaces are always public
                kwargs["function_visibility"] = FunctionVisibility.EXTERNAL
                kwargs["state_mutability"] = StateMutability(node.body[0].value.id)
            elif len(node.body) == 1 and node.body[0].get("value.id") in ("constant", "modifying"):
                if node.body[0].value.id == "constant":
                    expected = "view or pure"
                else:
                    expected = "payable or nonpayable"
                raise StructureException(
                    f"State mutability should be set to {expected}", node.body[0]
                )
            else:
                raise StructureException(
                    "Body must only contain state mutability label", node.body[0]
                )

        else:

            # FunctionDef with decorators (normal functions)
            for decorator in node.decorator_list:

                if isinstance(decorator, vy_ast.Call):
                    if "nonreentrant" in kwargs:
                        raise StructureException(
                            "nonreentrant decorator is already set with key: "
                            f"{kwargs['nonreentrant']}",
                            node,
                        )

                    if decorator.get("func.id") != "nonreentrant":
                        raise StructureException("Decorator is not callable", decorator)
                    if len(decorator.args) != 1 or not isinstance(decorator.args[0], vy_ast.Str):
                        raise StructureException(
                            "@nonreentrant name must be given as a single string literal",
                            decorator,
                        )

                    if node.name == "__init__":
                        msg = "Nonreentrant decorator disallowed on `__init__`"
                        raise FunctionDeclarationException(msg, decorator)

                    kwargs["nonreentrant"] = decorator.args[0].value

                elif isinstance(decorator, vy_ast.Name):
                    if FunctionVisibility.is_valid_value(decorator.id):
                        if "function_visibility" in kwargs:
                            raise FunctionDeclarationException(
                                f"Visibility is already set to: {kwargs['function_visibility']}",
                                node,
                            )
                        kwargs["function_visibility"] = FunctionVisibility(decorator.id)

                    elif StateMutability.is_valid_value(decorator.id):
                        if "state_mutability" in kwargs:
                            raise FunctionDeclarationException(
                                f"Mutability is already set to: {kwargs['state_mutability']}", node
                            )
                        kwargs["state_mutability"] = StateMutability(decorator.id)

                    else:
                        if decorator.id == "constant":
                            warnings.warn(
                                "'@constant' decorator has been removed (see VIP2040). "
                                "Use `@view` instead.",
                                DeprecationWarning,
                            )
                        raise FunctionDeclarationException(
                            f"Unknown decorator: {decorator.id}", decorator
                        )

                else:
                    raise StructureException("Bad decorator syntax", decorator)

        if "function_visibility" not in kwargs:
            raise FunctionDeclarationException(
                f"Visibility must be set to one of: {', '.join(FunctionVisibility.values())}", node
            )

        if node.name == "__default__":
            if kwargs["function_visibility"] != FunctionVisibility.EXTERNAL:
                raise FunctionDeclarationException(
                    "Default function must be marked as `@external`", node
                )
            if node.args.args:
                raise FunctionDeclarationException(
                    "Default function may not receive any arguments", node.args.args[0]
                )

        if "state_mutability" not in kwargs:
            # Assume nonpayable if not set at all (cannot accept Ether, but can modify state)
            kwargs["state_mutability"] = StateMutability.NONPAYABLE

        if (
            kwargs["state_mutability"] in (StateMutability.VIEW, StateMutability.PURE)
            and "nonreentrant" in kwargs
        ):
            raise StructureException("Cannot use reentrancy guard on view or pure functions", node)

        # call arguments
        if node.args.defaults and node.name == "__init__":
            raise FunctionDeclarationException(
                "Constructor may not use default arguments", node.args.defaults[0]
            )

        arguments = OrderedDict()
        max_arg_count = len(node.args.args)
        min_arg_count = max_arg_count - len(node.args.defaults)
        defaults = [None] * min_arg_count + node.args.defaults

        namespace = get_namespace()
        for arg, value in zip(node.args.args, defaults):
            if arg.arg in ("gas", "value", "skip_contract_check"):
                raise ArgumentException(
                    f"Cannot use '{arg.arg}' as a variable name in a function input",
                    arg,
                )
            if arg.arg in arguments:
                raise ArgumentException(f"Function contains multiple inputs named {arg.arg}", arg)
            if arg.arg in namespace:
                raise NamespaceCollision(arg.arg, arg)

            if arg.annotation is None:
                raise ArgumentException(f"Function argument '{arg.arg}' is missing a type", arg)

            type_definition = get_type_from_annotation(
                arg.annotation, location=DataLocation.CALLDATA, is_constant=True
            )
            if value is not None:
                if not check_constant(value):
                    raise StateAccessViolation(
                        "Value must be literal or environment variable", value
                    )
                validate_expected_type(value, type_definition)
                # kludge because kwargs in signatures don't get visited by the annotator
                value._metadata["type"] = type_definition

            arguments[arg.arg] = type_definition

        # return types
        if node.returns is None:
            return_type = None
        elif isinstance(node.returns, (vy_ast.Name, vy_ast.Call, vy_ast.Subscript)):
            return_type = get_type_from_annotation(node.returns, location=DataLocation.MEMORY)
        elif isinstance(node.returns, vy_ast.Tuple):
            tuple_types: Tuple = ()
            for n in node.returns.elements:
                tuple_types += (get_type_from_annotation(n, location=DataLocation.MEMORY),)
            return_type = TupleDefinition(tuple_types)
        else:
            raise InvalidType("Function return value must be a type name or tuple", node.returns)

        return cls(node.name, arguments, min_arg_count, max_arg_count, return_type, **kwargs)

    def set_reentrancy_key_position(self, position: StorageSlot) -> None:
        if hasattr(self, "reentrancy_key_position"):
            raise CompilerPanic("Position was already assigned")
        if self.nonreentrant is None:
            raise CompilerPanic("No reentrant key {self}")
        # sanity check even though implied by the type
        if position._location != DataLocation.STORAGE:
            raise CompilerPanic("Non-storage reentrant key")
        self.reentrancy_key_position = position

    @classmethod
    def from_AnnAssign(cls, node: vy_ast.AnnAssign) -> "ContractFunction":
        """
        Generate a `ContractFunction` object from an `AnnAssign` node.

        Used to create getter functions for public variables.

        Arguments
        ---------
        node : AnnAssign
            Vyper ast node to generate the function definition from.

        Returns
        -------
        ContractFunction
        """
        if not isinstance(node.annotation, vy_ast.Call):
            raise CompilerPanic("Annotation must be a call to public()")
        type_ = get_type_from_annotation(node.annotation.args[0], location=DataLocation.STORAGE)
        arguments, return_type = type_.get_signature()
        args_dict: OrderedDict = OrderedDict()
        for item in arguments:
            args_dict[f"arg{len(args_dict)}"] = item
        return cls(
            node.target.id,
            args_dict,
            len(arguments),
            len(arguments),
            return_type,
            function_visibility=FunctionVisibility.EXTERNAL,
            state_mutability=StateMutability.VIEW,
        )

    @property
    def method_ids(self) -> Dict[str, int]:
        """
        Dict of `{signature: four byte selector}` for this function.

        * For functions without default arguments the dict contains one item.
        * For functions with default arguments, there is one key for each
          function signature.
        """
        arg_types = [i.canonical_abi_type for i in self.arguments.values()]

        if not self.has_default_args:
            return _generate_method_id(self.name, arg_types)

        method_ids = {}
        for i in range(self.min_arg_count, self.max_arg_count + 1):
            method_ids.update(_generate_method_id(self.name, arg_types[:i]))
        return method_ids

    # for caller-fills-args calling convention
    def get_args_buffer_offset(self) -> int:
        """
        Get the location of the args buffer in the function frame (caller sets)
        """
        return 0

    # TODO is this needed?
    def get_args_buffer_len(self) -> int:
        """
        Get the length of the argument buffer in the function frame
        """
        return sum(arg_t.size_in_bytes() for arg_t in self.arguments.values())

    @property
    def is_constructor(self) -> bool:
        return self.name == "__init__"

    @property
    def is_fallback(self) -> bool:
        return self.name == "__default__"

    @property
    def has_default_args(self) -> bool:
        return self.min_arg_count < self.max_arg_count

    def get_signature(self) -> Tuple[Tuple, Optional[BaseTypeDefinition]]:
        return tuple(self.arguments.values()), self.return_type

    def fetch_call_return(self, node: vy_ast.Call) -> Optional[BaseTypeDefinition]:
        if node.get("func.value.id") == "self" and self.visibility == FunctionVisibility.EXTERNAL:
            raise CallViolation("Cannnot call external functions via 'self'", node)

        # for external calls, include gas and value as optional kwargs
        kwarg_keys = self.kwarg_keys.copy()
        if node.get("func.value.id") != "self":
            kwarg_keys += ["gas", "value", "skip_contract_check"]
        validate_call_args(node, (self.min_arg_count, self.max_arg_count), kwarg_keys)

        if self.mutability < StateMutability.PAYABLE:
            kwarg_node = next((k for k in node.keywords if k.arg == "value"), None)
            if kwarg_node is not None:
                raise CallViolation("Cannnot send ether to nonpayable function", kwarg_node)

        for arg, expected in zip(node.args, self.arguments.values()):
            validate_expected_type(arg, expected)

        for kwarg in node.keywords:
            if kwarg.arg in ("gas", "value"):
                validate_expected_type(kwarg.value, Uint256Definition())
            elif kwarg.arg in ("skip_contract_check"):
                validate_expected_type(kwarg.value, BoolDefinition())
                if not isinstance(kwarg.value, vy_ast.NameConstant):
                    raise InvalidType("skip_contract_check must be literal bool", kwarg.value)
            else:
                validate_expected_type(kwarg.arg, kwarg.value)

        return self.return_type

    def to_abi_dict(self) -> List[Dict]:
        abi_dict: Dict = {"stateMutability": self.mutability.value}

        if self.is_fallback:
            abi_dict["type"] = "fallback"
            return [abi_dict]

        if self.is_constructor:
            abi_dict["type"] = "constructor"
        else:
            abi_dict["type"] = "function"
            abi_dict["name"] = self.name

        abi_dict["inputs"] = [generate_abi_type(v, k) for k, v in self.arguments.items()]

        typ = self.return_type
        if typ is None:
            abi_dict["outputs"] = []
        elif isinstance(typ, TupleDefinition) and len(typ.value_type) > 1:  # type: ignore
            abi_dict["outputs"] = [generate_abi_type(i) for i in typ.value_type]  # type: ignore
        else:
            abi_dict["outputs"] = [generate_abi_type(typ)]

        if self.has_default_args:
            # for functions with default args, return a dict for each possible arg count
            result = []
            for i in range(self.min_arg_count, self.max_arg_count + 1):
                result.append(abi_dict.copy())
                result[-1]["inputs"] = result[-1]["inputs"][:i]
            return result
        else:
            return [abi_dict]


<<<<<<< HEAD
def _generate_method_id(name: str, canonical_types: List[str]) -> Dict[str, int]:
    function_sig = f"{name}({','.join(canonical_types)})"
=======
def _generate_abi_type(type_definition, name=""):
    if isinstance(type_definition, StructDefinition):
        return {
            "name": name,
            "type": "tuple",
            "components": [_generate_abi_type(v, k) for k, v in type_definition.members.items()],
        }
    if isinstance(type_definition, TupleDefinition):
        return {
            "type": "tuple",
            "components": [_generate_abi_type(i) for i in type_definition.value_type],
        }
    return {"name": name, "type": type_definition.canonical_abi_type}


def _generate_method_id(name: str, canonical_abi_types: List[str]) -> Dict[str, int]:
    function_sig = f"{name}({','.join(canonical_abi_types)})"
>>>>>>> 82f44eea
    selector = keccak256(function_sig.encode())[:4].hex()
    return {function_sig: int(selector, 16)}<|MERGE_RESOLUTION|>--- conflicted
+++ resolved
@@ -503,10 +503,12 @@
             return [abi_dict]
 
 
-<<<<<<< HEAD
-def _generate_method_id(name: str, canonical_types: List[str]) -> Dict[str, int]:
-    function_sig = f"{name}({','.join(canonical_types)})"
-=======
+def _generate_method_id(name: str, canonical_abi_types: List[str]) -> Dict[str, int]:
+    function_sig = f"{name}({','.join(canonical_abi_types)})"
+    selector = keccak256(function_sig.encode())[:4].hex()
+    return {function_sig: int(selector, 16)}
+
+
 def _generate_abi_type(type_definition, name=""):
     if isinstance(type_definition, StructDefinition):
         return {
@@ -519,11 +521,4 @@
             "type": "tuple",
             "components": [_generate_abi_type(i) for i in type_definition.value_type],
         }
-    return {"name": name, "type": type_definition.canonical_abi_type}
-
-
-def _generate_method_id(name: str, canonical_abi_types: List[str]) -> Dict[str, int]:
-    function_sig = f"{name}({','.join(canonical_abi_types)})"
->>>>>>> 82f44eea
-    selector = keccak256(function_sig.encode())[:4].hex()
-    return {function_sig: int(selector, 16)}+    return {"name": name, "type": type_definition.canonical_abi_type}
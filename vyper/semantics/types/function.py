--- conflicted
+++ resolved
@@ -596,16 +596,11 @@
             if kwarg_node is not None:
                 raise CallViolation("Cannot send ether to nonpayable function", kwarg_node)
 
-<<<<<<< HEAD
-        for arg, expected in zip(node.args, self.argument_types):
-            infer_type(arg, expected)
-=======
         for arg, expected in zip(node.args, self.arguments):
             try:
-                validate_expected_type(arg, expected.typ)
+                infer_type(arg, expected.typ)
             except TypeMismatch as e:
                 raise self._enhance_call_exception(e, expected.ast_source or self.ast_def)
->>>>>>> cf37ec27
 
         # TODO this should be moved to validate_call_args
         for kwarg in node.keywords:
@@ -792,13 +787,8 @@
             value = funcdef.args.defaults[i - n_positional_args]
             if not check_modifiability(value, Modifiability.RUNTIME_CONSTANT):
                 raise StateAccessViolation("Value must be literal or environment variable", value)
-<<<<<<< HEAD
             infer_type(value, expected_type=type_)
-            keyword_args.append(KeywordArg(argname, type_, value, ast_source=arg))
-=======
-            validate_expected_type(value, type_)
-            keyword_args.append(KeywordArg(argname, type_, ast_source=arg, default_value=value))
->>>>>>> cf37ec27
+            keyword_args.append(KeywordArg(argname, type_, default_value=value,ast_source=arg))
 
         argnames.add(argname)
 

<<<<<<< HEAD
import warnings
=======
# CMC 2024-02-03 TODO: split me into function.py and expr.py

import contextlib
>>>>>>> bc57775c
from typing import Optional

from vyper import ast as vy_ast
from vyper.ast.validation import validate_call_args
from vyper.exceptions import (
    CallViolation,
    ExceptionList,
    FunctionDeclarationException,
    ImmutableViolation,
    InvalidType,
    IteratorException,
    NonPayableViolation,
    StateAccessViolation,
    StructureException,
    TypeCheckFailure,
    TypeMismatch,
    VariableDeclarationException,
    VyperException,
)
from vyper.semantics.analysis.base import (
    Modifiability,
    ModuleInfo,
    ModuleOwnership,
    VarAccess,
    VarInfo,
)
from vyper.semantics.analysis.common import VyperNodeVisitorBase
from vyper.semantics.analysis.utils import (
    get_common_types,
    get_exact_type_from_node,
    get_expr_info,
    get_possible_types_from_node,
    validate_expected_type,
)
from vyper.semantics.data_locations import DataLocation

# TODO consolidate some of these imports
from vyper.semantics.environment import CONSTANT_ENVIRONMENT_VARS, MUTABLE_ENVIRONMENT_VARS
from vyper.semantics.namespace import get_namespace
from vyper.semantics.types import (
    TYPE_T,
    VOID_TYPE,
    AddressT,
    BoolT,
    DArrayT,
    EventT,
    FlagT,
    HashMapT,
    SArrayT,
    StringT,
    StructT,
    TupleT,
    VyperType,
    _BytestringT,
    is_type_t,
    map_void,
)
from vyper.semantics.types.function import ContractFunctionT, MemberFunctionT, StateMutability
from vyper.semantics.types.utils import type_from_annotation


def validate_functions(vy_module: vy_ast.Module) -> None:
    """Analyzes a vyper ast and validates the function bodies"""
    err_list = ExceptionList()

    for node in vy_module.get_children(vy_ast.FunctionDef):
        _validate_function_r(vy_module, node, err_list)

    err_list.raise_if_not_empty()


def _validate_function_r(
    vy_module: vy_ast.Module, node: vy_ast.FunctionDef, err_list: ExceptionList
):
    func_t = node._metadata["func_type"]

    for call_t in func_t.called_functions:
        if isinstance(call_t, ContractFunctionT):
            assert isinstance(call_t.ast_def, vy_ast.FunctionDef)  # help mypy
            _validate_function_r(vy_module, call_t.ast_def, err_list)

    namespace = get_namespace()

    try:
        with namespace.enter_scope():
            analyzer = FunctionAnalyzer(vy_module, node, namespace)
            analyzer.analyze()
    except VyperException as e:
        err_list.append(e)


# finds the terminus node for a list of nodes.
# raises an exception if any nodes are unreachable
def find_terminating_node(node_list: list) -> Optional[vy_ast.VyperNode]:
    ret = None

    for node in node_list:
        if ret is not None:
            raise StructureException("Unreachable code!", node)

        if node.is_terminus:
            ret = node

        if isinstance(node, vy_ast.If):
            body_terminates = find_terminating_node(node.body)

            else_terminates = None
            if node.orelse is not None:
                else_terminates = find_terminating_node(node.orelse)

            if body_terminates is not None and else_terminates is not None:
                ret = else_terminates

        if isinstance(node, vy_ast.For):
            # call find_terminating_node for its side effects
            find_terminating_node(node.body)

    return ret


# helpers
def _validate_address_code(node: vy_ast.Attribute, value_type: VyperType) -> None:
    if isinstance(value_type, AddressT) and node.attr == "code":
        # Validate `slice(<address>.code, start, length)` where `length` is constant
        parent = node.get_ancestor()
        if isinstance(parent, vy_ast.Call):
            ok_func = isinstance(parent.func, vy_ast.Name) and parent.func.id == "slice"
            ok_args = len(parent.args) == 3 and isinstance(parent.args[2], vy_ast.Int)
            if ok_func and ok_args:
                return

        raise StructureException(
            "(address).code is only allowed inside of a slice function with a constant length", node
        )


def _validate_msg_data_attribute(node: vy_ast.Attribute) -> None:
    if isinstance(node.value, vy_ast.Name) and node.value.id == "msg" and node.attr == "data":
        parent = node.get_ancestor()
        allowed_builtins = ("slice", "len", "raw_call")
        if not isinstance(parent, vy_ast.Call) or parent.get("func.id") not in allowed_builtins:
            raise StructureException(
                "msg.data is only allowed inside of the slice, len or raw_call functions", node
            )
        if parent.get("func.id") == "slice":
            ok_args = len(parent.args) == 3 and isinstance(parent.args[2], vy_ast.Int)
            if not ok_args:
                raise StructureException(
                    "slice(msg.data) must use a compile-time constant for length argument", parent
                )


def _validate_msg_value_access(node: vy_ast.Attribute) -> None:
    if isinstance(node.value, vy_ast.Name) and node.attr == "value" and node.value.id == "msg":
        raise NonPayableViolation("msg.value is not allowed in non-payable functions", node)


def _validate_pure_access(node: vy_ast.Attribute, typ: VyperType) -> None:
    env_vars = set(CONSTANT_ENVIRONMENT_VARS.keys()) | set(MUTABLE_ENVIRONMENT_VARS.keys())
    if isinstance(node.value, vy_ast.Name) and node.value.id in env_vars:
        if isinstance(typ, ContractFunctionT) and typ.mutability == StateMutability.PURE:
            return

        raise StateAccessViolation(
            "not allowed to query contract or environment variables in pure functions", node
        )


def _validate_self_reference(node: vy_ast.Name) -> None:
    # CMC 2023-10-19 this detector seems sus, things like `a.b(self)` could slip through
    if node.id == "self" and not isinstance(node.get_ancestor(), vy_ast.Attribute):
        raise StateAccessViolation("not allowed to query self in pure functions", node)


# analyse the variable access for the attribute chain for a node
# e.x. `x` will return varinfo for `x`
# `module.foo` will return VarAccess for `module.foo`
# `self.my_struct.x.y` will return VarAccess for `self.my_struct.x.y`
def _get_variable_access(node: vy_ast.ExprNode) -> Optional[VarAccess]:
    attrs: list[str] = []
    info = get_expr_info(node)

    while info.var_info is None:
        if not isinstance(node, (vy_ast.Subscript, vy_ast.Attribute)):
            # it's something like a literal
            return None

        if isinstance(node, vy_ast.Subscript):
            # Subscript is an analysis barrier
            # we cannot analyse if `x.y[ix1].z` overlaps with `x.y[ix2].z`.
            attrs.clear()

        if (attr := info.attr) is not None:
            attrs.append(attr)

        assert isinstance(node, (vy_ast.Subscript, vy_ast.Attribute))  # help mypy
        node = node.value
        info = get_expr_info(node)

    # ignore `self.` as it interferes with VarAccess comparison across modules
    if len(attrs) > 0 and attrs[-1] == "self":
        attrs.pop()
    attrs.reverse()

    return VarAccess(info.var_info, tuple(attrs))


# get the chain of modules, e.g.
# mod1.mod2.x.y -> [ModuleInfo(mod1), ModuleInfo(mod2)]
# CMC 2024-02-12 note that the Attribute/Subscript traversal in this and
# _get_variable_access() are a bit gross and could probably
# be refactored into data on ExprInfo.
def _get_module_chain(node: vy_ast.ExprNode) -> list[ModuleInfo]:
    ret: list[ModuleInfo] = []
    info = get_expr_info(node)

    while True:
        if info.module_info is not None:
            ret.append(info.module_info)

        if not isinstance(node, (vy_ast.Subscript, vy_ast.Attribute)):
            break

        node = node.value
        info = get_expr_info(node)

    ret.reverse()
    return ret


class FunctionAnalyzer(VyperNodeVisitorBase):
    ignored_types = (vy_ast.Pass,)
    scope_name = "function"

    def __init__(
        self, vyper_module: vy_ast.Module, fn_node: vy_ast.FunctionDef, namespace: dict
    ) -> None:
        self.vyper_module = vyper_module
        self.fn_node = fn_node
        self.namespace = namespace
        self.func = fn_node._metadata["func_type"]
        self.expr_visitor = ExprVisitor(self)

        self.loop_variables: list[Optional[VarAccess]] = []

    def analyze(self):
        if self.func.analysed:
            return

        # mark seen before analysing, if analysis throws an exception which
        # gets caught, we don't want to analyse again.
        self.func.mark_analysed()

        # allow internal function params to be mutable
        if self.func.is_internal:
            location, modifiability = (DataLocation.MEMORY, Modifiability.MODIFIABLE)
        else:
            location, modifiability = (DataLocation.CALLDATA, Modifiability.RUNTIME_CONSTANT)

        for arg in self.func.arguments:
            self.namespace[arg.name] = VarInfo(
                arg.typ, location=location, modifiability=modifiability
            )

        for node in self.fn_node.body:
            self.visit(node)

        if self.func.return_type:
            if not find_terminating_node(self.fn_node.body):
                raise FunctionDeclarationException(
                    f"Missing return statement in function '{self.fn_node.name}'", self.fn_node
                )
        else:
            # call find_terminator for its unreachable code detection side effect
            find_terminating_node(self.fn_node.body)

        # visit default args
        assert self.func.n_keyword_args == len(self.fn_node.args.defaults)
        for kwarg in self.func.keyword_args:
            self.expr_visitor.visit(kwarg.default_value, kwarg.typ)

    @contextlib.contextmanager
    def enter_for_loop(self, varaccess: Optional[VarAccess]):
        self.loop_variables.append(varaccess)
        try:
            yield
        finally:
            self.loop_variables.pop()

    def visit(self, node):
        super().visit(node)

    def visit_AnnAssign(self, node):
        name = node.get("target.id")
        if name is None:
            raise VariableDeclarationException("Invalid assignment", node)

        if not node.value:
            raise VariableDeclarationException(
                "Memory variables must be declared with an initial value", node
            )

        typ = type_from_annotation(node.annotation, DataLocation.MEMORY)

        # validate the value before adding it to the namespace
        self.expr_visitor.visit(node.value, typ)

        self.namespace[name] = VarInfo(typ, location=DataLocation.MEMORY)

        self.expr_visitor.visit(node.target, typ)

    def _validate_revert_reason(self, msg_node: vy_ast.VyperNode) -> None:
        if isinstance(msg_node, vy_ast.Str):
            if not msg_node.value.strip():
                raise StructureException("Reason string cannot be empty", msg_node)
            self.expr_visitor.visit(msg_node, get_exact_type_from_node(msg_node))
        elif not (isinstance(msg_node, vy_ast.Name) and msg_node.id == "UNREACHABLE"):
            try:
                validate_expected_type(msg_node, StringT(1024))
            except TypeMismatch as e:
                raise InvalidType("revert reason must fit within String[1024]") from e
            self.expr_visitor.visit(msg_node, get_exact_type_from_node(msg_node))
        # CMC 2023-10-19 nice to have: tag UNREACHABLE nodes with a special type

    def visit_Assert(self, node):
        if node.msg:
            self._validate_revert_reason(node.msg)

        self.expr_visitor.visit(node.test, BoolT())

    # repeated code for Assign and AugAssign
    def _assign_helper(self, node):
        if isinstance(node.value, vy_ast.Tuple):
            raise StructureException("Right-hand side of assignment cannot be a tuple", node.value)

        target = get_expr_info(node.target)

        # check mutability of the function
        self._handle_modification(node.target)

        self.expr_visitor.visit(node.value, target.typ)
        self.expr_visitor.visit(node.target, target.typ)

    def _handle_modification(self, target: vy_ast.ExprNode):
        if isinstance(target, vy_ast.Tuple):
            for item in target.elements:
                self._handle_modification(item)
            return

        # check a modification of `target`. validate the modification is
        # valid, and log the modification in relevant data structures.
        func_t = self.func
        info = get_expr_info(target)

        if isinstance(info.typ, HashMapT):
            raise StructureException(
                "Left-hand side of assignment cannot be a HashMap without a key"
            )

        if (
            info.location in (DataLocation.STORAGE, DataLocation.TRANSIENT)
            and func_t.mutability <= StateMutability.VIEW
        ):
            raise StateAccessViolation(
                f"Cannot modify {info.location} variable in a {func_t.mutability} function"
            )

        if info.location == DataLocation.CALLDATA:
            raise ImmutableViolation("Cannot write to calldata")

        if info.modifiability == Modifiability.RUNTIME_CONSTANT:
            if info.location == DataLocation.CODE:
                if not func_t.is_constructor:
                    raise ImmutableViolation("Immutable value cannot be written to")

                # handle immutables
                if info.var_info is not None:  # don't handle complex (struct,array) immutables
                    # special handling for immutable variables in the ctor
                    # TODO: maybe we want to remove this restriction.
                    if info.var_info._modification_count != 0:
                        raise ImmutableViolation(
                            "Immutable value cannot be modified after assignment"
                        )
                    info.var_info._modification_count += 1
            else:
                raise ImmutableViolation("Environment variable cannot be written to")

        if info.modifiability == Modifiability.CONSTANT:
            raise ImmutableViolation("Constant value cannot be written to.")

        var_access = _get_variable_access(target)
        assert var_access is not None

        info._writes.add(var_access)

    def _check_module_use(self, target: vy_ast.ExprNode):
        module_infos = _get_module_chain(target)

        if len(module_infos) == 0:
            return

        for module_info in module_infos:
            if module_info.ownership < ModuleOwnership.USES:
                msg = f"Cannot access `{module_info.alias}` state!"
                hint = f"add `uses: {module_info.alias}` or "
                hint += f"`initializes: {module_info.alias}` as "
                hint += "a top-level statement to your contract"
                raise ImmutableViolation(msg, hint=hint)

        # the leftmost- referenced module
        root_module_info = module_infos[0]

        # log the access
        self.func.mark_used_module(root_module_info)

    def visit_Assign(self, node):
        self._assign_helper(node)

    def visit_AugAssign(self, node):
        self._assign_helper(node)
        node.target._expr_info.typ.validate_numeric_op(node)

    def visit_Break(self, node):
        for_node = node.get_ancestor(vy_ast.For)
        if for_node is None:
            raise StructureException("`break` must be enclosed in a `for` loop", node)

    def visit_Continue(self, node):
        # TODO: use context/state instead of ast search
        for_node = node.get_ancestor(vy_ast.For)
        if for_node is None:
            raise StructureException("`continue` must be enclosed in a `for` loop", node)

    def visit_Expr(self, node):
        if isinstance(node.value, vy_ast.Ellipsis):
            raise StructureException(
                "`...` is not allowed in `.vy` files! "
                "Did you mean to import me as a `.vyi` file?",
                node,
            )

        if not isinstance(node.value, (vy_ast.Call, vy_ast.Await)):
            raise StructureException("Expressions without assignment are disallowed", node)

        is_await = isinstance(node.value, vy_ast.Await)
        if is_await:
            # traverse one level down to the Call expr
            node = node.value

        assert isinstance(node.value, vy_ast.Call), node

        fn_type = get_exact_type_from_node(node.value.func)

        if is_type_t(fn_type, EventT):
            raise StructureException("To call an event you must use the `log` statement", node)

        if is_type_t(fn_type, StructT):
            raise StructureException("Struct creation without assignment is disallowed", node)

<<<<<<< HEAD
        if isinstance(fn_type, ContractFunctionT):
            if (
                fn_type.mutability > StateMutability.VIEW
                and self.func.mutability <= StateMutability.VIEW
            ):
                raise StateAccessViolation(
                    f"Cannot call a mutating function from a {self.func.mutability.value} function",
                    node,
                )

            if (
                self.func.mutability == StateMutability.PURE
                and fn_type.mutability != StateMutability.PURE
            ):
                raise StateAccessViolation(
                    "Cannot call non-pure function from a pure function", node
                )

            if fn_type.is_external and not is_await:
                # TODO throw an exception
                warnings.warn(
                    "Calls to external contracts must use the `await` keyword. "
                    "Starting in vyper 0.4.0, this will be an error."
                    + str(StructureException("", node))
                )
            if not fn_type.is_external and is_await:
                # TODO throw an exception
                warnings.warn(
                    "Calls to internal functions cannot use the `await` keyword."
                    "Starting in vyper 0.4.0, this will be an error."
                    + str(StructureException("", node))
                )

        if isinstance(fn_type, MemberFunctionT) and fn_type.is_modifying:
            # it's a dotted function call like dynarray.pop()
            expr_info = get_expr_info(node.value.func.value)
            expr_info.validate_modification(node, self.func.mutability)

=======
>>>>>>> bc57775c
        # NOTE: fetch_call_return validates call args.
        return_value = map_void(fn_type.fetch_call_return(node.value))
        if (
            return_value is not VOID_TYPE
            and not isinstance(fn_type, MemberFunctionT)
            and not isinstance(fn_type, ContractFunctionT)
        ):
            raise StructureException(
                f"Function '{fn_type._id}' cannot be called without assigning the result", node
            )
        self.expr_visitor.visit(node.value, return_value)

    def _analyse_range_iter(self, iter_node, target_type):
        # iteration via range()
        if iter_node.get("func.id") != "range":
            raise IteratorException("Cannot iterate over the result of a function call", iter_node)
        _validate_range_call(iter_node)

        args = iter_node.args
        kwargs = [s.value for s in iter_node.keywords]
        for arg in (*args, *kwargs):
            self.expr_visitor.visit(arg, target_type)

    def _analyse_list_iter(self, iter_node, target_type):
        # iteration over a variable or literal list
        iter_val = iter_node
        if iter_val.has_folded_value:
            iter_val = iter_val.get_folded_value()

        if isinstance(iter_val, vy_ast.List):
            len_ = len(iter_val.elements)
            if len_ == 0:
                raise StructureException("For loop must have at least 1 iteration", iter_node)
            iter_type = SArrayT(target_type, len_)
        else:
            try:
                iter_type = get_exact_type_from_node(iter_node)
            except (InvalidType, StructureException):
                raise InvalidType("Not an iterable type", iter_node)

        # CMC 2024-02-09 TODO: use validate_expected_type once we have DArrays
        # with generic length.
        if not isinstance(iter_type, (DArrayT, SArrayT)):
            raise InvalidType("Not an iterable type", iter_node)

        self.expr_visitor.visit(iter_node, iter_type)

        # get the root varinfo from iter_val in case we need to peer
        # through folded constants
        return _get_variable_access(iter_val)

    def visit_For(self, node):
        if not isinstance(node.target.target, vy_ast.Name):
            raise StructureException("Invalid syntax for loop iterator", node.target.target)

        target_type = type_from_annotation(node.target.annotation, DataLocation.MEMORY)

        iter_var = None
        if isinstance(node.iter, vy_ast.Call):
            self._analyse_range_iter(node.iter, target_type)
        else:
            iter_var = self._analyse_list_iter(node.iter, target_type)

        with self.namespace.enter_scope(), self.enter_for_loop(iter_var):
            target_name = node.target.target.id
            # maybe we should introduce a new Modifiability: LOOP_VARIABLE
            self.namespace[target_name] = VarInfo(
                target_type, modifiability=Modifiability.RUNTIME_CONSTANT
            )
            self.expr_visitor.visit(node.target.target, target_type)

            for stmt in node.body:
                self.visit(stmt)

    def visit_If(self, node):
        self.expr_visitor.visit(node.test, BoolT())
        with self.namespace.enter_scope():
            for n in node.body:
                self.visit(n)
        with self.namespace.enter_scope():
            for n in node.orelse:
                self.visit(n)

    def visit_Log(self, node):
        if not isinstance(node.value, vy_ast.Call):
            raise StructureException("Log must call an event", node)
        f = get_exact_type_from_node(node.value.func)
        if not is_type_t(f, EventT):
            raise StructureException("Value is not an event", node.value)
        if self.func.mutability <= StateMutability.VIEW:
            raise StructureException(
                f"Cannot emit logs from {self.func.mutability} functions", node
            )
        t = map_void(f.fetch_call_return(node.value))
        # CMC 2024-02-05 annotate the event type for codegen usage
        # TODO: refactor this
        node._metadata["type"] = f.typedef
        self.expr_visitor.visit(node.value, t)

    def visit_Raise(self, node):
        if node.exc:
            self._validate_revert_reason(node.exc)

    def visit_Return(self, node):
        values = node.value
        if values is None:
            if self.func.return_type:
                raise FunctionDeclarationException("Return statement is missing a value", node)
            return
        elif self.func.return_type is None:
            raise FunctionDeclarationException("Function should not return any values", node)

        if isinstance(values, vy_ast.Tuple):
            values = values.elements
            if not isinstance(self.func.return_type, TupleT):
                raise FunctionDeclarationException("Function only returns a single value", node)
            if self.func.return_type.length != len(values):
                raise FunctionDeclarationException(
                    f"Incorrect number of return values: "
                    f"expected {self.func.return_type.length}, got {len(values)}",
                    node,
                )

        self.expr_visitor.visit(node.value, self.func.return_type)


class ExprVisitor(VyperNodeVisitorBase):
    def __init__(self, function_analyzer: Optional[FunctionAnalyzer] = None):
        self.function_analyzer = function_analyzer

    @property
    def func(self):
        if self.function_analyzer is None:
            return None
        return self.function_analyzer.func

    @property
    def scope_name(self):
        if self.func is not None:
            return "function"
        return "module"

    def visit(self, node, typ):
        if typ is not VOID_TYPE and not isinstance(typ, TYPE_T):
            validate_expected_type(node, typ)

        # recurse and typecheck in case we are being fed the wrong type for
        # some reason.
        super().visit(node, typ)

        # annotate
        node._metadata["type"] = typ

        if not isinstance(typ, TYPE_T):
            info = get_expr_info(node)  # get_expr_info fills in node._expr_info

            # log variable accesses.
            # (note writes will get logged as both read+write)
            var_access = _get_variable_access(node)
            if var_access is not None:
                info._reads.add(var_access)

            if self.function_analyzer:
                for s in self.function_analyzer.loop_variables:
                    if s is None:
                        continue

                    for v in info._writes:
                        if not v.contains(s):
                            continue

                        msg = "Cannot modify loop variable"
                        var = s.variable
                        if var.decl_node is not None:
                            msg += f" `{var.decl_node.target.id}`"
                        raise ImmutableViolation(msg, var.decl_node, node)

                variable_accesses = info._writes | info._reads
                for s in variable_accesses:
                    if s.variable.is_module_variable():
                        self.function_analyzer._check_module_use(node)

                self.func.mark_variable_writes(info._writes)
                self.func.mark_variable_reads(info._reads)

        # validate and annotate folded value
        if node.has_folded_value:
            folded_node = node.get_folded_value()
            self.visit(folded_node, typ)

    def visit_Attribute(self, node: vy_ast.Attribute, typ: VyperType) -> None:
        _validate_msg_data_attribute(node)

        # CMC 2023-10-19 TODO generalize this to mutability check on every node.
        # something like,
        # if self.func.mutability < expr_info.mutability:
        #    raise ...

        if self.func and self.func.mutability != StateMutability.PAYABLE:
            _validate_msg_value_access(node)

        if self.func and self.func.mutability == StateMutability.PURE:
            _validate_pure_access(node, typ)

        value_type = get_exact_type_from_node(node.value)

        _validate_address_code(node, value_type)

        self.visit(node.value, value_type)

    def visit_BinOp(self, node: vy_ast.BinOp, typ: VyperType) -> None:
        self.visit(node.left, typ)

        rtyp = typ
        if isinstance(node.op, (vy_ast.LShift, vy_ast.RShift)):
            rtyp = get_possible_types_from_node(node.right).pop()

        self.visit(node.right, rtyp)

    def visit_BoolOp(self, node: vy_ast.BoolOp, typ: VyperType) -> None:
        assert typ == BoolT()  # sanity check
        for value in node.values:
            self.visit(value, BoolT())

<<<<<<< HEAD
    def visit_Await(self, node: vy_ast.Await, typ: VyperType) -> None:
        self.visit(node.value, typ)
=======
    def _check_call_mutability(self, call_mutability: StateMutability):
        # note: payable can be called from nonpayable functions
        ok = (
            call_mutability <= self.func.mutability
            or self.func.mutability >= StateMutability.NONPAYABLE
        )
        if not ok:
            msg = f"Cannot call a {call_mutability} function from a {self.func.mutability} function"
            raise StateAccessViolation(msg)
>>>>>>> bc57775c

    def visit_Call(self, node: vy_ast.Call, typ: VyperType) -> None:
        func_info = get_expr_info(node.func, is_callable=True)
        func_type = func_info.typ

        if isinstance(func_type, ContractFunctionT):
            # function calls

            if not func_type.from_interface:
                for s in func_type.get_variable_writes():
                    if s.variable.is_module_variable():
                        func_info._writes.add(s)
                for s in func_type.get_variable_reads():
                    if s.variable.is_module_variable():
                        func_info._reads.add(s)

            if self.function_analyzer:
                self._check_call_mutability(func_type.mutability)

                for s in func_type.get_variable_accesses():
                    if s.variable.is_module_variable():
                        self.function_analyzer._check_module_use(node.func)

                if func_type.is_deploy and not self.func.is_deploy:
                    raise CallViolation(
                        f"Cannot call an @{func_type.visibility} function from "
                        f"an @{self.func.visibility} function!",
                        node,
                    )

            for arg, typ in zip(node.args, func_type.argument_types):
                self.visit(arg, typ)
            for kwarg in node.keywords:
                # We should only see special kwargs
                typ = func_type.call_site_kwargs[kwarg.arg].typ
                self.visit(kwarg.value, typ)

        elif is_type_t(func_type, EventT):
            # events have no kwargs
            expected_types = func_type.typedef.arguments.values()  # type: ignore
            for arg, typ in zip(node.args, expected_types):
                self.visit(arg, typ)
        elif is_type_t(func_type, StructT):
            # struct ctors
            # ctors have no kwargs
            expected_types = func_type.typedef.members.values()  # type: ignore
            for kwarg, arg_type in zip(node.keywords, expected_types):
                self.visit(kwarg.value, arg_type)
        elif isinstance(func_type, MemberFunctionT):
            if func_type.is_modifying and self.function_analyzer is not None:
                # TODO refactor this
                assert isinstance(node.func, vy_ast.Attribute)  # help mypy
                self.function_analyzer._handle_modification(node.func.value)
            assert len(node.args) == len(func_type.arg_types)
            for arg, arg_type in zip(node.args, func_type.arg_types):
                self.visit(arg, arg_type)
        else:
            # builtin functions
            arg_types = func_type.infer_arg_types(node, expected_return_typ=typ)  # type: ignore
            for arg, arg_type in zip(node.args, arg_types):
                self.visit(arg, arg_type)
            kwarg_types = func_type.infer_kwarg_types(node)  # type: ignore
            for kwarg in node.keywords:
                self.visit(kwarg.value, kwarg_types[kwarg.arg])

        self.visit(node.func, func_type)

    def visit_Compare(self, node: vy_ast.Compare, typ: VyperType) -> None:
        if isinstance(node.op, (vy_ast.In, vy_ast.NotIn)):
            # membership in list literal - `x in [a, b, c]`
            # needle: ltyp, haystack: rtyp
            if isinstance(node.right, vy_ast.List):
                ltyp = get_common_types(node.left, *node.right.elements).pop()

                rlen = len(node.right.elements)
                rtyp = SArrayT(ltyp, rlen)
            else:
                rtyp = get_exact_type_from_node(node.right)
                if isinstance(rtyp, FlagT):
                    # flag membership - `some_flag in other_flag`
                    ltyp = rtyp
                else:
                    # array membership - `x in my_list_variable`
                    assert isinstance(rtyp, (SArrayT, DArrayT))
                    ltyp = rtyp.value_type

            self.visit(node.left, ltyp)
            self.visit(node.right, rtyp)

        else:
            # ex. a < b
            cmp_typ = get_common_types(node.left, node.right).pop()
            if isinstance(cmp_typ, _BytestringT):
                # for bytestrings, get_common_types automatically downcasts
                # to the smaller common type - that will annotate with the
                # wrong type, instead use get_exact_type_from_node (which
                # resolves to the right type for bytestrings anyways).
                ltyp = get_exact_type_from_node(node.left)
                rtyp = get_exact_type_from_node(node.right)
            else:
                ltyp = rtyp = cmp_typ

            self.visit(node.left, ltyp)
            self.visit(node.right, rtyp)

    def visit_Constant(self, node: vy_ast.Constant, typ: VyperType) -> None:
        pass

    def visit_IfExp(self, node: vy_ast.IfExp, typ: VyperType) -> None:
        self.visit(node.test, BoolT())
        self.visit(node.body, typ)
        self.visit(node.orelse, typ)

    def visit_List(self, node: vy_ast.List, typ: VyperType) -> None:
        assert isinstance(typ, (SArrayT, DArrayT))
        for element in node.elements:
            self.visit(element, typ.value_type)

    def visit_Name(self, node: vy_ast.Name, typ: VyperType) -> None:
        if self.func:
            # TODO: refactor to use expr_info mutability
            if self.func.mutability == StateMutability.PURE:
                _validate_self_reference(node)

    def visit_Subscript(self, node: vy_ast.Subscript, typ: VyperType) -> None:
        if isinstance(typ, TYPE_T):
            # don't recurse; can't annotate AST children of type definition
            return

        if isinstance(node.value, (vy_ast.List, vy_ast.Subscript)):
            possible_base_types = get_possible_types_from_node(node.value)

            for possible_type in possible_base_types:
                if typ.compare_type(possible_type.value_type):
                    base_type = possible_type
                    break
            else:
                # this should have been caught in
                # `get_possible_types_from_node` but wasn't.
                raise TypeCheckFailure(f"Expected {typ} but it is not a possible type", node)

        else:
            base_type = get_exact_type_from_node(node.value)

        # get the correct type for the index, it might
        # not be exactly base_type.key_type
        # note: index_type is validated in types_from_Subscript
        index_types = get_possible_types_from_node(node.slice)
        index_type = index_types.pop()

        self.visit(node.slice, index_type)
        self.visit(node.value, base_type)

    def visit_Tuple(self, node: vy_ast.Tuple, typ: VyperType) -> None:
        if isinstance(typ, TYPE_T):
            # don't recurse; can't annotate AST children of type definition
            return

        # these guarantees should be provided by validate_expected_type
        assert isinstance(typ, TupleT)
        assert len(node.elements) == len(typ.member_types)

        for item_ast, item_type in zip(node.elements, typ.member_types):
            self.visit(item_ast, item_type)

    def visit_UnaryOp(self, node: vy_ast.UnaryOp, typ: VyperType) -> None:
        self.visit(node.operand, typ)


def _validate_range_call(node: vy_ast.Call):
    """
    Check that the arguments to a range() call are valid.
    :param node: call to range()
    :return: None
    """
    assert node.func.get("id") == "range"
    validate_call_args(node, (1, 2), kwargs=["bound"])
    kwargs = {s.arg: s.value for s in node.keywords or []}
    start, end = (vy_ast.Int(value=0), node.args[0]) if len(node.args) == 1 else node.args
    start, end = [i.get_folded_value() if i.has_folded_value else i for i in (start, end)]

    if "bound" in kwargs:
        bound = kwargs["bound"]
        if bound.has_folded_value:
            bound = bound.get_folded_value()
        if not isinstance(bound, vy_ast.Num):
            raise StateAccessViolation("Bound must be a literal", bound)
        if bound.value <= 0:
            raise StructureException("Bound must be at least 1", bound)
        if isinstance(start, vy_ast.Num) and isinstance(end, vy_ast.Num):
            error = "Please remove the `bound=` kwarg when using range with constants"
            raise StructureException(error, bound)
    else:
        for arg in (start, end):
            if not isinstance(arg, vy_ast.Num):
                error = "Value must be a literal integer, unless a bound is specified"
                raise StateAccessViolation(error, arg)
        if end.value <= start.value:
            raise StructureException("End must be greater than start", end)<|MERGE_RESOLUTION|>--- conflicted
+++ resolved
@@ -1,10 +1,6 @@
-<<<<<<< HEAD
-import warnings
-=======
 # CMC 2024-02-03 TODO: split me into function.py and expr.py
 
 import contextlib
->>>>>>> bc57775c
 from typing import Optional
 
 from vyper import ast as vy_ast
@@ -464,38 +460,18 @@
         if is_type_t(fn_type, StructT):
             raise StructureException("Struct creation without assignment is disallowed", node)
 
-<<<<<<< HEAD
         if isinstance(fn_type, ContractFunctionT):
-            if (
-                fn_type.mutability > StateMutability.VIEW
-                and self.func.mutability <= StateMutability.VIEW
-            ):
-                raise StateAccessViolation(
-                    f"Cannot call a mutating function from a {self.func.mutability.value} function",
+            if fn_type.is_external and not is_await:
+                raise CallViolation(
+                    "Calls to external contracts must use the `await` keyword. ",
                     node,
-                )
-
-            if (
-                self.func.mutability == StateMutability.PURE
-                and fn_type.mutability != StateMutability.PURE
-            ):
-                raise StateAccessViolation(
-                    "Cannot call non-pure function from a pure function", node
-                )
-
-            if fn_type.is_external and not is_await:
-                # TODO throw an exception
-                warnings.warn(
-                    "Calls to external contracts must use the `await` keyword. "
-                    "Starting in vyper 0.4.0, this will be an error."
-                    + str(StructureException("", node))
+                    hint=f"try `await {node.node_source_code}`"
                 )
             if not fn_type.is_external and is_await:
-                # TODO throw an exception
-                warnings.warn(
-                    "Calls to internal functions cannot use the `await` keyword."
-                    "Starting in vyper 0.4.0, this will be an error."
-                    + str(StructureException("", node))
+                raise CallViolation(
+                    "Calls to internal functions cannot use the `await` keyword.",
+                    node,
+                    hint=f"remove the `await` keyword",
                 )
 
         if isinstance(fn_type, MemberFunctionT) and fn_type.is_modifying:
@@ -503,8 +479,6 @@
             expr_info = get_expr_info(node.value.func.value)
             expr_info.validate_modification(node, self.func.mutability)
 
-=======
->>>>>>> bc57775c
         # NOTE: fetch_call_return validates call args.
         return_value = map_void(fn_type.fetch_call_return(node.value))
         if (
@@ -729,10 +703,6 @@
         for value in node.values:
             self.visit(value, BoolT())
 
-<<<<<<< HEAD
-    def visit_Await(self, node: vy_ast.Await, typ: VyperType) -> None:
-        self.visit(node.value, typ)
-=======
     def _check_call_mutability(self, call_mutability: StateMutability):
         # note: payable can be called from nonpayable functions
         ok = (
@@ -742,7 +712,6 @@
         if not ok:
             msg = f"Cannot call a {call_mutability} function from a {self.func.mutability} function"
             raise StateAccessViolation(msg)
->>>>>>> bc57775c
 
     def visit_Call(self, node: vy_ast.Call, typ: VyperType) -> None:
         func_info = get_expr_info(node.func, is_callable=True)

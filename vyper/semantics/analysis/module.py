import os
from pathlib import Path, PurePath
from typing import Any, Optional

import vyper.builtins.interfaces
from vyper import ast as vy_ast
from vyper.ast.validation import validate_literal_nodes
from vyper.compiler.input_bundle import ABIInput, FileInput, FilesystemInputBundle, InputBundle
from vyper.evm.opcodes import version_check
from vyper.exceptions import (
    CallViolation,
    DuplicateImport,
    ExceptionList,
    InvalidLiteral,
    InvalidType,
    ModuleNotFound,
    NamespaceCollision,
    StateAccessViolation,
    StructureException,
    SyntaxException,
    VariableDeclarationException,
    VyperException,
)
<<<<<<< HEAD
from vyper.semantics.analysis.base import ImportInfo, ModuleVarInfo, VarInfo
=======
from vyper.semantics.analysis.base import ImportInfo, Modifiability, ModuleInfo, VarInfo
>>>>>>> 56c4c9db
from vyper.semantics.analysis.common import VyperNodeVisitorBase
from vyper.semantics.analysis.data_positions import allocate_variables
from vyper.semantics.analysis.import_graph import ImportGraph
from vyper.semantics.analysis.local import ExprVisitor, validate_functions
from vyper.semantics.analysis.pre_typecheck import pre_typecheck
from vyper.semantics.analysis.utils import (
    check_modifiability,
    get_exact_type_from_node,
    validate_expected_type,
)
from vyper.semantics.data_locations import DataLocation
from vyper.semantics.namespace import Namespace, get_namespace, override_global_namespace
from vyper.semantics.types import EventT, FlagT, InterfaceT, StructT
from vyper.semantics.types.function import ContractFunctionT
from vyper.semantics.types.module import ModuleT
from vyper.semantics.types.utils import type_from_annotation


# TODO: rename to `analyze_vyper`
def validate_semantics(module_ast, input_bundle, is_interface=False) -> ModuleT:
    return validate_semantics_r(module_ast, input_bundle, ImportGraph(), is_interface)


def validate_semantics_r(
    module_ast: vy_ast.Module,
    input_bundle: InputBundle,
    import_graph: ImportGraph,
    is_interface: bool,
) -> ModuleT:
    """
    Analyze a Vyper module AST node, add all module-level objects to the
    namespace, type-check/validate semantics and annotate with type and analysis info
    """
    validate_literal_nodes(module_ast)

    pre_typecheck(module_ast)

    # validate semantics and annotate AST with type/semantics information
    namespace = get_namespace()

    with namespace.enter_scope(), import_graph.enter_path(module_ast):
        analyzer = ModuleAnalyzer(module_ast, input_bundle, namespace, import_graph, is_interface)
        ret = analyzer.analyze()

        vy_ast.expansion.generate_public_variable_getters(module_ast)

        # if this is an interface, the function is already validated
        # in `ContractFunction.from_vyi()`
        if not is_interface:
            validate_functions(module_ast)

            layout = allocate_variables(module_ast)
            module_ast._metadata["variables_layout"] = layout

    return ret


# compute reachable set and validate the call graph (detect cycles)
def _compute_reachable_set(fn_t: ContractFunctionT, path: list[ContractFunctionT] = None) -> None:
    path = path or []

    path.append(fn_t)
    root = path[0]

    for g in fn_t.called_functions:
        if g == root:
            message = " -> ".join([f.name for f in path])
            raise CallViolation(f"Contract contains cyclic function call: {message}")

        _compute_reachable_set(g, path=path)

        for h in g.reachable_internal_functions:
            assert h != fn_t  # sanity check

            fn_t.reachable_internal_functions.add(h)

        fn_t.reachable_internal_functions.add(g)

    path.pop()


class ModuleAnalyzer(VyperNodeVisitorBase):
    scope_name = "module"

    def __init__(
        self,
        module_node: vy_ast.Module,
        input_bundle: InputBundle,
        namespace: Namespace,
        import_graph: ImportGraph,
        is_interface: bool = False,
    ) -> None:
        self.ast = module_node
        self.input_bundle = input_bundle
        self.namespace = namespace
        self._import_graph = import_graph
        self.is_interface = is_interface

        # keep track of imported modules to prevent duplicate imports
        self._imported_modules: dict[PurePath, vy_ast.VyperNode] = {}

        self.module_t: Optional[ModuleT] = None

        # ast cache, hitchhike onto the input_bundle object
        if not hasattr(self.input_bundle._cache, "_ast_of"):
            self.input_bundle._cache._ast_of: dict[int, vy_ast.Module] = {}  # type: ignore

    def analyze(self) -> ModuleT:
        # generate a `ModuleT` from the top-level node
        # note: also validates unique method ids
        if "type" in self.ast._metadata:
            assert isinstance(self.ast._metadata["type"], ModuleT)
            # we don't need to analyse again, skip out
            self.module_t = self.ast._metadata["type"]
            return self.module_t

        to_visit = self.ast.body.copy()

        # handle imports linearly
        # (do this instead of handling in the next block so that
        # `self._imported_modules` does not end up with garbage in it after
        # exception swallowing).
        import_stmts = self.ast.get_children((vy_ast.Import, vy_ast.ImportFrom))
        for node in import_stmts:
            self.visit(node)
            to_visit.remove(node)

        # keep trying to process all the nodes until we finish or can
        # no longer progress. this makes it so we don't need to
        # calculate a dependency tree between top-level items.
        while len(to_visit) > 0:
            count = len(to_visit)
            err_list = ExceptionList()
            for node in to_visit.copy():
                try:
                    self.visit(node)
                    to_visit.remove(node)
                except (InvalidLiteral, InvalidType, VariableDeclarationException) as e:
                    # these exceptions cannot be caused by another statement not yet being
                    # parsed, so we raise them immediately
                    raise e from None
                except VyperException as e:
                    err_list.append(e)

            # Only raise if no nodes were successfully processed. This allows module
            # level logic to parse regardless of the ordering of code elements.
            if count == len(to_visit):
                err_list.raise_if_not_empty()

        self.module_t = ModuleT(self.ast)
        self.ast._metadata["type"] = self.module_t

        # attach namespace to the module for downstream use.
        _ns = Namespace()
        # note that we don't just copy the namespace because
        # there are constructor issues.
        _ns.update({k: self.namespace[k] for k in self.namespace._scopes[-1]})  # type: ignore
        self.ast._metadata["namespace"] = _ns

        self.analyze_call_graph()

        return self.module_t

    def analyze_call_graph(self):
        # get list of internal function calls made by each function
        function_defs = self.module_t.function_defs

        for func in function_defs:
            fn_t = func._metadata["func_type"]

            function_calls = func.get_descendants(vy_ast.Call)

            for call in function_calls:
                try:
                    call_t = get_exact_type_from_node(call.func)
                except VyperException:
                    # either there is a problem getting the call type. this is
                    # an issue, but it will be handled properly later. right now
                    # we just want to be able to construct the call graph.
                    continue

                if isinstance(call_t, ContractFunctionT) and (
                    call_t.is_internal or call_t.is_constructor
                ):
                    fn_t.called_functions.add(call_t)

        for func in function_defs:
            fn_t = func._metadata["func_type"]

            # compute reachable set and validate the call graph
            _compute_reachable_set(fn_t)

    def _ast_from_file(self, file: FileInput) -> vy_ast.Module:
        # cache ast if we have seen it before.
        # this gives us the additional property of object equality on
        # two ASTs produced from the same source
        ast_of = self.input_bundle._cache._ast_of
        if file.source_id not in ast_of:
            ast_of[file.source_id] = _parse_and_fold_ast(file)

        return ast_of[file.source_id]

    def visit_ImplementsDecl(self, node):
        type_ = type_from_annotation(node.annotation)

        if not isinstance(type_, InterfaceT):
            raise StructureException("Invalid interface name", node.annotation)

        type_.validate_implements(node)

    def visit_VariableDecl(self, node):
        name = node.get("target.id")
        if name is None:
            raise VariableDeclarationException("Invalid module-level assignment", node)

        if node.is_public:
            # generate function type and add to metadata
            # we need this when building the public getter
            node._metadata["getter_type"] = ContractFunctionT.getter_from_VariableDecl(node)

        # TODO: move this check to local analysis
        if node.is_immutable:
            # mutability is checked automatically preventing assignment
            # outside of the constructor, here we just check a value is assigned,
            # not necessarily where
            assignments = self.ast.get_descendants(
                vy_ast.Assign, filters={"target.id": node.target.id}
            )
            if not assignments:
                # Special error message for common wrong usages via `self.<immutable name>`
                wrong_self_attribute = self.ast.get_descendants(
                    vy_ast.Attribute, {"value.id": "self", "attr": node.target.id}
                )
                message = (
                    "Immutable variables must be accessed without 'self'"
                    if len(wrong_self_attribute) > 0
                    else "Immutable definition requires an assignment in the constructor"
                )
                raise SyntaxException(message, node.node_source_code, node.lineno, node.col_offset)

        data_loc = (
            DataLocation.IMMUTABLES
            if node.is_immutable
            else DataLocation.UNSET
            if node.is_constant
            else DataLocation.TRANSIENT
            if node.is_transient
            else DataLocation.STORAGE
        )

        modifiability = (
            Modifiability.RUNTIME_CONSTANT
            if node.is_immutable
            else Modifiability.CONSTANT
            if node.is_constant
            else Modifiability.MODIFIABLE
        )

        type_ = type_from_annotation(node.annotation, data_loc)

        if node.is_transient and not version_check(begin="cancun"):
            raise StructureException("`transient` is not available pre-cancun", node.annotation)

        if isinstance(type_, ModuleT):
            var_type = ModuleVarInfo
        else:
            var_type = VarInfo

        var_info = var_type(
            type_,
            decl_node=node,
<<<<<<< HEAD
            is_constant=node.is_constant,
            is_public=node.is_public,
            is_immutable=node.is_immutable,
            is_transient=node.is_transient,
            _location=data_loc,
=======
            location=data_loc,
            modifiability=modifiability,
            is_public=node.is_public,
>>>>>>> 56c4c9db
        )

        node.target._metadata["varinfo"] = var_info  # TODO maybe put this in the global namespace
        node._metadata["type"] = type_

        # TODO: maybe this code can be removed
        def _finalize():
            # add the variable name to `self` namespace if the variable is either
            # 1. a public constant or immutable; or
            # 2. a storage variable, whether private or public
            if (node.is_constant or node.is_immutable) and not node.is_public:
                return

            try:
                self.namespace["self"].typ.add_member(name, var_info)
                node.target._metadata["type"] = type_
            except NamespaceCollision:
                # rewrite the error message to be slightly more helpful
                raise NamespaceCollision(
                    f"Value '{name}' has already been declared", node
                ) from None

        def _validate_self_namespace():
            # block globals if storage variable already exists
            if name in self.namespace["self"].typ.members:
                raise NamespaceCollision(
                    f"Value '{name}' has already been declared", node
                ) from None
            self.namespace[name] = var_info

        if node.is_constant:
            assert node.value is not None  # checked in VariableDecl.validate()

            ExprVisitor().visit(node.value, type_)

            if not check_modifiability(node.value, Modifiability.CONSTANT):
                raise StateAccessViolation("Value must be a literal", node.value)

            validate_expected_type(node.value, type_)
            _validate_self_namespace()

            return _finalize()

        assert node.value is None  # checked in VariableDecl.validate()

        if node.is_immutable:
            _validate_self_namespace()
            return _finalize()

        self.namespace.validate_assignment(name)

        return _finalize()

    def visit_FlagDef(self, node):
        obj = FlagT.from_FlagDef(node)
        self.namespace[node.name] = obj

    def visit_EventDef(self, node):
        obj = EventT.from_EventDef(node)
        node._metadata["event_type"] = obj
        self.namespace[node.name] = obj

    def visit_FunctionDef(self, node):
        if self.is_interface:
            func_t = ContractFunctionT.from_vyi(node)
            if not func_t.is_external:
                # TODO test me!
                raise StructureException(
                    "Internal functions in `.vyi` files are not allowed!", node
                )
        else:
            func_t = ContractFunctionT.from_FunctionDef(node)

        self.namespace["self"].typ.add_member(func_t.name, func_t)
        node._metadata["func_type"] = func_t

    def visit_Import(self, node):
        # import x.y[name] as y[alias]

        alias = node.alias

        if alias is None:
            alias = node.name

        # don't handle things like `import x.y`
        if "." in alias:
            suggested_alias = node.name[node.name.rfind(".") :]
            suggestion = f"hint: try `import {node.name} as {suggested_alias}`"
            raise StructureException(
                f"import requires an accompanying `as` statement ({suggestion})", node
            )

        self._add_import(node, 0, node.name, alias)

    def visit_ImportFrom(self, node):
        # from m.n[module] import x[name] as y[alias]
        alias = node.alias or node.name

        module = node.module or ""
        if module:
            module += "."

        qualified_module_name = module + node.name
        self._add_import(node, node.level, qualified_module_name, alias)

    def visit_InterfaceDef(self, node):
        obj = InterfaceT.from_InterfaceDef(node)
        self.namespace[node.name] = obj

    def visit_StructDef(self, node):
        struct_t = StructT.from_StructDef(node)
        node._metadata["struct_type"] = struct_t
        self.namespace[node.name] = struct_t

    def _add_import(
        self, node: vy_ast.VyperNode, level: int, qualified_module_name: str, alias: str
    ) -> None:
        module_info = self._load_import(node, level, qualified_module_name, alias)
        node._metadata["import_info"] = ImportInfo(
            module_info, alias, qualified_module_name, self.input_bundle, node
        )
        self.namespace[alias] = module_info

    # load an InterfaceT or ModuleT from an import.
    # raises FileNotFoundError
    def _load_import(self, node: vy_ast.VyperNode, level: int, module_str: str, alias: str) -> Any:
        # the directory this (currently being analyzed) module is in
        self_search_path = Path(self.ast.resolved_path).parent

        with self.input_bundle.poke_search_path(self_search_path):
            return self._load_import_helper(node, level, module_str, alias)

    def _load_import_helper(
        self, node: vy_ast.VyperNode, level: int, module_str: str, alias: str
    ) -> Any:
        if _is_builtin(module_str):
            return _load_builtin_import(level, module_str)

        path = _import_to_path(level, module_str)

        # this could conceivably be in the ImportGraph but no need at this point
        if path in self._imported_modules:
            previous_import_stmt = self._imported_modules[path]
            raise DuplicateImport(f"{alias} imported more than once!", previous_import_stmt, node)

        self._imported_modules[path] = node

        err = None

        try:
            path_vy = path.with_suffix(".vy")
            file = self.input_bundle.load_file(path_vy)
            assert isinstance(file, FileInput)  # mypy hint

            module_ast = self._ast_from_file(file)

            with override_global_namespace(Namespace()):
                module_t = validate_semantics_r(
                    module_ast,
                    self.input_bundle,
                    import_graph=self._import_graph,
                    is_interface=False,
                )

                return module_t

        except FileNotFoundError as e:
            # escape `e` from the block scope, it can make things
            # easier to debug.
            err = e

        try:
            file = self.input_bundle.load_file(path.with_suffix(".vyi"))
            assert isinstance(file, FileInput)  # mypy hint
            module_ast = self._ast_from_file(file)

            with override_global_namespace(Namespace()):
                validate_semantics_r(
                    module_ast,
                    self.input_bundle,
                    import_graph=self._import_graph,
                    is_interface=True,
                )
                module_t = module_ast._metadata["type"]

                return module_t.interface

        except FileNotFoundError:
            pass

        try:
            file = self.input_bundle.load_file(path.with_suffix(".json"))
            assert isinstance(file, ABIInput)  # mypy hint
            return InterfaceT.from_json_abi(str(file.path), file.abi)
        except FileNotFoundError:
            pass

        # copy search_paths, makes debugging a bit easier
        search_paths = self.input_bundle.search_paths.copy()  # noqa: F841
        raise ModuleNotFound(module_str, node) from err


def _parse_and_fold_ast(file: FileInput) -> vy_ast.VyperNode:
    ret = vy_ast.parse_to_ast(
        file.source_code,
        source_id=file.source_id,
        module_path=str(file.path),
        resolved_path=str(file.resolved_path),
    )
    return ret


# convert an import to a path (without suffix)
def _import_to_path(level: int, module_str: str) -> PurePath:
    base_path = ""
    if level > 1:
        base_path = "../" * (level - 1)
    elif level == 1:
        base_path = "./"
    return PurePath(f"{base_path}{module_str.replace('.','/')}/")


# can add more, e.g. "vyper.builtins.interfaces", etc.
BUILTIN_PREFIXES = ["vyper.interfaces"]


def _is_builtin(module_str):
    return any(module_str.startswith(prefix) for prefix in BUILTIN_PREFIXES)


def _load_builtin_import(level: int, module_str: str) -> InterfaceT:
    if not _is_builtin(module_str):
        raise ModuleNotFoundError(f"Not a builtin: {module_str}") from None

    builtins_path = vyper.builtins.interfaces.__path__[0]
    # hygiene: convert to relpath to avoid leaking user directory info
    # (note Path.relative_to cannot handle absolute to relative path
    # conversion, so we must use the `os` module).
    builtins_path = os.path.relpath(builtins_path)

    search_path = Path(builtins_path).parent.parent.parent
    # generate an input bundle just because it knows how to build paths.
    input_bundle = FilesystemInputBundle([search_path])

    # remap builtins directory --
    # vyper/interfaces => vyper/builtins/interfaces
    remapped_module = module_str
    if remapped_module.startswith("vyper.interfaces"):
        remapped_module = remapped_module.removeprefix("vyper.interfaces")
        remapped_module = vyper.builtins.interfaces.__package__ + remapped_module

    path = _import_to_path(level, remapped_module).with_suffix(".vyi")

    try:
        file = input_bundle.load_file(path)
        assert isinstance(file, FileInput)  # mypy hint
    except FileNotFoundError:
        raise ModuleNotFoundError(f"Not a builtin: {module_str}") from None

    # TODO: it might be good to cache this computation
    interface_ast = _parse_and_fold_ast(file)

    with override_global_namespace(Namespace()):
        module_t = validate_semantics(interface_ast, input_bundle, is_interface=True)
    return module_t.interface<|MERGE_RESOLUTION|>--- conflicted
+++ resolved
@@ -21,11 +21,7 @@
     VariableDeclarationException,
     VyperException,
 )
-<<<<<<< HEAD
-from vyper.semantics.analysis.base import ImportInfo, ModuleVarInfo, VarInfo
-=======
 from vyper.semantics.analysis.base import ImportInfo, Modifiability, ModuleInfo, VarInfo
->>>>>>> 56c4c9db
 from vyper.semantics.analysis.common import VyperNodeVisitorBase
 from vyper.semantics.analysis.data_positions import allocate_variables
 from vyper.semantics.analysis.import_graph import ImportGraph
@@ -297,17 +293,9 @@
         var_info = var_type(
             type_,
             decl_node=node,
-<<<<<<< HEAD
-            is_constant=node.is_constant,
-            is_public=node.is_public,
-            is_immutable=node.is_immutable,
-            is_transient=node.is_transient,
             _location=data_loc,
-=======
-            location=data_loc,
             modifiability=modifiability,
             is_public=node.is_public,
->>>>>>> 56c4c9db
         )
 
         node.target._metadata["varinfo"] = var_info  # TODO maybe put this in the global namespace

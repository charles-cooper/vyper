--- conflicted
+++ resolved
@@ -79,11 +79,6 @@
         assert isinstance(module_ast._metadata["type"], ModuleT)
         return module_ast._metadata["type"]
 
-<<<<<<< HEAD
-    validate_literal_nodes(module_ast)
-
-=======
->>>>>>> 391f3cc8
     # validate semantics and annotate AST with type/semantics information
     namespace = get_namespace()
 

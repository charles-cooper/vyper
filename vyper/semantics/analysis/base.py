import enum
from dataclasses import dataclass
from typing import Dict, List, Optional

from vyper import ast as vy_ast
from vyper.exceptions import (
    CompilerPanic,
    ImmutableViolation,
    StateAccessViolation,
    VyperInternalException,
)
from vyper.semantics.data_locations import DataLocation
from vyper.semantics.types.base import VyperType


class _StringEnum(enum.Enum):
    @staticmethod
    def auto():
        return enum.auto()

    # Must be first, or else won't work, specifies what .value is
    def _generate_next_value_(name, start, count, last_values):
        return name.lower()

    # Override ValueError with our own internal exception
    @classmethod
    def _missing_(cls, value):
        raise VyperInternalException(f"{value} is not a valid {cls.__name__}")

    @classmethod
    def is_valid_value(cls, value: str) -> bool:
        return value in set(o.value for o in cls)

    @classmethod
    def options(cls) -> List["_StringEnum"]:
        return list(cls)

    @classmethod
    def values(cls) -> List[str]:
        return [v.value for v in cls.options()]

    # Comparison operations
    def __eq__(self, other: object) -> bool:
        if not isinstance(other, self.__class__):
            raise CompilerPanic("Can only compare like types.")
        return self is other

    # Python normally does __ne__(other) ==> not self.__eq__(other)

    def __lt__(self, other: object) -> bool:
        if not isinstance(other, self.__class__):
            raise CompilerPanic("Can only compare like types.")
        options = self.__class__.options()
        return options.index(self) < options.index(other)  # type: ignore

    def __le__(self, other: object) -> bool:
        return self.__eq__(other) or self.__lt__(other)

    def __gt__(self, other: object) -> bool:
        return not self.__le__(other)

    def __ge__(self, other: object) -> bool:
        return self.__eq__(other) or self.__gt__(other)


class FunctionVisibility(_StringEnum):
    # TODO: these can just be enum.auto() right?
    EXTERNAL = _StringEnum.auto()
    INTERNAL = _StringEnum.auto()


class StateMutability(_StringEnum):
    # TODO: these can just be enum.auto() right?
    PURE = _StringEnum.auto()
    VIEW = _StringEnum.auto()
    NONPAYABLE = _StringEnum.auto()
    PAYABLE = _StringEnum.auto()

    @classmethod
    def from_abi(cls, abi_dict: Dict) -> "StateMutability":
        """
        Extract stateMutability from an entry in a contract's ABI
        """
        if "stateMutability" in abi_dict:
            return cls(abi_dict["stateMutability"])
        elif abi_dict.get("payable"):
            return StateMutability.PAYABLE
        elif "constant" in abi_dict and abi_dict["constant"]:
            return StateMutability.VIEW
        else:  # Assume nonpayable if neither field is there, or constant/payable not set
            return StateMutability.NONPAYABLE
        # NOTE: The state mutability nonpayable is reflected in Solidity by not
        #       specifying a state mutability modifier at all. Do the same here.


<<<<<<< HEAD
# TODO: move me to locations.py?
class DataLocation(enum.Enum):
    UNSET = 0
    MEMORY = 1
    STORAGE = 2
    CALLDATA = 3
    CODE = 4
    # XXX: needed for separate transient storage allocator
    # TRANSIENT = 5


=======
>>>>>>> a8382f53
class DataPosition:
    _location: DataLocation


class CalldataOffset(DataPosition):
    __slots__ = ("dynamic_offset", "static_offset")
    _location = DataLocation.CALLDATA

    def __init__(self, static_offset, dynamic_offset=None):
        self.static_offset = static_offset
        self.dynamic_offset = dynamic_offset

    def __repr__(self):
        if self.dynamic_offset is not None:
            return f"<CalldataOffset: static {self.static_offset}, dynamic {self.dynamic_offset})>"
        else:
            return f"<CalldataOffset: static {self.static_offset}, no dynamic>"


class MemoryOffset(DataPosition):
    __slots__ = ("offset",)
    _location = DataLocation.MEMORY

    def __init__(self, offset):
        self.offset = offset

    def __repr__(self):
        return f"<MemoryOffset: {self.offset}>"


class StorageSlot(DataPosition):
    __slots__ = ("position",)
    _location = DataLocation.STORAGE

    def __init__(self, position):
        self.position = position

    def __repr__(self):
        return f"<StorageSlot: {self.position}>"


class CodeOffset(DataPosition):
    __slots__ = ("offset",)
    _location = DataLocation.CODE

    def __init__(self, offset):
        self.offset = offset

    def __repr__(self):
        return f"<CodeOffset: {self.offset}>"


@dataclass
class VarInfo:
    """
    VarInfo are objects that represent the type of a variable,
    plus associated metadata like location and constancy attributes

    Object Attributes
    -----------------
    is_constant : bool, optional
        If `True`, this is a variable defined with the `constant()` modifier
    """

    typ: VyperType
    location: DataLocation = DataLocation.UNSET
    is_constant: bool = False
    is_public: bool = False
    is_immutable: bool = False
    is_transient: bool = False
    is_local_var: bool = False
    decl_node: Optional[vy_ast.VyperNode] = None

    def __hash__(self):
        return hash(id(self))

    def __post_init__(self):
        self._modification_count = 0

    def set_position(self, position: DataPosition) -> None:
        if hasattr(self, "position"):
            raise CompilerPanic("Position was already assigned")
        if self.location != position._location:
            if self.location == DataLocation.UNSET:
                self.location = position._location
            else:
                raise CompilerPanic("Incompatible locations")
        self.position = position


@dataclass
class ExprInfo:
    """
    Class which represents the analysis associated with an expression
    """

    typ: VyperType
    var_info: Optional[VarInfo] = None
    location: DataLocation = DataLocation.UNSET
    is_constant: bool = False
    is_immutable: bool = False

    def __post_init__(self):
        should_match = ("typ", "location", "is_constant", "is_immutable")
        if self.var_info is not None:
            for attr in should_match:
                if getattr(self.var_info, attr) != getattr(self, attr):
                    raise CompilerPanic("Bad analysis: non-matching {attr}: {self}")

    @classmethod
    def from_varinfo(cls, var_info: VarInfo) -> "ExprInfo":
        return cls(
            var_info.typ,
            var_info=var_info,
            location=var_info.location,
            is_constant=var_info.is_constant,
            is_immutable=var_info.is_immutable,
        )

    def copy_with_type(self, typ: VyperType) -> "ExprInfo":
        """
        Return a copy of the ExprInfo but with the type set to something else
        """
        to_copy = ("location", "is_constant", "is_immutable")
        fields = {k: getattr(self, k) for k in to_copy}
        return self.__class__(typ=typ, **fields)

    def validate_modification(self, node: vy_ast.VyperNode, mutability: StateMutability) -> None:
        """
        Validate an attempt to modify this value.

        Raises if the value is a constant or involves an invalid operation.

        Arguments
        ---------
        node : Assign | AugAssign | Call
            Vyper ast node of the modifying action.
        mutability: StateMutability
            The mutability of the context (e.g., pure function) we are currently in
        """
        if mutability <= StateMutability.VIEW and self.location == DataLocation.STORAGE:
            raise StateAccessViolation(
                f"Cannot modify storage in a {mutability.value} function", node
            )

        if self.location == DataLocation.CALLDATA:
            raise ImmutableViolation("Cannot write to calldata", node)
        if self.is_constant:
            raise ImmutableViolation("Constant value cannot be written to", node)
        if self.is_immutable:
            if node.get_ancestor(vy_ast.FunctionDef).get("name") != "__init__":
                raise ImmutableViolation("Immutable value cannot be written to", node)
            # TODO: we probably want to remove this restriction.
            if self.var_info._modification_count:  # type: ignore
                raise ImmutableViolation(
                    "Immutable value cannot be modified after assignment", node
                )
            self.var_info._modification_count += 1  # type: ignore

        if isinstance(node, vy_ast.AugAssign):
            self.typ.validate_numeric_op(node)<|MERGE_RESOLUTION|>--- conflicted
+++ resolved
@@ -93,20 +93,6 @@
         #       specifying a state mutability modifier at all. Do the same here.
 
 
-<<<<<<< HEAD
-# TODO: move me to locations.py?
-class DataLocation(enum.Enum):
-    UNSET = 0
-    MEMORY = 1
-    STORAGE = 2
-    CALLDATA = 3
-    CODE = 4
-    # XXX: needed for separate transient storage allocator
-    # TRANSIENT = 5
-
-
-=======
->>>>>>> a8382f53
 class DataPosition:
     _location: DataLocation
 

// Vyper grammar for Lark

// A module is a sequence of definitions and methods (and comments).
// NOTE: Start symbol for the grammar
// NOTE: Module can start with docstring
module: ( DOCSTRING
        | COMMENT
        | import
        | struct_def
        | interface_def
        | constant_def
        | variable_def
        | enum_def // TODO deprecate at some point in favor of flag
        | flag_def
        | event_def
        | function_def
        | immutable_def
        | exports_decl
        | _NEWLINE )*


// Import statements (Supports all styles of Python imports)
_AS: "as"
_FROM: "from"
_IMPORT: "import"
DOT: "."
WILDCARD: "*"
_import_name: NAME
// NOTE: Don't use DOT here, just a separator
_import_path: (_import_name ".")* _import_name
import_alias: _AS NAME
?import_list: _import_name [import_alias] ("," _import_name [import_alias] )* [","]
_import_from: _FROM (DOT* _import_path | DOT+)
import: _IMPORT DOT* _import_path [import_alias]
      | _import_from _IMPORT ( WILDCARD | _import_name [import_alias] )
      | _import_from _IMPORT "(" import_list ")"

// Constant definitions
// NOTE: Temporary until decorators used
constant: "constant" "(" type ")"
constant_private: NAME ":" constant
constant_with_getter: NAME ":" "public" "(" constant ")"
constant_def: (constant_private | constant_with_getter) "=" _expr

// immutable definitions
// NOTE: Temporary until decorators used
immutable: "immutable" "(" type ")"
immutable_def: NAME ":" immutable

variable: NAME ":" type
// NOTE: Temporary until decorators used
variable_with_getter: NAME ":" "public" "(" (type | immutable) ")"
variable_def: variable | variable_with_getter

// A decorator "wraps" a method, modifying it's context.
// NOTE: One or more can be applied (some combos might conflict)
decorator: "@" NAME [ "(" [arguments] ")" ] _NEWLINE
decorators: decorator+

// Functions/Methods take a list of zero or more typed parameters,
// and can return up to one parameter.
// NOTE: Parameters can have a default value,
//       which must be a constant or environment variable.
parameter: NAME ":" type ["=" _expr]
parameters: parameter ("," parameter?)*

_FUNC_DECL: "def"
_RETURN_TYPE: "->"
returns: _RETURN_TYPE type
function_sig: _FUNC_DECL NAME "(" [parameters] ")" [returns]
function_def: [decorators] function_sig ":" body

// Events can be composed of 0 or more members
_EVENT_DECL: "event"
event_member: NAME ":" type
indexed_event_arg: NAME ":" "indexed" "(" type ")"
// Events which use no args use a pass statement instead
event_body: _NEWLINE _INDENT (((event_member | indexed_event_arg ) _NEWLINE)+ | _PASS _NEWLINE) _DEDENT
event_def: _EVENT_DECL NAME ":" ( event_body | _PASS )

// TODO deprecate in favor of flag
// Enums
_ENUM_DECL: "enum"
enum_member: NAME
enum_body: _NEWLINE _INDENT (enum_member _NEWLINE)+ _DEDENT
enum_def: _ENUM_DECL NAME ":" enum_body

// Flags
_FLAG_DECL: "flag"
flag_member: NAME
flag_body: _NEWLINE _INDENT (flag_member _NEWLINE)+ _DEDENT
flag_def: _FLAG_DECL NAME ":" flag_body

// Types
array_def: (NAME | array_def | dyn_array_def) "[" _expr "]"
dyn_array_def: "DynArray" "[" (NAME | array_def | dyn_array_def) "," _expr "]"
tuple_def: "(" ( NAME | array_def | dyn_array_def | tuple_def ) ( "," ( NAME | array_def | dyn_array_def | tuple_def ) )* [","] ")"
// NOTE: Map takes a basic type and maps to another type (can be non-basic, including maps)
_MAP: "HashMap"
map_def: _MAP "[" ( NAME | array_def ) "," type "]"
imported_type: NAME "." NAME
type: ( NAME | imported_type | array_def | tuple_def | map_def | dyn_array_def )

// Structs can be composed of 1+ basic types or other custom_types
_STRUCT_DECL: "struct"
struct_member: NAME ":" type
struct_def: _STRUCT_DECL NAME ":" _NEWLINE _INDENT (struct_member _NEWLINE)+ _DEDENT

// Interfaces are composed of a series of method definitions, plus their mutability
_INTERFACE_DECL: "interface"
mutability: NAME
interface_function: function_sig ":" mutability
interface_def: _INTERFACE_DECL NAME ":" _NEWLINE _INDENT ( interface_function _NEWLINE)+ _DEDENT
_IMPLEMENTS_DECL: "implements"
implements_def: _IMPLEMENTS_DECL ":" NAME

exports_decl: "exports" ":" (variable_access | tuple)

// Statements
// If and For blocks create a new block, and thus are complete when de-indented
// Conversely, the rest of the statements require a newline to be considered complete
// (as they do not create a new block)
_stmt: ( if_stmt | for_stmt ) [COMMENT]
     | (declaration
       | assign
       | aug_assign
       | return_stmt
       | pass_stmt
       | break_stmt
       | continue_stmt
       | log_stmt
       | await_stmt
       | raise_stmt
       | assert_stmt
       | _expr ) [COMMENT] _NEWLINE

declaration: variable ["=" _expr]
skip_assign: "_"
multiple_assign: (variable_access | skip_assign) ("," (variable_access | skip_assign))+
assign: (variable_access | multiple_assign | "(" multiple_assign ")" ) "=" _expr
// NOTE: Keep these in sync with bin_op below
?aug_operator: "+"  -> add
             | "-"  -> sub
             | "*"  -> mul
             | "/"  -> div
             | "//" -> floordiv
             | "%"  -> mod
             | "**" -> pow
             | "<<" -> shl
             | ">>" -> shr
             | _BITAND -> bitand
             | _BITOR -> bitor
             | _BITXOR -> bitxor
             | _AND -> and
             | _OR  -> or
// NOTE: Post-process into a normal assign
aug_assign: variable_access aug_operator "=" _expr

_PASS: "pass"
_BREAK: "break"
_CONTINUE: "continue"
_LOG: "log"
_AWAIT: "await"
_RETURN: "return"
_RAISE: "raise"
_ASSERT: "assert"

pass_stmt: _PASS
break_stmt: _BREAK
continue_stmt: _CONTINUE

<<<<<<< HEAD
log_stmt: _LOG NAME "(" [arguments] ")"
await_stmt: _AWAIT call
=======
log_stmt: _LOG (NAME | variable_access) "(" [arguments] ")"
>>>>>>> b4429cf8
return_stmt: _RETURN [_expr ("," _expr)*]
_UNREACHABLE: "UNREACHABLE"
raise_stmt: _RAISE -> raise
          | _RAISE _expr -> raise_with_reason
          | _RAISE _UNREACHABLE -> raise_unreachable
assert_stmt: _ASSERT _expr -> assert
           | _ASSERT _expr "," _expr -> assert_with_reason
           | _ASSERT _expr "," _UNREACHABLE -> assert_unreachable

body: _NEWLINE _INDENT ([COMMENT] _NEWLINE | _stmt)+ _DEDENT
cond_exec: _expr ":" body
default_exec: body
if_stmt: "if" cond_exec ("elif" cond_exec)* ["else" ":" default_exec]
loop_variable: NAME ":" type
loop_iterator: _expr
for_stmt: "for" loop_variable "in" loop_iterator ":" body

// Expressions
_expr: operation
     | dict

get_item: (variable_access | list) "[" _expr "]"
get_attr: variable_access "." NAME
call: variable_access "(" [arguments] ")"
?variable_access: NAME -> get_var
                | get_item
                | get_attr
                | call
                | "(" variable_access ")"

arg: _expr
kwarg: NAME "=" _expr
?argument: (arg | kwarg)
arguments: argument ("," argument)* [","]

tuple: "(" "," ")" | "(" _expr ( ("," _expr)+ [","] | "," ) ")"
list: "[" "]" | "[" _expr ("," _expr)* [","] "]"
dict: "{" "}" | "{" (NAME ":" _expr) ("," (NAME ":" _expr))* [","] "}"


// Operators
// This section needs to match Python's operator precedence:
// See https://docs.python.org/3/reference/expressions.html#operator-precedence
// NOTE: The recursive cycle here helps enforce operator precedence
//       Precedence goes up the lower down you go
?operation: assignment_expr

// "walrus" operator
?assignment_expr: ternary
                  | NAME ":=" assignment_expr

// ternary operator
?ternary: bool_or
          | ternary "if" ternary "else" ternary

_AND: "and"
_OR: "or"
_NOT: "not"

// Boolean Operations
?bool_or: bool_and
        | bool_or _OR  bool_and -> or

?bool_and: bool_not
         | bool_and _AND bool_not -> and

?bool_not: comparator
         | _NOT bool_not -> not

_POW: "**"
_SHL: "<<"
_SHR: ">>"
_BITAND: "&"
_BITOR: "|"
_BITXOR: "^"

// Comparisons
_EQ: "=="
_NE: "!="
_LE: "<="
_GE: ">="
_IN: "in"
?comparator: bitwise_or
           | comparator "<" bitwise_or ->  lt
           | comparator ">" bitwise_or ->  gt
           | comparator _EQ bitwise_or ->  eq
           | comparator _NE bitwise_or ->  ne
           | comparator _LE bitwise_or ->  le
           | comparator _GE bitwise_or ->  ge
           | comparator _IN bitwise_or ->  in
           | comparator _NOT _IN bitwise_or ->  in

// Binary Operations
// NOTE: Keep these in sync with aug_assign above
?bitwise_or : bitwise_xor
            | bitwise_or _BITOR  bitwise_xor -> bitor
?bitwise_xor: bitwise_and
            | bitwise_xor _BITXOR  bitwise_and -> bitxor
?bitwise_and: shift
            | bitwise_and _BITAND  shift -> bitand
?shift: summation
      | shift _SHL  summation -> shl
      | shift _SHR  summation -> shr
?summation: product
          | summation "+"  product -> add
          | summation "-"  product -> sub
?product: unary
        | product "*"  unary -> mul
        | product "/"  unary -> div
        | product "//" unary -> floordiv
        | product "%"  unary -> mod
?unary: power
       | "+"  power -> uadd
       | "-"  power -> usub
       | "~"  power -> invert
?power: atom
      | power _POW  atom -> pow

// special rule to handle types as "arguments" (for `empty` builtin)
empty: "empty" "(" type ")"

// special rule to handle types as "arguments" (for `_abi_decode` builtin)
abi_decode: "_abi_decode" "(" arg "," type ( "," kwarg )* ")"

special_builtins: empty | abi_decode

// NOTE: Must end recursive cycle like this (with `atom` calling `operation`)
?atom: variable_access
     | literal
     | special_builtins
     | tuple
     | list
     | "(" operation ")"

// Tokens
// Adapted from Lark repo. https://github.com/lark-parser/lark/blob/master/examples/python3.lark
// Adapted from: https://docs.python.org/3/reference/grammar.html
// Adapted by: Erez Shinan
NAME: /[a-zA-Z_]\w*/
COMMENT: /#[^\n\r]*/
_NEWLINE: ( /\r?\n[\t ]*/ | COMMENT )+


STRING: /b?("(?!"").*?(?<!\\)(\\\\)*?"|'(?!'').*?(?<!\\)(\\\\)*?')/i
DOCSTRING: /(""".*?(?<!\\)(\\\\)*?"""|'''.*?(?<!\\)(\\\\)*?''')/is

DEC_NUMBER: /0|[1-9]\d*/i
HEX_NUMBER.2: /0x[\da-f]*/i
OCT_NUMBER.2: /0o[0-7]*/i
BIN_NUMBER.2 : /0b[0-1]*/i
FLOAT_NUMBER.2: /((\d+\.\d*|\.\d+)(e[-+]?\d+)?|\d+(e[-+]?\d+))/i

_number: DEC_NUMBER
       | HEX_NUMBER
       | BIN_NUMBER
       | OCT_NUMBER
       | FLOAT_NUMBER

BOOL.2: "True" | "False"

ELLIPSIS: "..."

// TODO: Remove Docstring from here, and add to first part of body
?literal: ( _number | STRING | DOCSTRING | BOOL | ELLIPSIS)

%ignore /[\t \f]+/  // WS
%ignore /\\[\t \f]*\r?\n/   // LINE_CONT
%ignore COMMENT
%declare _INDENT _DEDENT<|MERGE_RESOLUTION|>--- conflicted
+++ resolved
@@ -169,12 +169,9 @@
 break_stmt: _BREAK
 continue_stmt: _CONTINUE
 
-<<<<<<< HEAD
-log_stmt: _LOG NAME "(" [arguments] ")"
 await_stmt: _AWAIT call
-=======
 log_stmt: _LOG (NAME | variable_access) "(" [arguments] ")"
->>>>>>> b4429cf8
+
 return_stmt: _RETURN [_expr ("," _expr)*]
 _UNREACHABLE: "UNREACHABLE"
 raise_stmt: _RAISE -> raise

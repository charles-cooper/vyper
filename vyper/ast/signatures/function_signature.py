--- conflicted
+++ resolved
@@ -3,17 +3,9 @@
 from typing import Dict, Optional, Tuple
 
 from vyper import ast as vy_ast
-<<<<<<< HEAD
 from vyper.exceptions import CompilerPanic, StructureException
 from vyper.semantics.types import VyperType
-from vyper.utils import MemoryPositions, cached_property, mkalphanum
-=======
-from vyper.address_space import MEMORY
-from vyper.codegen.ir_node import Encoding
-from vyper.codegen.types import NodeType
-from vyper.exceptions import StructureException
 from vyper.utils import MemoryPositions, mkalphanum
->>>>>>> 8141cdf9
 
 # dict from function names to signatures
 FunctionSignatures = Dict[str, "FunctionSignature"]

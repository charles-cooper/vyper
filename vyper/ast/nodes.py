--- conflicted
+++ resolved
@@ -657,41 +657,6 @@
     # metadata
     __slots__ = ("path", "resolved_path", "source_id")
 
-<<<<<<< HEAD
-=======
-    def add_to_body(self, node: VyperNode) -> None:
-        """
-        Add a new node to the body of this node.
-
-        This method should be used in favor of directly modifying `body`, as
-        it also sets the parent/child relationships used in node traversal.
-
-        Arguments
-        ---------
-        node: VyperNode
-            Vyper node to be appended to the body of the this node.
-        """
-        self.body.append(node)
-        node._depth = self._depth + 1
-        node._parent = self
-        self._children.append(node)
-
-    def remove_from_body(self, node: VyperNode) -> None:
-        """
-        Remove a node from the body of this node.
-
-        This method should be used in favor of directly modifying `body`, as
-        it also removes the parent/child relationship used in node traversal.
-
-        Arguments
-        ---------
-        node: VyperNode
-            Vyper node to be appended to the body of the this node.
-        """
-        self.body.remove(node)
-        self._children.remove(node)
-
->>>>>>> bc57775c
     @contextlib.contextmanager
     def namespace(self):
         from vyper.semantics.namespace import get_namespace, override_global_namespace

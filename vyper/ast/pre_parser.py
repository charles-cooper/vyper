--- conflicted
+++ resolved
@@ -174,60 +174,6 @@
     # Reformatted python source string.
     reformatted_code: str
 
-<<<<<<< HEAD
-    def __init__(
-        self,
-        settings,
-        modification_offsets,
-        adjustments,
-        for_loop_annotations,
-        native_hex_literal_locations,
-        reformatted_code,
-    ):
-        self.settings = settings
-        self.modification_offsets = modification_offsets
-        self.adjustments = adjustments
-        self.for_loop_annotations = for_loop_annotations
-        self.native_hex_literal_locations = native_hex_literal_locations
-        self.reformatted_code = reformatted_code
-
-
-def pre_parse(code: str) -> PreParseResult:
-    """
-    Re-formats a vyper source string into a python source string and performs
-    some validation.  More specifically,
-
-    * Translates "interface", "struct", "flag", and "event" keywords into python "class" keyword
-    * Validates "@version" pragma against current compiler version
-    * Prevents direct use of python "class" keyword
-    * Prevents use of python semi-colon statement separator
-    * Extracts type annotation of for loop iterators into a separate dictionary
-
-    Also returns a mapping of detected interface and struct names to their
-    respective vyper class types ("interface" or "struct"), and a mapping of line numbers
-    of for loops to the type annotation of their iterators.
-
-    Parameters
-    ----------
-    code : str
-        The vyper source code to be re-formatted.
-
-    Returns
-    -------
-    PreParseResult
-        Outputs for transforming the python AST to vyper AST
-    """
-    result: list[TokenInfo] = []
-    modification_offsets: dict[tuple[int, int], str] = {}
-    settings = Settings()
-    for_parser = ForParser(code)
-    native_hex_parser = HexStringParser()
-
-    _col_adjustments: dict[int, int] = defaultdict(lambda: 0)
-    adjustments: dict[tuple[int, int], int] = dict()
-
-    try:
-=======
     def parse(self, code: str):
         """
         Re-formats a vyper source string into a python source string and performs
@@ -254,15 +200,16 @@
             raise SyntaxException(e.args[0], code, e.args[1][0], e.args[1][1]) from e
 
     def _parse(self, code: str):
+        adjustments: dict = {}
         result: list[TokenInfo] = []
         modification_offsets: dict[tuple[int, int], str] = {}
         settings = Settings()
         for_parser = ForParser(code)
         hex_string_parser = HexStringParser()
 
+
         _col_adjustments: dict[int, int] = defaultdict(lambda: 0)
 
->>>>>>> 9697bae7
         code_bytes = code.encode("utf-8")
         token_list = list(tokenize(io.BytesIO(code_bytes).readline))
 
@@ -386,19 +333,9 @@
         for k, v in for_parser.annotations.items():
             for_loop_annotations[k] = v.copy()
 
-<<<<<<< HEAD
-    return PreParseResult(
-        settings,
-        modification_offsets,
-        adjustments,
-        for_loop_annotations,
-        native_hex_parser.locations,
-        untokenize(result).decode("utf-8"),
-    )
-=======
+        self.adjustments = adjustments
         self.settings = settings
         self.modification_offsets = modification_offsets
         self.for_loop_annotations = for_loop_annotations
         self.hex_string_locations = hex_string_parser.locations
-        self.reformatted_code = untokenize(result).decode("utf-8")
->>>>>>> 9697bae7
+        self.reformatted_code = untokenize(result).decode("utf-8")
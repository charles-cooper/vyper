import warnings
from typing import Optional, Union

from vyper.ast import nodes as vy_ast
from vyper.builtin_functions import DISPATCH_TABLE
from vyper.exceptions import UnfoldableNode, UnknownType
from vyper.semantics.types.base import VyperType
from vyper.semantics.types.utils import type_from_annotation
from vyper.utils import SizeLimits

BUILTIN_CONSTANTS = {
    "EMPTY_BYTES32": (
        vy_ast.Hex,
        "0x0000000000000000000000000000000000000000000000000000000000000000",
        "empty(bytes32)",
    ),  # NOQA: E501
    "ZERO_ADDRESS": (vy_ast.Hex, "0x0000000000000000000000000000000000000000", "empty(address)"),
    "MAX_INT128": (vy_ast.Int, 2 ** 127 - 1, "max_value(int128)"),
    "MIN_INT128": (vy_ast.Int, -(2 ** 127), "min_value(int128)"),
    "MAX_DECIMAL": (vy_ast.Decimal, SizeLimits.MAX_AST_DECIMAL, "max_value(decimal)"),
    "MIN_DECIMAL": (vy_ast.Decimal, SizeLimits.MIN_AST_DECIMAL, "min_value(decimal)"),
    "MAX_UINT256": (vy_ast.Int, 2 ** 256 - 1, "max_value(uint256)"),
}


def fold(vyper_module: vy_ast.Module) -> None:
    """
    Perform literal folding operations on a Vyper AST.

    Arguments
    ---------
    vyper_module : Module
        Top-level Vyper AST node.
    """
    replace_builtin_constants(vyper_module)

    changed_nodes = 1
    while changed_nodes:
        changed_nodes = 0
        changed_nodes += replace_user_defined_constants(vyper_module)
        changed_nodes += replace_literal_ops(vyper_module)
        changed_nodes += replace_subscripts(vyper_module)
        changed_nodes += replace_builtin_functions(vyper_module)


def replace_literal_ops(vyper_module: vy_ast.Module) -> int:
    """
    Find and evaluate operation and comparison nodes within the Vyper AST,
    replacing them with Constant nodes where possible.

    Arguments
    ---------
    vyper_module : Module
        Top-level Vyper AST node.

    Returns
    -------
    int
        Number of nodes that were replaced.
    """
    changed_nodes = 0

    node_types = (vy_ast.BoolOp, vy_ast.BinOp, vy_ast.UnaryOp, vy_ast.Compare)
    for node in vyper_module.get_descendants(node_types, reverse=True):
        try:
            new_node = node.evaluate()
        except UnfoldableNode:
            continue

        changed_nodes += 1
        vyper_module.replace_in_tree(node, new_node)

    return changed_nodes


def replace_subscripts(vyper_module: vy_ast.Module) -> int:
    """
    Find and evaluate Subscript nodes within the Vyper AST, replacing them with
    Constant nodes where possible.

    Arguments
    ---------
    vyper_module : Module
        Top-level Vyper AST node.

    Returns
    -------
    int
        Number of nodes that were replaced.
    """
    changed_nodes = 0

    for node in vyper_module.get_descendants(vy_ast.Subscript, reverse=True):
        try:
            new_node = node.evaluate()
        except UnfoldableNode:
            continue

        changed_nodes += 1
        vyper_module.replace_in_tree(node, new_node)

    return changed_nodes


def replace_builtin_functions(vyper_module: vy_ast.Module) -> int:
    """
    Find and evaluate builtin function calls within the Vyper AST, replacing
    them with Constant nodes where possible.

    Arguments
    ---------
    vyper_module : Module
        Top-level Vyper AST node.

    Returns
    -------
    int
        Number of nodes that were replaced.
    """
    changed_nodes = 0

    for node in vyper_module.get_descendants(vy_ast.Call, reverse=True):
        if not isinstance(node.func, vy_ast.Name):
            continue

        name = node.func.id
        func = DISPATCH_TABLE.get(name)
        if func is None or not hasattr(func, "evaluate"):
            continue
        try:
            new_node = func.evaluate(node)  # type: ignore
        except UnfoldableNode:
            continue

        changed_nodes += 1
        vyper_module.replace_in_tree(node, new_node)

    return changed_nodes


def replace_builtin_constants(vyper_module: vy_ast.Module) -> None:
    """
    Replace references to builtin constants with their literal values.

    Arguments
    ---------
    vyper_module : Module
        Top-level Vyper AST node.
    """
    for name, (node, value, replacement) in BUILTIN_CONSTANTS.items():
        found = replace_constant(vyper_module, name, node(value=value), True)
        if found > 0:
            warnings.warn(f"{name} is deprecated. Please use `{replacement}` instead.")


def replace_user_defined_constants(vyper_module: vy_ast.Module) -> int:
    """
    Find user-defined constant assignments, and replace references
    to the constants with their literal values.

    Arguments
    ---------
    vyper_module : Module
        Top-level Vyper AST node.

    Returns
    -------
    int
        Number of nodes that were replaced.
    """
    changed_nodes = 0

    for node in vyper_module.get_children(vy_ast.VariableDecl):
        if not isinstance(node.target, vy_ast.Name):
            # left-hand-side of assignment is not a variable
            continue
        if not node.is_constant:
            # annotation is not wrapped in `constant(...)`
            continue

        # Extract type definition from propagated annotation
        type_ = None
        try:
<<<<<<< HEAD
            type_ = type_from_annotation(constant_annotation) if constant_annotation else None
=======
            type_ = get_type_from_annotation(node.annotation, DataLocation.UNSET)
>>>>>>> be2b7f42
        except UnknownType:
            # handle user-defined types e.g. structs - it's OK to not
            # propagate the type annotation here because user-defined
            # types can be unambiguously inferred at typechecking time
            pass

        changed_nodes += replace_constant(
            vyper_module, node.target.id, node.value, False, type_=type_
        )

    return changed_nodes


# TODO constant folding on log events


def _replace(old_node, new_node, type_=None):
    if isinstance(new_node, vy_ast.Constant):
        new_node = new_node.from_node(old_node, value=new_node.value)
        if type_:
            new_node._metadata["type"] = type_
        return new_node
    elif isinstance(new_node, vy_ast.List):
        base_type = type_.value_type if type_ else None
        list_values = [_replace(old_node, i, type_=base_type) for i in new_node.elements]
        new_node = new_node.from_node(old_node, elements=list_values)
        if type_:
            new_node._metadata["type"] = type_
        return new_node
    elif isinstance(new_node, vy_ast.Call):
        # Replace `Name` node with `Call` node
        keyword = keywords = None
        if hasattr(new_node, "keyword"):
            keyword = new_node.keyword
        if hasattr(new_node, "keywords"):
            keywords = new_node.keywords
        new_node = new_node.from_node(
            old_node, func=new_node.func, args=new_node.args, keyword=keyword, keywords=keywords
        )
        return new_node
    else:
        raise UnfoldableNode


def replace_constant(
    vyper_module: vy_ast.Module,
    id_: str,
    replacement_node: Union[vy_ast.Constant, vy_ast.List, vy_ast.Call],
    raise_on_error: bool,
    type_: Optional[VyperType] = None,
) -> int:
    """
    Replace references to a variable name with a literal value.

    Arguments
    ---------
    vyper_module : Module
        Module-level ast node to perform replacement in.
    id_ : str
        String representing the `.id` attribute of the node(s) to be replaced.
    replacement_node : Constant | List | Call
        Vyper ast node representing the literal value to be substituted in.
        `Call` nodes are for struct constants.
    raise_on_error: bool
        Boolean indicating if `UnfoldableNode` exception should be raised or ignored.
    type_ : VyperType, optional
        Type definition to be propagated to type checker.

    Returns
    -------
    int
        Number of nodes that were replaced.
    """
    is_struct = False

    if isinstance(replacement_node, vy_ast.Call) and len(replacement_node.args) == 1:
        if isinstance(replacement_node.args[0], vy_ast.Dict):
            is_struct = True

    changed_nodes = 0

    for node in vyper_module.get_descendants(vy_ast.Name, {"id": id_}, reverse=True):
        parent = node.get_ancestor()

        if isinstance(parent, vy_ast.Call) and node == parent.func:
            # do not replace calls that are not structs
            if not is_struct:
                continue

        # do not replace dictionary keys
        if isinstance(parent, vy_ast.Dict) and node in parent.keys:
            continue

        if not node.get_ancestor(vy_ast.Index):
            # do not replace left-hand side of assignments
            assign = node.get_ancestor(
                (vy_ast.Assign, vy_ast.AnnAssign, vy_ast.AugAssign, vy_ast.VariableDecl)
            )

            if assign and node in assign.target.get_descendants(include_self=True):
                continue

        try:
            # note: _replace creates a copy of the replacement_node
            new_node = _replace(node, replacement_node, type_=type_)
        except UnfoldableNode:
            if raise_on_error:
                raise
            continue

        changed_nodes += 1
        vyper_module.replace_in_tree(node, new_node)

    return changed_nodes<|MERGE_RESOLUTION|>--- conflicted
+++ resolved
@@ -181,11 +181,7 @@
         # Extract type definition from propagated annotation
         type_ = None
         try:
-<<<<<<< HEAD
-            type_ = type_from_annotation(constant_annotation) if constant_annotation else None
-=======
-            type_ = get_type_from_annotation(node.annotation, DataLocation.UNSET)
->>>>>>> be2b7f42
+            type_ = type_from_annotation(node.annotation)
         except UnknownType:
             # handle user-defined types e.g. structs - it's OK to not
             # propagate the type annotation here because user-defined

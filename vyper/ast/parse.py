import ast as python_ast
import tokenize
from decimal import Decimal
from typing import Any, Dict, List, Optional, Union, cast

import asttokens

from vyper.ast import nodes as vy_ast
from vyper.ast.pre_parser import pre_parse
from vyper.compiler.settings import Settings
from vyper.exceptions import CompilerPanic, ParserException, SyntaxException
from vyper.typing import ModificationOffsets


def parse_to_ast(*args: Any, **kwargs: Any) -> vy_ast.Module:
    _settings, ast = parse_to_ast_with_settings(*args, **kwargs)
    return ast


def parse_to_ast_with_settings(
    source_code: str,
    source_id: int = 0,
    module_path: Optional[str] = None,
    resolved_path: Optional[str] = None,
    add_fn_node: Optional[str] = None,
) -> tuple[Settings, vy_ast.Module]:
    """
    Parses a Vyper source string and generates basic Vyper AST nodes.

    Parameters
    ----------
    source_code : str
        The Vyper source code to parse.
    source_id : int, optional
        Source id to use in the `src` member of each node.
    contract_name: str, optional
        Name of contract.
    add_fn_node: str, optional
        If not None, adds a dummy Python AST FunctionDef wrapper node.
    source_id: int, optional
        The source ID generated for this source code.
        Corresponds to FileInput.source_id
    module_path: str, optional
        The path of the source code
        Corresponds to FileInput.path
    resolved_path: str, optional
        The resolved path of the source code
        Corresponds to FileInput.resolved_path

    Returns
    -------
    list
        Untyped, unoptimized Vyper AST nodes.
    """
    if "\x00" in source_code:
        raise ParserException("No null bytes (\\x00) allowed in the source code.")
    settings, class_types, for_loop_annotations, reformatted_code = pre_parse(source_code)
    try:
        py_ast = python_ast.parse(reformatted_code)
    except SyntaxError as e:
        # TODO: Ensure 1-to-1 match of source_code:reformatted_code SyntaxErrors
        raise SyntaxException(str(e), source_code, e.lineno, e.offset) from e

    # Add dummy function node to ensure local variables are treated as `AnnAssign`
    # instead of state variables (`VariableDecl`)
    if add_fn_node:
        fn_node = python_ast.FunctionDef(add_fn_node, py_ast.body, [], [])
        fn_node.body = py_ast.body
        fn_node.args = python_ast.arguments(defaults=[])
        py_ast.body = [fn_node]

    annotate_python_ast(
        py_ast,
        source_code,
        class_types,
        for_loop_annotations,
        source_id,
        module_path=module_path,
        resolved_path=resolved_path,
    )

    # postcondition: consumed all the for loop annotations
    assert len(for_loop_annotations) == 0

    # Convert to Vyper AST.
    module = vy_ast.get_node(py_ast)
    assert isinstance(module, vy_ast.Module)  # mypy hint

    return settings, module


def ast_to_dict(ast_struct: Union[vy_ast.VyperNode, List]) -> Union[Dict, List]:
    """
    Converts a Vyper AST node, or list of nodes, into a dictionary suitable for
    output to the user.
    """
    if isinstance(ast_struct, vy_ast.VyperNode):
        return ast_struct.to_dict()

    if isinstance(ast_struct, list):
        return [i.to_dict() for i in ast_struct]

    raise CompilerPanic(f'Unknown Vyper AST node provided: "{type(ast_struct)}".')


def dict_to_ast(ast_struct: Union[Dict, List]) -> Union[vy_ast.VyperNode, List]:
    """
    Converts an AST dict, or list of dicts, into Vyper AST node objects.
    """
    if isinstance(ast_struct, dict):
        return vy_ast.get_node(ast_struct)
    if isinstance(ast_struct, list):
        return [vy_ast.get_node(i) for i in ast_struct]
    raise CompilerPanic(f'Unknown ast_struct provided: "{type(ast_struct)}".')


def annotate_python_ast(
    parsed_ast: python_ast.AST,
    source_code: str,
    modification_offsets: ModificationOffsets,
    for_loop_annotations: dict,
    source_id: int = 0,
    module_path: Optional[str] = None,
    resolved_path: Optional[str] = None,
) -> python_ast.AST:
    """
    Annotate and optimize a Python AST in preparation conversion to a Vyper AST.

    Parameters
    ----------
    parsed_ast : AST
        The AST to be annotated and optimized.
    source_code : str
        The originating source code of the AST.
    loop_var_annotations: dict
        A mapping of line numbers of `For` nodes to the tokens of the type
        annotation of the iterator extracted during pre-parsing.
    modification_offsets : dict
        A mapping of class names to their original class types.

    Returns
    -------
        The annotated and optimized AST.
    """

    tokens = asttokens.ASTTokens(source_code, tree=cast(Optional[python_ast.Module], parsed_ast))
    visitor = AnnotatingVisitor(
        source_code,
        modification_offsets,
        for_loop_annotations,
        tokens,
        source_id,
        module_path=module_path,
        resolved_path=resolved_path,
    )
    visitor.visit(parsed_ast)

    return parsed_ast


class AnnotatingVisitor(python_ast.NodeTransformer):
    _source_code: str
    _modification_offsets: ModificationOffsets
    _loop_var_annotations: dict[int, dict[str, Any]]

    def __init__(
        self,
        source_code: str,
        modification_offsets: ModificationOffsets,
        for_loop_annotations: dict,
        tokens: asttokens.ASTTokens,
        source_id: int,
        module_path: Optional[str] = None,
        resolved_path: Optional[str] = None,
    ):
        self._tokens = tokens
        self._source_id = source_id
        self._module_path = module_path
        self._resolved_path = resolved_path
        self._source_code = source_code
        self._modification_offsets = modification_offsets
        self._for_loop_annotations = for_loop_annotations

        self.counter: int = 0

    def generic_visit(self, node):
        """
        Annotate a node with information that simplifies Vyper node generation.
        """
        # Decorate every node with the original source code to allow pretty-printing errors
        node.full_source_code = self._source_code
        node.node_id = self.counter
        node.ast_type = node.__class__.__name__
        self.counter += 1

        # Decorate every node with source end offsets
        start = (None, None)
        if hasattr(node, "first_token"):
            start = node.first_token.start
        end = (None, None)
        if hasattr(node, "last_token"):
            end = node.last_token.end
            if node.last_token.type == 4:
                # token type 4 is a `\n`, some nodes include a trailing newline
                # here we ignore it when building the node offsets
                end = (end[0], end[1] - 1)

        node.lineno = start[0]
        node.col_offset = start[1]
        node.end_lineno = end[0]
        node.end_col_offset = end[1]

        if hasattr(node, "last_token"):
            start_pos = node.first_token.startpos
            end_pos = node.last_token.endpos

            if node.last_token.type == 4:
                # ignore trailing newline once more
                end_pos -= 1
            node.src = f"{start_pos}:{end_pos-start_pos}:{self._source_id}"
            node.node_source_code = self._source_code[start_pos:end_pos]

        return super().generic_visit(node)

    def _visit_docstring(self, node):
        """
        Move a node docstring from body to `doc_string` and annotate it as `DocStr`.
        """
        self.generic_visit(node)

        if node.body:
            n = node.body[0]
            if isinstance(n, python_ast.Expr) and isinstance(n.value, python_ast.Str):
                self.generic_visit(n.value)
                n.value.ast_type = "DocStr"
                del node.body[0]
                node.doc_string = n.value

        return node

    def visit_Module(self, node):
        node.path = self._module_path
        node.resolved_path = self._resolved_path
        node.source_id = self._source_id
        return self._visit_docstring(node)

    def visit_FunctionDef(self, node):
        if node.decorator_list:
            # start the source highlight at `def` to improve annotation readability
            decorator_token = node.decorator_list[-1].last_token
            def_token = self._tokens.find_token(decorator_token, tokenize.NAME, tok_str="def")
            node.first_token = def_token

        return self._visit_docstring(node)

    def visit_ClassDef(self, node):
        """
        Convert the `ClassDef` node into a Vyper-specific node type.

        Vyper uses `struct` and `interface` in place of `class`, however these
        values must be substituted out to create parseable Python. The Python
        node is annotated with the desired Vyper type via the `ast_type` member.
        """
        self.generic_visit(node)

        node.ast_type = self._modification_offsets[(node.lineno, node.col_offset)]
        return node

    def visit_For(self, node):
        """
        Visit a For node, splicing in the loop variable annotation provided by
        the pre-parser
        """
        annotation_tokens = self._for_loop_annotations.pop((node.lineno, node.col_offset))

        if not annotation_tokens:
            # a common case for people migrating to 0.4.0, provide a more
            # specific error message than "invalid type annotation"
            raise SyntaxException(
                "missing type annotation\n\n"
                "(hint: did you mean something like "
                f"`for {node.target.id}: uint256 in ...`?)\n",
                self._source_code,
                node.lineno,
                node.col_offset,
            )

        # some kind of black magic. untokenize preserves the line and column
        # offsets, giving us something like `\
        # \
        # \
        #   uint8`
        # that's not a valid python Expr because it is indented.
        # but it's good because the code is indented to exactly the same
        # offset as it did in the original source!
        # (to best understand this, print out annotation_str and
        # self._source_code and compare them side-by-side).
        #
        # what we do here is add in a dummy target which we will remove
        # in a bit, but for now lets us keep the line/col offset, and
        # *also* gives us a valid AST. it doesn't matter what the dummy
        # target name is, since it gets removed in a few lines.
        annotation_str = tokenize.untokenize(annotation_tokens)
        annotation_str = "dummy_target:" + annotation_str

        try:
            fake_node = python_ast.parse(annotation_str).body[0]
        except SyntaxError as e:
            raise SyntaxException(
                "invalid type annotation", self._source_code, node.lineno, node.col_offset
            ) from e

        # fill in with asttokens info. note we can use `self._tokens` because
        # it is indented to exactly the same position where it appeared
        # in the original source!
        self._tokens.mark_tokens(fake_node)

        # replace the dummy target name with the real target name.
        fake_node.target = node.target
        # replace the For node target with the new ann_assign
        node.target = fake_node

        return self.generic_visit(node)

    def visit_Expr(self, node):
        """
        Convert the `Yield` node into a Vyper-specific node type.

        Vyper substitutes `yield` for non-pythonic statement such as `log`. Prior
        to generating Vyper AST, we must annotate `Yield` nodes with their original
        value.

        Because `Yield` is an expression-statement, we also remove it from it's
        enclosing `Expr` node.
        """
        self.generic_visit(node)

        if isinstance(node.value, python_ast.Yield):
            node = node.value
            node.ast_type = self._modification_offsets[(node.lineno, node.col_offset)]

        return node

<<<<<<< HEAD
    def visit_Subscript(self, node):
        """
        Maintain consistency of `Subscript.slice` across python versions.

        Starting from python 3.9, the `Index` node type has been deprecated,
        and made impossible to instantiate via regular means. Here we do awful
        hacky black magic to create an `Index` node.

        TODO: remove Index ast nodes since we require python>=3.10 now - CMC 2024-01-13
        """
        self.generic_visit(node)

        if not isinstance(node.slice, python_ast.Index):
            index = python_ast.Constant(value=node.slice, ast_type="Index")
            index.__class__ = python_ast.Index
            self.generic_visit(index)
            node.slice = index

        return node

=======
>>>>>>> 01ec9a1f
    def visit_Constant(self, node):
        """
        Handle `Constant` when using Python >=3.8

        In Python 3.8, `NameConstant`, `Num`, `Str`, and `Bytes` are deprecated
        in favor of `Constant`. To maintain consistency across versions, `ast_type`
        is modified to create the <=3.7 node classes.
        """
        if not isinstance(node.value, bool) and isinstance(node.value, (int, float)):
            return self.visit_Num(node)

        self.generic_visit(node)
        if node.value is None or isinstance(node.value, bool):
            node.ast_type = "NameConstant"
        elif isinstance(node.value, str):
            node.ast_type = "Str"
        elif isinstance(node.value, bytes):
            node.ast_type = "Bytes"
        elif isinstance(node.value, Ellipsis.__class__):
            node.ast_type = "Ellipsis"
        else:
            raise SyntaxException(
                "Invalid syntax (unsupported Python Constant AST node).",
                self._source_code,
                node.lineno,
                node.col_offset,
            )

        return node

    def visit_Num(self, node):
        """
        Adjust numeric node class based on the value type.

        Python uses `Num` to represent floats and integers. Integers may also
        be given in binary, octal, decimal, or hexadecimal format. This method
        modifies `ast_type` to separate `Num` into more granular Vyper node
        classes.
        """
        # modify vyper AST type according to the format of the literal value
        self.generic_visit(node)
        value = node.node_source_code

        # deduce non base-10 types based on prefix
        if value.lower()[:2] == "0x":
            if len(value) % 2:
                raise SyntaxException(
                    "Hex notation requires an even number of digits",
                    self._source_code,
                    node.lineno,
                    node.col_offset,
                )
            node.ast_type = "Hex"
            node.n = value

        elif value.lower()[:2] == "0b":
            node.ast_type = "Bytes"
            mod = (len(value) - 2) % 8
            if mod:
                raise SyntaxException(
                    f"Bit notation requires a multiple of 8 bits. {8-mod} bit(s) are missing.",
                    self._source_code,
                    node.lineno,
                    node.col_offset,
                )
            node.value = int(value, 2).to_bytes(len(value) // 8, "big")

        elif isinstance(node.n, float):
            node.ast_type = "Decimal"
            node.n = Decimal(value)

        elif isinstance(node.n, int):
            node.ast_type = "Int"

        else:
            raise CompilerPanic(f"Unexpected type for Constant value: {type(node.n).__name__}")

        return node

    def visit_UnaryOp(self, node):
        """
        Adjust operand value and discard unary operations, where possible.

        This is done so that negative decimal literals are accurately represented.
        """
        self.generic_visit(node)

        is_sub = isinstance(node.op, python_ast.USub)
        is_num = (
            hasattr(node.operand, "n")
            and not isinstance(node.operand.n, bool)
            and isinstance(node.operand.n, (int, Decimal))
        )
        if is_sub and is_num:
            node.operand.n = 0 - node.operand.n
            node.operand.col_offset = node.col_offset
            node.operand.node_source_code = node.node_source_code
            return node.operand
        else:
            return node<|MERGE_RESOLUTION|>--- conflicted
+++ resolved
@@ -341,29 +341,6 @@
 
         return node
 
-<<<<<<< HEAD
-    def visit_Subscript(self, node):
-        """
-        Maintain consistency of `Subscript.slice` across python versions.
-
-        Starting from python 3.9, the `Index` node type has been deprecated,
-        and made impossible to instantiate via regular means. Here we do awful
-        hacky black magic to create an `Index` node.
-
-        TODO: remove Index ast nodes since we require python>=3.10 now - CMC 2024-01-13
-        """
-        self.generic_visit(node)
-
-        if not isinstance(node.slice, python_ast.Index):
-            index = python_ast.Constant(value=node.slice, ast_type="Index")
-            index.__class__ = python_ast.Index
-            self.generic_visit(index)
-            node.slice = index
-
-        return node
-
-=======
->>>>>>> 01ec9a1f
     def visit_Constant(self, node):
         """
         Handle `Constant` when using Python >=3.8

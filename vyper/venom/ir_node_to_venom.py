--- conflicted
+++ resolved
@@ -508,12 +508,7 @@
 
         bb = ctx.get_basic_block()
         if func_t.is_external:
-<<<<<<< HEAD
             # Hardcoded contructor special case
-=======
-            # Hardcoded constructor special case
-            bb = ctx.get_basic_block()
->>>>>>> e20885e6
             if func_t.name == "__init__":
                 label = IRLabel(ir.args[0].value, True)
                 bb.append_instruction("jmp", label)

from vyper.utils import SizeLimits, int_bounds, int_log2, is_power_of_two, wrap256
from vyper.venom.analysis.dfg import DFGAnalysis
from vyper.venom.analysis.liveness import LivenessAnalysis
from vyper.venom.basicblock import (
    COMPARATOR_INSTRUCTIONS,
    IRInstruction,
    IRLabel,
    IRLiteral,
    IROperand,
    IRVariable,
    flip_comparison_opcode,
)
from vyper.venom.passes.base_pass import InstUpdater, IRPass

TRUTHY_INSTRUCTIONS = ("iszero", "jnz", "assert", "assert_unreachable")


def lit_eq(op: IROperand, val: int) -> bool:
    return isinstance(op, IRLiteral) and wrap256(op.value) == wrap256(val)


class AlgebraicOptimizationPass(IRPass):
    """
    This pass reduces algebraic evaluatable expressions.

    It currently optimizes:
      - iszero chains
      - binops
      - offset adds
    """

    dfg: DFGAnalysis
    updater: InstUpdater

    def run_pass(self):
        self.dfg = self.analyses_cache.request_analysis(DFGAnalysis)  # type: ignore
        self.updater = InstUpdater(self.dfg)
        self._handle_offset()

        self._algebraic_opt()
        self._optimize_iszero_chains()
        self._algebraic_opt()

        self.analyses_cache.invalidate_analysis(LivenessAnalysis)

    def _optimize_iszero_chains(self) -> None:
        fn = self.function
        for bb in fn.get_basic_blocks():
            for inst in bb.instructions:
                if inst.opcode != "iszero":
                    continue

                iszero_chain = self._get_iszero_chain(inst.operands[0])
                iszero_count = len(iszero_chain)
                if iszero_count == 0:
                    continue

                assert isinstance(inst.output, IRVariable)
                for use_inst in self.dfg.get_uses(inst.output).copy():
                    opcode = use_inst.opcode

                    if opcode == "iszero":
                        # We keep iszero instuctions as is
                        continue
                    if opcode in ("jnz", "assert"):
                        # instructions that accept a truthy value as input:
                        # we can remove up to all the iszero instructions
                        keep_count = 1 - iszero_count % 2
                    else:
                        # all other instructions:
                        # we need to keep at least one or two iszero instructions
                        keep_count = 1 + iszero_count % 2

                    if keep_count >= iszero_count:
                        continue

                    out_var = iszero_chain[keep_count].operands[0]
                    self.updater.update_operands(use_inst, {inst.output: out_var})

    def _get_iszero_chain(self, op: IROperand) -> list[IRInstruction]:
        chain: list[IRInstruction] = []

        while True:
            if not isinstance(op, IRVariable):
                break
            inst = self.dfg.get_producing_instruction(op)
            if inst is None or inst.opcode != "iszero":
                break
            op = inst.operands[0]
            chain.append(inst)

        chain.reverse()
        return chain

    def _handle_offset(self):
        for bb in self.function.get_basic_blocks():
            for inst in bb.instructions:
                if (
                    inst.opcode == "add"
                    and self._is_lit(inst.operands[0])
                    and isinstance(inst.operands[1], IRLabel)
                ):
                    inst.opcode = "offset"

    def _is_lit(self, operand: IROperand) -> bool:
        return isinstance(operand, IRLiteral)

    def _algebraic_opt(self):
        self._algebraic_opt_pass()

    def _algebraic_opt_pass(self):
        for bb in self.function.get_basic_blocks():
            for inst in bb.instructions:
                self._handle_inst_peephole(inst)
                self._flip_inst(inst)

    def _flip_inst(self, inst: IRInstruction):
        ops = inst.operands
        # improve code. this seems like it should be properly handled by
        # better heuristics in DFT pass.
        if inst.flippable and self._is_lit(ops[0]) and not self._is_lit(ops[1]):
            inst.flip()

    # "peephole", weakening algebraic optimizations
    def _handle_inst_peephole(self, inst: IRInstruction):
        if inst.output is None:
            return
        if inst.is_volatile:
            return
        if inst.opcode == "store":
            return
        if inst.is_pseudo:
            return

        # TODO nice to have rules:
        # -1 * x => 0 - x
        # x // -1 => 0 - x (?)
        # x + (-1) => x - 1  # save codesize, maybe for all negative numbers)
        # 1 // x => x == 1(?)
        # 1 % x => x > 1(?)
        # !!x => x > 0  # saves 1 gas as of shanghai

        operands = inst.operands

        # make logic easier for commutative instructions.
        if inst.flippable and self._is_lit(operands[1]) and not self._is_lit(operands[0]):
            inst.flip()
            operands = inst.operands

        if inst.opcode in {"shl", "shr", "sar"}:
            # (x >> 0) == (x << 0) == x
            if lit_eq(operands[1], 0):
                self.updater.store(inst, operands[0])
                return
            # no more cases for these instructions
            return

        if inst.opcode == "exp":
            # x ** 0 -> 1
            if lit_eq(operands[0], 0):
                self.updater.store(inst, IRLiteral(1))
                return

            # 1 ** x -> 1
            if lit_eq(operands[1], 1):
                self.updater.store(inst, IRLiteral(1))
                return

            # 0 ** x -> iszero x
            if lit_eq(operands[1], 0):
                self.updater.update(inst, "iszero", [operands[0]])
                return

            # x ** 1 -> x
            if lit_eq(operands[0], 1):
                self.updater.store(inst, operands[1])
                return

            # no more cases for this instruction
            return

        if inst.opcode in {"add", "sub", "xor"}:
            # (x - x) == (x ^ x) == 0
            if inst.opcode in ("xor", "sub") and operands[0] == operands[1]:
                self.updater.store(inst, IRLiteral(0))
                return

            # (x + 0) == (0 + x)  -> x
            # x - 0 -> x
            # (x ^ 0) == (0 ^ x)  -> x
            if lit_eq(operands[0], 0):
                self.updater.store(inst, operands[1])
                return

            # (-1) - x -> ~x
            # from two's complement
            if inst.opcode == "sub" and lit_eq(operands[1], -1):
                self.updater.update(inst, "not", [operands[0]])
                return

            # x ^ 0xFFFF..FF -> ~x
            if inst.opcode == "xor" and lit_eq(operands[0], -1):
                self.updater.update(inst, "not", [operands[1]])
                return

            return

        # x & 0xFF..FF -> x
        if inst.opcode == "and" and lit_eq(operands[0], -1):
            self.updater.store(inst, operands[1])
            return

        if inst.opcode in ("mul", "and", "div", "sdiv", "mod", "smod"):
            # (x * 0) == (x & 0) == (x // 0) == (x % 0) -> 0
            if any(lit_eq(op, 0) for op in operands):
                self.updater.store(inst, IRLiteral(0))
                return

        if inst.opcode in {"mul", "div", "sdiv", "mod", "smod"}:
            if inst.opcode in ("mod", "smod") and lit_eq(operands[0], 1):
                # x % 1 -> 0
                self.updater.store(inst, IRLiteral(0))
                return

            # (x * 1) == (1 * x) == (x // 1)  -> x
            if inst.opcode in ("mul", "div", "sdiv") and lit_eq(operands[0], 1):
                self.updater.store(inst, operands[1])
                return

            if self._is_lit(operands[0]) and is_power_of_two(operands[0].value):
                val = operands[0].value
                # x % (2^n) -> x & (2^n - 1)
                if inst.opcode == "mod":
                    self.updater.update(inst, "and", [IRLiteral(val - 1), operands[1]])
                    return
                # x / (2^n) -> x >> n
                if inst.opcode == "div":
                    self.updater.update(inst, "shr", [operands[1], IRLiteral(int_log2(val))])
                    return
                # x * (2^n) -> x << n
                if inst.opcode == "mul":
                    self.updater.update(inst, "shl", [operands[1], IRLiteral(int_log2(val))])
                    return
            return

        assert inst.output is not None
        uses = self.dfg.get_uses(inst.output)

        is_truthy = all(i.opcode in TRUTHY_INSTRUCTIONS for i in uses)
        prefer_iszero = all(i.opcode in ("assert", "iszero") for i in uses)

        # TODO rules like:
        # not x | not y => not (x & y)
        # x | not y => not (not x & y)

        if inst.opcode == "or":
            # x | 0xff..ff == 0xff..ff
            if any(lit_eq(op, SizeLimits.MAX_UINT256) for op in operands):
                self.updater.store(inst, IRLiteral(SizeLimits.MAX_UINT256))
                return

            # x | n -> 1 in truthy positions (if n is non zero)
            if is_truthy and self._is_lit(operands[0]) and operands[0].value != 0:
                self.updater.store(inst, IRLiteral(1))
                return

            # x | 0 -> x
            if lit_eq(operands[0], 0):
                self.updater.store(inst, operands[1])
                return

        if inst.opcode == "eq":
            # x == x -> 1
            if operands[0] == operands[1]:
                self.updater.store(inst, IRLiteral(1))
                return

            # x == 0 -> iszero x
            if lit_eq(operands[0], 0):
                self.updater.update(inst, "iszero", [operands[1]])
                return

            # eq x -1 -> iszero(~x)
            # (saves codesize, not gas)
            if lit_eq(operands[0], -1):
                var = self.updater.add_before(inst, "not", [operands[1]])
                self.updater.update(inst, "iszero", [var])
                return

            if prefer_iszero:
                # (eq x y) has the same truthyness as (iszero (xor x y))
                tmp = self.updater.add_before(inst, "xor", [operands[0], operands[1]])

                self.updater.update(inst, "iszero", [tmp])
                return

        if inst.opcode in COMPARATOR_INSTRUCTIONS:
            self._optimize_comparator_instruction(inst, prefer_iszero)

    def _optimize_comparator_instruction(self, inst, prefer_iszero):
        opcode, operands = inst.opcode, inst.operands
        assert opcode in COMPARATOR_INSTRUCTIONS  # sanity
        assert isinstance(inst.output, IRVariable)  # help mypy

        # (x > x) == (x < x) -> 0
        if operands[0] == operands[1]:
            self.updater.store(inst, IRLiteral(0))
            return

        is_gt = "g" in opcode
        signed = "s" in opcode

        lo, hi = int_bounds(bits=256, signed=signed)

        if not isinstance(operands[0], IRLiteral):
            return

        # for comparison operators, we have three special boundary cases:
        # almost always, never and almost never.
        # almost_always is always true for the non-strict ("ge" and co)
        # comparators. for strict comparators ("gt" and co), almost_always
        # is true except for one case. never is never true for the strict
        # comparators. never is almost always false for the non-strict
        # comparators, except for one case. and almost_never is almost
        # never true (except one case) for the strict comparators.
        if is_gt:
            almost_always, never = lo, hi
            almost_never = hi - 1
        else:
            almost_always, never = hi, lo
            almost_never = lo + 1

        if lit_eq(operands[0], never):
            self.updater.store(inst, IRLiteral(0))
            return

        if lit_eq(operands[0], almost_never):
            # (lt x 1), (gt x (MAX_UINT256 - 1)), (slt x (MIN_INT256 + 1))

            self.updater.update(inst, "eq", [operands[1], IRLiteral(never)])
            return

        # rewrites. in positions where iszero is preferred, (gt x 5) => (ge x 6)
        if prefer_iszero and lit_eq(operands[0], almost_always):
            # e.g. gt x 0, slt x MAX_INT256
            tmp = self.updater.add_before(inst, "eq", operands)
            self.updater.update(inst, "iszero", [tmp])
            return

        # since push0 was introduced in shanghai, it's potentially
        # better to actually reverse this optimization -- i.e.
        # replace iszero(iszero(x)) with (gt x 0)
        if opcode == "gt" and lit_eq(operands[0], 0):
            tmp = self.updater.add_before(inst, "iszero", [operands[1]])
            self.updater.update(inst, "iszero", [tmp])
            return

        # rewrite comparisons by either inserting or removing an `iszero`,
        # e.g. `x > N` -> `x >= (N + 1)`
        assert inst.output is not None
        uses = self.dfg.get_uses(inst.output)
        if len(uses) != 1:
            return

        after = uses.first()
        if after.opcode not in ("iszero", "assert"):
            return

        if after.opcode == "iszero":
            # peer down the iszero chain to see if it actually makes sense
            # to remove the iszero.
            n_uses = self.dfg.get_uses(after.output)
            if len(n_uses) != 1:  # block the optimization
                return
            # "assert" inserts an iszero in assembly, so we will have
            # two iszeros in the asm. this is already optimal, so we don't
            # apply the iszero insertion
            if n_uses.first().opcode == "assert":
                return

        val = wrap256(operands[0].value, signed=signed)
        assert val != never, "unreachable"  # sanity

        if is_gt:
            val += 1
        else:
            # TODO: if resulting val is -1 (0xFF..FF), disable this
            # when optimization level == codesize
            val -= 1

        # sanity -- implied by precondition that `val != never`
        assert wrap256(val, signed=signed) == val

        new_opcode = flip_comparison_opcode(opcode)

        self.updater.update(inst, new_opcode, [IRLiteral(val), operands[1]])

<<<<<<< HEAD
        assert len(after.operands) == 1
        self.updater.update(after, "store", after.operands)
=======
        insert_iszero = after.opcode == "assert"
        if insert_iszero:
            # next instruction is an assert, so we insert an iszero so
            # that there will be two iszeros in the assembly.
            assert inst.output is not None, inst
            assert len(after.operands) == 1, after
            var = self.updater.add_before(after, "iszero", [inst.output])
            self.updater.update_operands(after, {after.operands[0]: var})
        else:
            # remove the iszero!
            assert len(after.operands) == 1, after
            self.updater.update(after, "store", after.operands)
>>>>>>> 4463878a
<|MERGE_RESOLUTION|>--- conflicted
+++ resolved
@@ -395,10 +395,6 @@
 
         self.updater.update(inst, new_opcode, [IRLiteral(val), operands[1]])
 
-<<<<<<< HEAD
-        assert len(after.operands) == 1
-        self.updater.update(after, "store", after.operands)
-=======
         insert_iszero = after.opcode == "assert"
         if insert_iszero:
             # next instruction is an assert, so we insert an iszero so
@@ -410,5 +406,4 @@
         else:
             # remove the iszero!
             assert len(after.operands) == 1, after
-            self.updater.update(after, "store", after.operands)
->>>>>>> 4463878a
+            self.updater.update(after, "store", after.operands)
from collections import deque
from typing import Iterable, Optional

from vyper.exceptions import CompilerPanic
from vyper.venom.analysis import DFGAnalysis
from vyper.venom.basicblock import NO_OUTPUT_INSTRUCTIONS, IRInstruction, IROperand, IRVariable


class InstUpdater:
    """
    A helper class for updating instructions which also updates the
    basic block and dfg in place
    """

    def __init__(self, dfg: DFGAnalysis):
        self.dfg = dfg

    def update_operands(self, inst: IRInstruction, replace_dict: dict[IROperand, IROperand]):
        old_operands = inst.operands
        new_operands = [replace_dict[op] if op in replace_dict else op for op in old_operands]
        self.update(inst, inst.opcode, new_operands)

<<<<<<< HEAD
    def update(self, inst: IRInstruction, opcode: str, new_operands: list[IROperand]):
=======
    # move the uses of old_var to new_inst
    def move_uses(self, old_var: IRVariable, new_inst: IRInstruction):
        assert new_inst.output is not None
        new_var = new_inst.output

        for use in list(self.dfg.get_uses(old_var)):
            self.update_operands(use, {old_var: new_var})

    def update(
        self,
        inst: IRInstruction,
        opcode: str,
        new_operands: list[IROperand],
        new_output: Optional[IRVariable] = None,
    ):
        # assert opcode != "phi"
>>>>>>> a06f7df7
        # sanity
        assert all(isinstance(op, IROperand) for op in new_operands)

        old_operands = inst.operands

        for op in old_operands:
            if not isinstance(op, IRVariable):
                continue
            uses = self.dfg.get_uses(op)
            uses.discard(inst)

        for op in new_operands:
            if isinstance(op, IRVariable):
                self.dfg.add_use(op, inst)

        if opcode in NO_OUTPUT_INSTRUCTIONS:
            if inst.output is not None:
                assert new_output is None
                assert len(uses := self.dfg.get_uses(inst.output)) == 0, (inst, uses)
                self.dfg.remove_producing_instruction(inst.output)
                inst.output = None
        else:
            # new_output is None is sentinel meaning "no change"
            if new_output is not None and new_output != inst.output:
                if inst.output is not None:
                    self.dfg.remove_producing_instruction(inst.output)
                self.dfg.set_producing_instruction(new_output, inst)
                inst.output = new_output

        inst.opcode = opcode
        inst.operands = new_operands

    def nop(self, inst: IRInstruction, ignore_uses=False):
        inst.annotation = str(inst)  # copy IRInstruction.make_nop()
        self.update(inst, "nop", [])

    def nop_multi(self, to_nop: Iterable[IRInstruction]):
        q = deque(to_nop)

        bound = (2 + len(q)) ** 2  # set bound to at least 2**2
        for _ in range(bound):  # bounded `while True`
            if len(q) == 0:
                return
            # NOTE: this doesn't work for dfg cycles.
            inst = q.popleft()
            if inst.output and len(self.dfg.get_uses(inst.output)) > 0:
                q.append(inst)
                continue
            self.nop(inst)

        # this should only happen if we try to delete a dfg cycle, cross
        # that bridge when we get to it.
        raise CompilerPanic("infinite loop")  # pragma: nocover

    def remove(self, inst: IRInstruction):
        self.nop(inst)  # for dfg updates and checks
        inst.parent.remove_instruction(inst)

    def store(self, inst: IRInstruction, op: IROperand, new_output: Optional[IRVariable] = None):
        self.update(inst, "store", [op], new_output=new_output)

    def add_before(
        self, inst: IRInstruction, opcode: str, args: list[IROperand]
    ) -> Optional[IRVariable]:
        """
        Insert another instruction before the given instruction
        """
        index = inst.parent.instructions.index(inst)

        var = None
        if opcode not in NO_OUTPUT_INSTRUCTIONS:
            var = inst.parent.parent.get_next_variable()

        operands = list(args)
        new_inst = IRInstruction(opcode, operands, output=var)
        inst.parent.insert_instruction(new_inst, index)
        for op in new_inst.operands:
            if isinstance(op, IRVariable):
                self.dfg.add_use(op, new_inst)
        if var is not None:
            self.dfg.set_producing_instruction(var, new_inst)
        return var<|MERGE_RESOLUTION|>--- conflicted
+++ resolved
@@ -20,9 +20,6 @@
         new_operands = [replace_dict[op] if op in replace_dict else op for op in old_operands]
         self.update(inst, inst.opcode, new_operands)
 
-<<<<<<< HEAD
-    def update(self, inst: IRInstruction, opcode: str, new_operands: list[IROperand]):
-=======
     # move the uses of old_var to new_inst
     def move_uses(self, old_var: IRVariable, new_inst: IRInstruction):
         assert new_inst.output is not None
@@ -39,7 +36,6 @@
         new_output: Optional[IRVariable] = None,
     ):
         # assert opcode != "phi"
->>>>>>> a06f7df7
         # sanity
         assert all(isinstance(op, IROperand) for op in new_operands)
 

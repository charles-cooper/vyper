from dataclasses import dataclass
from enum import Enum
from functools import reduce
from typing import Union

from vyper.exceptions import CompilerPanic, StaticAssertionException
<<<<<<< HEAD
from vyper.utils import OrderedSet, int_bounds, int_log2, is_power_of_two
from vyper.venom.analysis import (
    CFGAnalysis,
    DFGAnalysis,
    DominatorTreeAnalysis,
    IRAnalysesCache,
    VarEquivalenceAnalysis,
)
=======
from vyper.utils import OrderedSet
from vyper.venom.analysis import CFGAnalysis, DFGAnalysis, DominatorTreeAnalysis, IRAnalysesCache
>>>>>>> 063f1900
from vyper.venom.basicblock import (
    IRBasicBlock,
    IRInstruction,
    IRLabel,
    IRLiteral,
    IROperand,
    IRVariable,
)
from vyper.venom.function import IRFunction
from vyper.venom.passes.base_pass import IRPass
from vyper.venom.passes.sccp.eval import ARITHMETIC_OPS, signed_to_unsigned


class LatticeEnum(Enum):
    TOP = 1
    BOTTOM = 2


@dataclass
class SSAWorkListItem:
    inst: IRInstruction


@dataclass
class FlowWorkItem:
    start: IRBasicBlock
    end: IRBasicBlock


WorkListItem = Union[FlowWorkItem, SSAWorkListItem]
LatticeItem = Union[LatticeEnum, IRLiteral]
Lattice = dict[IRVariable, LatticeItem]


COMPARISON_OPS = {"gt", "sgt", "ge", "sge", "lt", "slt", "le", "sle"}
STRICT_COMPARISON_OPS = {t for t in COMPARISON_OPS if t.endswith("t")}
UNSTRICT_COMPARISON_OPS = {t for t in COMPARISON_OPS if t.endswith("e")}


def _flip_comparison_op(opname):
    assert opname in COMPARISON_OPS
    if "g" in opname:
        return opname.replace("g", "l")
    if "l" in opname:
        return opname.replace("l", "g")
    raise CompilerPanic(f"bad comparison op {opname}")  # pragma: nocover


class SCCP(IRPass):
    """
    This class implements the Sparse Conditional Constant Propagation
    algorithm by Wegman and Zadeck. It is a forward dataflow analysis
    that propagates constant values through the IR graph. It is used
    to optimize the IR by removing dead code and replacing variables
    with their constant values.
    """

    fn: IRFunction
    dom: DominatorTreeAnalysis
    dfg: DFGAnalysis
    lattice: Lattice
    work_list: list[WorkListItem]
    cfg_in_exec: dict[IRBasicBlock, OrderedSet[IRBasicBlock]]

    cfg_dirty: bool

    def __init__(self, analyses_cache: IRAnalysesCache, function: IRFunction):
        super().__init__(analyses_cache, function)
        self.lattice = {}
        self.work_list: list[WorkListItem] = []
        self.cfg_dirty = False

    def run_pass(self):
        self.fn = self.function
        self.dom = self.analyses_cache.request_analysis(DominatorTreeAnalysis)
        self.dfg = self.analyses_cache.request_analysis(DFGAnalysis)
<<<<<<< HEAD
        self.recalc_sccp = True
        while True:
            # TODO compute uses and sccp only once
            # and then modify them on the fly
            if self.recalc_sccp:
                self.recalc_sccp = False
                self.lattice = {}
                self.work_list: list[WorkListItem] = []
                self._calculate_sccp(self.fn.entry)
            self._propagate_constants()
            if not self._algebraic_opt():
                break
=======
        self._calculate_sccp(self.fn.entry)
        self._propagate_constants()
>>>>>>> 063f1900

        if self.cfg_dirty:
            self.analyses_cache.force_analysis(CFGAnalysis)
            self._fix_phi_nodes()

        self.analyses_cache.invalidate_analysis(DFGAnalysis)

    def _calculate_sccp(self, entry: IRBasicBlock):
        """
        This method is the main entry point for the SCCP algorithm. It
        initializes the work list and the lattice and then iterates over
        the work list until it is empty. It then visits each basic block
        in the CFG and processes the instructions in the block.

        This method does not update the IR, it only updates the lattice
        and the work list. The `_propagate_constants()` method is responsible
        for updating the IR with the constant values.
        """
        self.cfg_in_exec = {bb: OrderedSet() for bb in self.fn.get_basic_blocks()}

        dummy = IRBasicBlock(IRLabel("__dummy_start"), self.fn)
        self.work_list.append(FlowWorkItem(dummy, entry))

        # Initialize the lattice with TOP values for all variables
        for v in self.dfg._dfg_outputs:
            self.lattice[v] = LatticeEnum.TOP

        # Iterate over the work list until it is empty
        # Items in the work list can be either FlowWorkItem or SSAWorkListItem
        while len(self.work_list) > 0:
            work_item = self.work_list.pop()
            if isinstance(work_item, FlowWorkItem):
                self._handle_flow_work_item(work_item)
            elif isinstance(work_item, SSAWorkListItem):
                self._handle_SSA_work_item(work_item)
            else:
                raise CompilerPanic("Invalid work item type")

    def _handle_flow_work_item(self, work_item: FlowWorkItem):
        """
        This method handles a FlowWorkItem.
        """
        start = work_item.start
        end = work_item.end
        if start in self.cfg_in_exec[end]:
            return
        self.cfg_in_exec[end].add(start)

        for inst in end.instructions:
            if inst.opcode == "phi":
                self._visit_phi(inst)
            else:
                # Stop at the first non-phi instruction
                # as phis are only valid at the beginning of a block
                break

        if len(self.cfg_in_exec[end]) == 1:
            for inst in end.instructions:
                if inst.opcode == "phi":
                    continue
                self._visit_expr(inst)

        if len(end.cfg_out) == 1:
            self.work_list.append(FlowWorkItem(end, end.cfg_out.first()))

    def _handle_SSA_work_item(self, work_item: SSAWorkListItem):
        """
        This method handles a SSAWorkListItem.
        """
        if work_item.inst.opcode == "phi":
            self._visit_phi(work_item.inst)
        elif len(self.cfg_in_exec[work_item.inst.parent]) > 0:
            self._visit_expr(work_item.inst)

    def _lookup_from_lattice(self, op: IROperand) -> LatticeItem:
        assert isinstance(op, IRVariable), "Can't get lattice for non-variable"
        lat = self.lattice[op]
        assert lat is not None, f"Got undefined var {op}"
        return lat

    def _set_lattice(self, op: IROperand, value: LatticeItem):
        assert isinstance(op, IRVariable), "Can't set lattice for non-variable"
        self.lattice[op] = value

    def _eval_from_lattice(self, op: IROperand) -> IRLiteral | LatticeEnum:
        if isinstance(op, IRLiteral):
            return op

        return self._lookup_from_lattice(op)

    def _visit_phi(self, inst: IRInstruction):
        assert inst.opcode == "phi", "Can't visit non phi instruction"
        in_vars: list[LatticeItem] = []
        for bb_label, var in inst.phi_operands:
            bb = self.fn.get_basic_block(bb_label.name)
            if bb not in self.cfg_in_exec[inst.parent]:
                continue
            in_vars.append(self._lookup_from_lattice(var))
        value = reduce(_meet, in_vars, LatticeEnum.TOP)  # type: ignore

        if inst.output not in self.lattice:
            return

        if value != self._lookup_from_lattice(inst.output):
            self._set_lattice(inst.output, value)
            self._add_ssa_work_items(inst)

    def _visit_expr(self, inst: IRInstruction):
        opcode = inst.opcode
        if opcode in ["store", "alloca", "palloca"]:
            assert inst.output is not None, "Got store/alloca without output"
            out = self._eval_from_lattice(inst.operands[0])
            self._set_lattice(inst.output, out)
            self._add_ssa_work_items(inst)
        elif opcode == "jmp":
            target = self.fn.get_basic_block(inst.operands[0].value)
            self.work_list.append(FlowWorkItem(inst.parent, target))
        elif opcode == "jnz":
            lat = self._eval_from_lattice(inst.operands[0])

            assert lat != LatticeEnum.TOP, f"Got undefined var at jmp at {inst.parent}"
            if lat == LatticeEnum.BOTTOM:
                for out_bb in inst.parent.cfg_out:
                    self.work_list.append(FlowWorkItem(inst.parent, out_bb))
            else:
                if _meet(lat, IRLiteral(0)) == LatticeEnum.BOTTOM:
                    target = self.fn.get_basic_block(inst.operands[1].name)
                    self.work_list.append(FlowWorkItem(inst.parent, target))
                if _meet(lat, IRLiteral(1)) == LatticeEnum.BOTTOM:
                    target = self.fn.get_basic_block(inst.operands[2].name)
                    self.work_list.append(FlowWorkItem(inst.parent, target))
        elif opcode == "djmp":
            lat = self._eval_from_lattice(inst.operands[0])
            assert lat != LatticeEnum.TOP, f"Got undefined var at jmp at {inst.parent}"
            if lat == LatticeEnum.BOTTOM:
                for op in inst.operands[1:]:
                    target = self.fn.get_basic_block(op.name)
                    self.work_list.append(FlowWorkItem(inst.parent, target))
            elif isinstance(lat, IRLiteral):
                raise CompilerPanic("Unimplemented djmp with literal")

        elif opcode in ["param", "calldataload"]:
            self.lattice[inst.output] = LatticeEnum.BOTTOM  # type: ignore
            self._add_ssa_work_items(inst)
        elif opcode == "mload":
            self.lattice[inst.output] = LatticeEnum.BOTTOM  # type: ignore
        elif opcode in ARITHMETIC_OPS:
            self._eval(inst)
        else:
            if inst.output is not None:
                self._set_lattice(inst.output, LatticeEnum.BOTTOM)

    def _eval(self, inst) -> LatticeItem:
        """
        This method evaluates an arithmetic operation and returns the result.
        At the same time it updates the lattice with the result and adds the
        instruction to the SSA work list if the knowledge about the variable
        changed.
        """
        opcode = inst.opcode

        ops = []
        for op in inst.operands:
            if isinstance(op, IRVariable):
                ops.append(self.lattice[op])
            elif isinstance(op, IRLabel):
                return LatticeEnum.BOTTOM
            else:
                ops.append(op)

        ret = None
        if LatticeEnum.BOTTOM in ops:
            ret = LatticeEnum.BOTTOM
        else:
            if opcode in ARITHMETIC_OPS:
                fn = ARITHMETIC_OPS[opcode]
                ret = IRLiteral(fn(ops))  # type: ignore
            elif len(ops) > 0:
                ret = ops[0]  # type: ignore
            else:
                raise CompilerPanic("Bad constant evaluation")

        old_val = self.lattice.get(inst.output, LatticeEnum.TOP)
        if old_val != ret:
            self.lattice[inst.output] = ret  # type: ignore
            self._add_ssa_work_items(inst)

        return ret  # type: ignore

    def _add_ssa_work_items(self, inst: IRInstruction):
        for target_inst in self.dfg.get_uses(inst.output):  # type: ignore
            self.work_list.append(SSAWorkListItem(target_inst))

<<<<<<< HEAD
    def _get_uses(self, var: IRVariable) -> OrderedSet:
        return self.dfg.get_uses(var)

=======
>>>>>>> 063f1900
    def _propagate_constants(self):
        """
        This method iterates over the IR and replaces constant values
        with their actual values. It also replaces conditional jumps
        with unconditional jumps if the condition is a constant value.
        """
        for bb in self.dom.dfs_walk:
            for inst in bb.instructions:
                self._replace_constants(inst)

    def _replace_constants(self, inst: IRInstruction):
        """
        This method replaces constant values in the instruction with
        their actual values. It also updates the instruction opcode in
        case of jumps and asserts as needed.
        """
        if inst.opcode == "jnz":
            lat = self._eval_from_lattice(inst.operands[0])

            if isinstance(lat, IRLiteral):
                if lat.value == 0:
                    target = inst.operands[2]
                else:
                    target = inst.operands[1]
                if isinstance(inst.operands[0], IRVariable):
                    self._get_uses(inst.operands[0]).remove(inst)
                inst.opcode = "jmp"
                inst.operands = [target]

                self.cfg_dirty = True

        elif inst.opcode in ("assert", "assert_unreachable"):
            lat = self._eval_from_lattice(inst.operands[0])

            if isinstance(lat, IRLiteral):
                if lat.value > 0:
                    inst.opcode = "nop"
                else:
                    raise StaticAssertionException(
                        f"assertion found to fail at compile time ({inst.error_msg}).",
                        inst.get_ast_source(),
                    )

                inst.operands = []

        elif inst.opcode == "phi":
            return

        for i, op in enumerate(inst.operands):
            if isinstance(op, IRVariable):
                lat = self.lattice[op]
                if isinstance(lat, IRLiteral):
                    inst.operands[i] = lat

    def _fix_phi_nodes(self):
        # fix basic blocks whose cfg in was changed
        # maybe this should really be done in _visit_phi
        for bb in self.fn.get_basic_blocks():
            cfg_in_labels = OrderedSet(in_bb.label for in_bb in bb.cfg_in)

            needs_sort = False
            for inst in bb.instructions:
                if inst.opcode != "phi":
                    break
                needs_sort |= self._fix_phi_inst(inst, cfg_in_labels)

            # move phi instructions to the top of the block
            if needs_sort:
                bb.instructions.sort(key=lambda inst: inst.opcode != "phi")

    def _fix_phi_inst(self, inst: IRInstruction, cfg_in_labels: OrderedSet):
        operands = [op for label, op in inst.phi_operands if label in cfg_in_labels]

        if len(operands) != 1:
            return False

        assert inst.output is not None
        inst.opcode = "store"
        inst.operands = operands
        return True

    def _algebraic_opt(self) -> bool:
        self.eq = self.analyses_cache.force_analysis(VarEquivalenceAnalysis)
        assert isinstance(self.eq, VarEquivalenceAnalysis)
        full_change = False
        while True:
            change = False
            for bb in self.function.get_basic_blocks():
                for inst in bb.instructions:
                    change |= self._handle_inst_peephole(inst)
            full_change |= change

            if not change:
                break
        return full_change

    def _handle_inst_peephole(self, inst: IRInstruction) -> bool:
        def update(opcode: str, *args: IROperand | int) -> bool:
            if inst.opcode == opcode:
                return False

            for op in inst.operands:
                if isinstance(op, IRVariable):
                    uses = self._get_uses(op)
                    if inst in uses:
                        uses.remove(inst)
            inst.opcode = opcode
            inst.operands = [arg if isinstance(arg, IROperand) else IRLiteral(arg) for arg in args]

            for op in inst.operands:
                if isinstance(op, IRVariable):
                    self._get_uses(op).add(inst)

            return True

        def store(*args: IROperand | int) -> bool:
            return update("store", *args)

        def add(opcode: str, *args: IROperand | int) -> IRVariable:
            index = inst.parent.instructions.index(inst)
            var = inst.parent.parent.get_next_variable()
            operands = [arg if isinstance(arg, IROperand) else IRLiteral(arg) for arg in args]
            new_inst = IRInstruction(opcode, operands, output=var)
            inst.parent.insert_instruction(new_inst, index)
            for op in new_inst.operands:
                if isinstance(op, IRVariable):
                    self._get_uses(op).add(new_inst)
            self._get_uses(var).add(inst)
            self._set_lattice(var, LatticeEnum.BOTTOM)
            return var

        operands = inst.operands

        def match(opcodes: set[str], *ops: int | None):
            if inst.opcode not in opcodes:
                return False

            assert len(ops) == len(operands), "wrong number of operands"
            for cond_op, op in zip(ops, operands):
                if cond_op is None:
                    continue
                if not isinstance(op, IRLiteral):
                    return False
                if op.value != cond_op:
                    return False
            return True

        def is_lit(index: int) -> bool:
            if isinstance(operands[index], IRLabel):
                return False
            if isinstance(operands[index], IRVariable) and operands[index] not in self.lattice:
                return False
            return isinstance(self._eval_from_lattice(operands[index]), IRLiteral)

        def get_lit(index: int) -> IRLiteral:
            x = self._eval_from_lattice(operands[index])
            assert isinstance(x, IRLiteral), f"is not literal {x}"
            return x

        def op_eq(idx_a: int, idx_b: int) -> bool:
            if is_lit(idx_a) and is_lit(idx_b):
                return get_lit(idx_a) == get_lit(idx_b)
            else:
                assert isinstance(self.eq, VarEquivalenceAnalysis)
                return self.eq.equivalent(operands[idx_a], operands[idx_b])

        if (
            inst.opcode == "add"
            and is_lit(0)
            and isinstance(get_lit(0), IRLiteral)
            and isinstance(inst.operands[1], IRLabel)
        ):
            inst.opcode = "offset"
            return True

        if inst.is_commutative and is_lit(1):
            operands = [operands[1], operands[0]]

        if inst.opcode in ARITHMETIC_OPS and all(is_lit(i) for i in range(len(operands))):
            oper = ARITHMETIC_OPS[inst.opcode]
            val = oper([get_lit(i) for i in range(len(operands))])
            return store(val)

        if inst.opcode == "iszero" and is_lit(0):
            lit = get_lit(0).value
            val = int(lit == 0)
            return store(val)

        if match({"shl", "shr", "sar"}, None, 0):
            return store(operands[0])

        if match({"add", "sub", "xor", "or"}, 0, None):
            return store(operands[1])

        if match({"mul", "div", "sdiv", "mod", "smod", "and"}, 0, None):
            return store(0)

        if match({"mul", "div", "sdiv"}, 1, None):
            return store(operands[1])

        if match({"sub"}, None, -1):
            return update("not", operands[0])

        if match({"exp"}, 0, None):
            return store(1)

        if match({"exp"}, None, 1):
            return store(1)

        if match({"exp"}, None, 0):
            return update("iszero", operands[0])

        if match({"exp"}, 1, None):
            return store(operands[1])

        if match({"eq"}, 0, None):
            return update("iszero", operands[1])

        if match({"eq"}, None, 0):
            return update("iszero", operands[0])

        if inst.opcode in {"sub", "xor", "ne"} and op_eq(0, 1):
            # (x - x) == (x ^ x) == (x != x) == 0
            return store(0)

        if inst.opcode in STRICT_COMPARISON_OPS and op_eq(0, 1):
            # (x < x) == (x > x) == 0
            return store(0)

        if inst.opcode in {"eq"} | UNSTRICT_COMPARISON_OPS and op_eq(0, 1):
            # (x == x) == (x >= x) == (x <= x) == 1
            return store(1)

        if match({"mod", "smod"}, 1, None):
            return store(0)

        if match({"and"}, signed_to_unsigned(-1, 256), None):
            return store(operands[1])

        if match({"xor"}, signed_to_unsigned(-1, 256), None):
            return update("not", operands[1])

        if match({"or"}, signed_to_unsigned(-1, 256), None):
            return store(signed_to_unsigned(-1, 256))

        if inst.opcode in {"mod", "div", "mul"} and is_lit(0) and is_power_of_two(get_lit(0).value):
            val = get_lit(0).value
            if inst.opcode == "mod":
                return update("and", val - 1, operands[1])
            if inst.opcode == "div":
                return update("shr", operands[1], int_log2(val))
            if inst.opcode == "mul":
                return update("shl", operands[1], int_log2(val))

        if inst.output is None:
            return False

        assert isinstance(inst.output, IRVariable), "must be variable"
        uses = self._get_uses(inst.output)
        is_truthy = all(i.opcode in ("assert", "iszero", "jnz") for i in uses)

        if is_truthy:
            if inst.opcode == "eq":
                # (eq x y) has the same truthyness as (iszero (xor x y))
                # it also has the same truthyness as (iszero (sub x y)),
                # but xor is slightly easier to optimize because of being
                # commutative.
                # note that (xor (-1) x) has its own rule
                tmp = add("xor", operands[0], operands[1])

                return update("iszero", tmp)
            if inst.opcode == "or" and is_lit(0) and get_lit(0).value != 0:
                return store(1)

        if inst.opcode in COMPARISON_OPS:
            prefer_strict = not is_truthy
            opcode = inst.opcode
            if is_lit(1):  # _is_int(args[0]):
                opcode = _flip_comparison_op(inst.opcode)
                operands = [operands[1], operands[0]]

            is_gt = "g" in opcode

            unsigned = "s" not in opcode

            lo, hi = int_bounds(bits=256, signed=not unsigned)

            # for comparison operators, we have three special boundary cases:
            # almost always, never and almost never.
            # almost_always is always true for the non-strict ("ge" and co)
            # comparators. for strict comparators ("gt" and co), almost_always
            # is true except for one case. never is never true for the strict
            # comparators. never is almost always false for the non-strict
            # comparators, except for one case. and almost_never is almost
            # never true (except one case) for the strict comparators.
            if is_gt:
                almost_always, never = lo, hi
                almost_never = hi - 1
            else:
                almost_always, never = hi, lo
                almost_never = lo + 1

            if is_lit(0) and get_lit(0).value == never:
                self.recalc_sccp = True
                # e.g. gt x MAX_UINT256, slt x MIN_INT256
                return store(0)

            if is_lit(0) and get_lit(0).value == almost_never:
                self.recalc_sccp = True
                # (lt x 1), (gt x (MAX_UINT256 - 1)), (slt x (MIN_INT256 + 1))
                return update("eq", operands[1], never)

            # rewrites. in positions where iszero is preferred, (gt x 5) => (ge x 6)
            if not prefer_strict and is_lit(0) and get_lit(0).value == almost_always:
                self.recalc_sccp = True
                # e.g. gt x 0, slt x MAX_INT256
                tmp = add("eq", *operands)
                return update("iszero", tmp)

            # special cases that are not covered by others:

            if opcode == "gt" and is_lit(0) and get_lit(0) == 0:
                self.recalc_sccp = True
                # improve codesize (not gas), and maybe trigger
                # downstream optimizations
                tmp = add("iszero", operands[1])
                return update("iszero", tmp)

        return False


def _meet(x: LatticeItem, y: LatticeItem) -> LatticeItem:
    if x == LatticeEnum.TOP:
        return y
    if y == LatticeEnum.TOP or x == y:
        return x
    return LatticeEnum.BOTTOM<|MERGE_RESOLUTION|>--- conflicted
+++ resolved
@@ -4,7 +4,6 @@
 from typing import Union
 
 from vyper.exceptions import CompilerPanic, StaticAssertionException
-<<<<<<< HEAD
 from vyper.utils import OrderedSet, int_bounds, int_log2, is_power_of_two
 from vyper.venom.analysis import (
     CFGAnalysis,
@@ -13,10 +12,6 @@
     IRAnalysesCache,
     VarEquivalenceAnalysis,
 )
-=======
-from vyper.utils import OrderedSet
-from vyper.venom.analysis import CFGAnalysis, DFGAnalysis, DominatorTreeAnalysis, IRAnalysesCache
->>>>>>> 063f1900
 from vyper.venom.basicblock import (
     IRBasicBlock,
     IRInstruction,
@@ -93,7 +88,6 @@
         self.fn = self.function
         self.dom = self.analyses_cache.request_analysis(DominatorTreeAnalysis)
         self.dfg = self.analyses_cache.request_analysis(DFGAnalysis)
-<<<<<<< HEAD
         self.recalc_sccp = True
         while True:
             # TODO compute uses and sccp only once
@@ -106,10 +100,6 @@
             self._propagate_constants()
             if not self._algebraic_opt():
                 break
-=======
-        self._calculate_sccp(self.fn.entry)
-        self._propagate_constants()
->>>>>>> 063f1900
 
         if self.cfg_dirty:
             self.analyses_cache.force_analysis(CFGAnalysis)
@@ -303,12 +293,9 @@
         for target_inst in self.dfg.get_uses(inst.output):  # type: ignore
             self.work_list.append(SSAWorkListItem(target_inst))
 
-<<<<<<< HEAD
     def _get_uses(self, var: IRVariable) -> OrderedSet:
         return self.dfg.get_uses(var)
 
-=======
->>>>>>> 063f1900
     def _propagate_constants(self):
         """
         This method iterates over the IR and replaces constant values

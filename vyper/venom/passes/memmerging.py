from bisect import bisect_left
from dataclasses import dataclass

from vyper.evm.opcodes import version_check
from vyper.venom.analysis import DFGAnalysis, LivenessAnalysis
from vyper.venom.basicblock import IRBasicBlock, IRInstruction, IRLiteral, IROperand, IRVariable
from vyper.venom.effects import Effects
from vyper.venom.passes.base_pass import InstUpdater, IRPass


@dataclass
class _Interval:
    start: int
    length: int

    @property
    def end(self):
        return self.start + self.length

    def overlaps(self, other):
        a = max(self.start, other.start)
        b = min(self.end, other.end)
        return a < b


@dataclass
class _Copy:
    # abstract "copy" operation which contains a list of copy instructions
    # and can fuse them into a single copy operation.
    dst: int
    src: int
    length: int
    insts: list[IRInstruction]

    @classmethod
    def memzero(cls, dst, length, insts):
        # factory method to simplify creation of memory zeroing operations
        # (which are similar to Copy operations but src is always
        # `calldatasize`). choose src=dst, so that can_merge returns True
        # for overlapping memzeros.
        return cls(dst, dst, length, insts)

    @property
    def src_end(self) -> int:
        return self.src + self.length

    @property
    def dst_end(self) -> int:
        return self.dst + self.length

    def src_interval(self) -> _Interval:
        return _Interval(self.src, self.length)

    def dst_interval(self) -> _Interval:
        return _Interval(self.dst, self.length)

    def overwrites_self_src(self) -> bool:
        # return true if dst overlaps src. this is important for blocking
        # mcopy batching in certain cases.
        return self.overwrites(self.src_interval())

    def overwrites(self, interval: _Interval) -> bool:
        # return true if dst of self overwrites the interval
        return _Interval(self.dst, self.length).overlaps(interval)

    def can_merge(self, other: "_Copy"):
        # both source and destination have to be offset by same amount,
        # otherwise they do not represent the same copy. e.g.
        # Copy(0, 64, 16)
        # Copy(11, 74, 16)
        if self.src - other.src != self.dst - other.dst:
            return False

        # the copies must at least touch each other
        if other.dst > self.dst_end:
            return False

        return True

    def merge(self, other: "_Copy"):
        # merge other into self. e.g.
        # Copy(0, 64, 16); Copy(16, 80, 8) => Copy(0, 64, 24)

        assert self.dst <= other.dst, "bad bisect_left"
        assert self.can_merge(other)

        new_length = max(self.dst_end, other.dst_end) - self.dst
        self.length = new_length
        self.insts.extend(other.insts)

    def __repr__(self) -> str:
        return f"_Copy({self.dst}, {self.src}, {self.length})"


class MemMergePass(IRPass):
    dfg: DFGAnalysis
    _copies: list[_Copy]

    # %1 = mload 5 => {%1: 5}
    # this represents the available loads, which have not been invalidated.
    _loads: dict[IRVariable, int]

    def run_pass(self):
        self.dfg = self.analyses_cache.request_analysis(DFGAnalysis)  # type: ignore
        self.updater = InstUpdater(self.dfg)

        for bb in self.function.get_basic_blocks():
            self._handle_bb_memzero(bb)
            self._handle_bb(bb, "calldataload", "calldatacopy", allow_dst_overlaps_src=True)
            self._handle_bb(bb, "dload", "dloadbytes", allow_dst_overlaps_src=True)
            self._merge_mstore_dload(bb)

            if version_check(begin="cancun"):
                # mcopy is available
                self._handle_bb(bb, "mload", "mcopy")

        self.analyses_cache.invalidate_analysis(LivenessAnalysis)

    def _flush_copies(
        self, bb: IRBasicBlock, copies: list[_Copy], copy_opcode: str, load_opcode: str
    ):
        for copy in copies:
            copy.insts.sort(key=bb.instructions.index)

            pin_inst = None
            inst = copy.insts[-1]
            if copy.length != 32 or load_opcode == "dload":
                ops: list[IROperand] = [
                    IRLiteral(copy.length),
                    IRLiteral(copy.src),
                    IRLiteral(copy.dst),
                ]
                self.updater.update(inst, copy_opcode, ops)
            elif inst.opcode == "mstore":
                # we already have a load which is the val for this mstore;
                # leave it in place.
                var, _ = inst.operands
                assert isinstance(var, IRVariable)  # help mypy
                pin_inst = self.dfg.get_producing_instruction(var)
                assert pin_inst is not None  # help mypy

            else:
                # we are converting an mcopy into an mload+mstore (mload+mstore
                # is 1 byte smaller than mcopy).
                val = self.updater.add_before(inst, load_opcode, [IRLiteral(copy.src)])
                self.updater.update(inst, "mstore", [val, IRLiteral(copy.dst)])

            for inst in copy.insts[:-1]:
                if inst.opcode == load_opcode:
                    if inst is pin_inst:
                        continue

                    # if the load is used by any instructions besides the ones
                    # we are removing, we can't delete it. (in the future this
                    # may be handled by "remove unused effects" pass).
                    assert isinstance(inst.output, IRVariable)  # help mypy
                    uses = self.dfg.get_uses(inst.output)
                    if not all(use in copy.insts for use in uses):
                        continue

                self.updater.nop(inst)

<<<<<<< HEAD
        self._copies.clear()
        self._loads.clear()

    def _write_after_write_hazard(self, new_copy: _Copy) -> bool:
=======
        # need copy, since `copies` might be the same object as `self._copies`
        for c in copies.copy():
            self._copies.remove(c)

    def _invalidate_loads(self, interval: _Interval):
        for var, ptr in self._loads.copy().items():
            if _Interval(ptr, 32).overlaps(interval):
                del self._loads[var]

    def _write_after_write_hazards(self, new_copy: _Copy) -> list[_Copy]:
        """
        check if there is an ordering hazard between new_copy
        and anything in self._copies. if new_copy and any existing
        copy write to the same destination, we need to preserve
        both writes (unless they can be fused into a single copy).
        """
        res = []
>>>>>>> 4463878a
        for copy in self._copies:
            if copy.can_merge(new_copy) or new_copy.can_merge(copy):
                # safe
                continue

            # note, these are the same:
            # - new_copy.overwrites(copy.dst_interval())
            # - copy.overwrites(new_copy.dst_interval())
            if new_copy.overwrites(copy.dst_interval()):
                res.append(copy)

        return res

    def _read_after_write_hazards(self, new_copy: _Copy) -> list[_Copy]:
        """
        check if any copies in self._copies overwrite the read interval
        of new_copy
        """
        return self._copies_that_overwrite(new_copy.src_interval())

    def _write_after_read_hazards(self, new_copy: _Copy) -> list[_Copy]:
        """
        check if new_copy overwrites the read interval of anything in
        self._copies
        """
        res = []
        for copy in self._copies:
            if new_copy.overwrites(copy.src_interval()):
                res.append(copy)

        return res

    def _find_insertion_point(self, new_copy: _Copy):
        return bisect_left(self._copies, new_copy.dst, key=lambda c: c.dst)

    def _add_copy(self, new_copy: _Copy):
        index = self._find_insertion_point(new_copy)
        self._copies.insert(index, new_copy)

        i = max(index - 1, 0)
        while i < min(index + 1, len(self._copies) - 1):
            if self._copies[i].can_merge(self._copies[i + 1]):
                self._copies[i].merge(self._copies[i + 1])
                del self._copies[i + 1]
            else:
                i += 1

    def _copies_that_overwrite(self, read_interval: _Interval) -> list[_Copy]:
        # check if any of self._copies tramples the interval
        return [c for c in self._copies if c.overwrites(read_interval)]

    def _handle_bb(
        self,
        bb: IRBasicBlock,
        load_opcode: str,
        copy_opcode: str,
        allow_dst_overlaps_src: bool = False,
    ):
        self._loads = {}
        self._copies = []

        def _hard_barrier():
            # hard barrier. flush everything
            _barrier_for(self._copies)
            assert len(self._copies) == 0
            self._loads.clear()

        def _barrier_for(copies: list[_Copy]):
            self._flush_copies(bb, copies, copy_opcode, load_opcode)

        # copy in necessary because there is a possibility
        # of insertion in optimizations
        for inst in bb.instructions.copy():
            if inst.opcode == load_opcode:
                src_op = inst.operands[0]
                if not isinstance(src_op, IRLiteral):
                    _hard_barrier()
                    continue

                read_interval = _Interval(src_op.value, 32)

                # flush any existing copies that trample read_interval
                if not allow_dst_overlaps_src:
                    copies = self._copies_that_overwrite(read_interval)
                    if len(copies) > 0:
                        _barrier_for(copies)

                assert inst.output is not None
                self._loads[inst.output] = src_op.value

            elif inst.opcode == "mstore":
                var, dst = inst.operands

                if not isinstance(var, IRVariable) or not isinstance(dst, IRLiteral):
                    _hard_barrier()
                    continue

                # unknown memory (not writing the result of an available load)
                if var not in self._loads:
                    _hard_barrier()
                    continue

                src_ptr = self._loads[var]

                if not allow_dst_overlaps_src:
                    self._invalidate_loads(_Interval(dst.value, 32))

                load_inst = self.dfg.get_producing_instruction(var)
                assert load_inst is not None  # help mypy
                n_copy = _Copy(dst.value, src_ptr, 32, [inst, load_inst])

                write_hazards = self._write_after_write_hazards(n_copy)
                if len(write_hazards) > 0:
                    _barrier_for(write_hazards)

                # for mem2mem, we need to check if n_copy overwrites any
                # existing copies, or if any existing copies overwrite n_copy.
                if not allow_dst_overlaps_src:
                    read_hazards = self._read_after_write_hazards(n_copy)
                    # we are performing a store, so it's impossible to have a
                    # read hazard. (if a read hazard happened, it was already
                    # handled when we handled the load instruction).
                    assert len(read_hazards) == 0, "read hazard should never happened here"

                    read_hazards = self._write_after_read_hazards(n_copy)
                    if len(read_hazards) > 0:
                        _barrier_for(read_hazards)

                self._add_copy(n_copy)

            elif inst.opcode == copy_opcode:
                if not all(isinstance(op, IRLiteral) for op in inst.operands):
                    _hard_barrier()
                    continue

                length, src, dst = inst.operands
                n_copy = _Copy(dst.value, src.value, length.value, [inst])
                if not allow_dst_overlaps_src:
                    self._invalidate_loads(_Interval(dst.value, length.value))

                write_hazards = self._write_after_write_hazards(n_copy)
                if len(write_hazards) > 0:
                    _barrier_for(write_hazards)

                # for mem2mem, we need to check if n_copy overwrites any
                # existing copies, or if any existing copies overwrite n_copy.
                if not allow_dst_overlaps_src:
                    read_hazards = self._read_after_write_hazards(n_copy)
                    if len(read_hazards) > 0:
                        _barrier_for(read_hazards)
                    read_hazards = self._write_after_read_hazards(n_copy)
                    if len(read_hazards) > 0:
                        _barrier_for(read_hazards)
                self._add_copy(n_copy)

            elif _volatile_memory(inst):
                _hard_barrier()

        _hard_barrier()

    # optimize memzeroing operations
    def _optimize_memzero(self, bb: IRBasicBlock):
        for copy in self._copies:
            inst = copy.insts[-1]
            if copy.length == 32:
                new_ops: list[IROperand] = [IRLiteral(0), IRLiteral(copy.dst)]
                self.updater.update(inst, "mstore", new_ops)
            else:
                calldatasize = self.updater.add_before(inst, "calldatasize", [])
                new_ops = [IRLiteral(copy.length), calldatasize, IRLiteral(copy.dst)]
                self.updater.update(inst, "calldatacopy", new_ops)

            for inst in copy.insts[:-1]:
                self.updater.nop(inst)

        self._copies.clear()
        self._loads.clear()

    def _handle_bb_memzero(self, bb: IRBasicBlock):
        self._loads = {}
        self._copies = []

        def _barrier():
            self._optimize_memzero(bb)

        # copy in necessary because there is a possibility
        # of insertion in optimizations
        for inst in bb.instructions.copy():
            if inst.opcode == "mstore":
                val = inst.operands[0]
                dst = inst.operands[1]
                is_zero_literal = isinstance(val, IRLiteral) and val.value == 0
                if not (isinstance(dst, IRLiteral) and is_zero_literal):
                    _barrier()
                    continue
                n_copy = _Copy.memzero(dst.value, 32, [inst])
                assert len(self._write_after_write_hazards(n_copy)) == 0
                self._add_copy(n_copy)
            elif inst.opcode == "calldatacopy":
                length, var, dst = inst.operands
                if not isinstance(var, IRVariable):
                    _barrier()
                    continue
                if not isinstance(dst, IRLiteral) or not isinstance(length, IRLiteral):
                    _barrier()
                    continue
                src_inst = self.dfg.get_producing_instruction(var)
                assert src_inst is not None, f"bad variable {var}"
                if src_inst.opcode != "calldatasize":
                    _barrier()
                    continue
                n_copy = _Copy.memzero(dst.value, length.value, [inst])
                assert len(self._write_after_write_hazards(n_copy)) == 0
                self._add_copy(n_copy)
            elif _volatile_memory(inst):
                _barrier()
                continue

        _barrier()

    # This pass is necessary for trivial cases of dload/mstore merging
    # where the src and dst pointers are variables, which are not handled
    # in the other merging passes.
    def _merge_mstore_dload(self, bb: IRBasicBlock):
        for inst in bb.instructions:
            if inst.opcode != "mstore":
                continue

            var, dst_ptr = inst.operands
            if not isinstance(var, IRVariable):
                continue
            producer = self.dfg.get_producing_instruction(var)
            if producer is None:
                continue
            if producer.opcode != "dload":
                continue

            assert producer.output is not None
            uses = self.dfg.get_uses(producer.output)
            if len(uses) != 1:
                continue

            src_ptr = producer.operands[0]

            inst.opcode = "dloadbytes"
            inst.operands = [IRLiteral(32), src_ptr, dst_ptr]

            producer.make_nop()


def _volatile_memory(inst):
    inst_effects = inst.get_read_effects() | inst.get_write_effects()
    return Effects.MEMORY in inst_effects or Effects.MSIZE in inst_effects<|MERGE_RESOLUTION|>--- conflicted
+++ resolved
@@ -160,12 +160,6 @@
 
                 self.updater.nop(inst)
 
-<<<<<<< HEAD
-        self._copies.clear()
-        self._loads.clear()
-
-    def _write_after_write_hazard(self, new_copy: _Copy) -> bool:
-=======
         # need copy, since `copies` might be the same object as `self._copies`
         for c in copies.copy():
             self._copies.remove(c)
@@ -183,7 +177,6 @@
         both writes (unless they can be fused into a single copy).
         """
         res = []
->>>>>>> 4463878a
         for copy in self._copies:
             if copy.can_merge(new_copy) or new_copy.can_merge(copy):
                 # safe

--- conflicted
+++ resolved
@@ -1,7 +1,4 @@
 from vyper.venom.analysis import CFGAnalysis, DFGAnalysis, LivenessAnalysis
-<<<<<<< HEAD
-from vyper.venom.passes.base_pass import InstUpdater, IRPass
-=======
 from vyper.venom.basicblock import COMPARATOR_INSTRUCTIONS, IRInstruction, IRLiteral
 from vyper.venom.passes.base_pass import InstUpdater, IRPass
 
@@ -15,7 +12,6 @@
     if inst.opcode in COMPARATOR_INSTRUCTIONS:
         return any(isinstance(op, IRLiteral) for op in inst.operands)
     return False
->>>>>>> 4463878a
 
 
 class BranchOptimizationPass(IRPass):
@@ -44,23 +40,14 @@
             # heuristic: remove the iszero and swap branches
             if cost_a >= cost_b and prev_inst.opcode == "iszero":
                 new_cond = prev_inst.operands[0]
-<<<<<<< HEAD
                 new_operands = [new_cond, term_inst.operands[2], term_inst.operands[1]]
                 self.updater.update(term_inst, term_inst.opcode, new_operands)
-            elif cost_a > cost_b:
-                new_cond = self.updater.add_before(term_inst, "iszero", [term_inst.operands[0]])
-                new_operands = [new_cond, term_inst.operands[2], term_inst.operands[1]]
-                self.updater.update(term_inst, term_inst.opcode, new_operands)
-=======
-                new_labels = term_inst.operands[2], term_inst.operands[1]
-                self.updater.update(term_inst, "jnz", [new_cond, *new_labels])
 
             # heuristic: add an iszero and swap branches
             elif cost_a > cost_b or (cost_a >= cost_b and prefer_iszero(prev_inst)):
                 new_cond = self.updater.add_before(term_inst, "iszero", [term_inst.operands[0]])
-                new_labels = term_inst.operands[2], term_inst.operands[1]
-                self.updater.update(term_inst, "jnz", [new_cond, *new_labels])
->>>>>>> 4463878a
+                new_operands = [new_cond, term_inst.operands[2], term_inst.operands[1]]
+                self.updater.update(term_inst, term_inst.opcode, new_operands)
 
     def run_pass(self):
         self.liveness = self.analyses_cache.request_analysis(LivenessAnalysis)

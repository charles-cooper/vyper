--- conflicted
+++ resolved
@@ -190,27 +190,17 @@
                     # will be handled at the toplevel `inline_function`
                     pass
                 elif inst.opcode == "ret":
-<<<<<<< HEAD
-                    if call_site.output is not None:
+                    if len(inst.operands) > 1:
+                        # sanity check (should remove once new callconv stabilizes)
+                        assert ENABLE_NEW_CALL_CONV
                         # only handle 1 output from invoke.. the other
                         # is the return pc. if there are more in the future,
                         # we need to loop, 1 store for every output.
                         assert len(inst.operands) == 2, inst
-                        return_value = inst.operands[0]
-                        set_output_inst = IRInstruction(
-                            "store", [return_value], output=call_site.output
-                        )
-                        call_site_return.insert_instruction(set_output_inst, index=0)
-
-=======
-                    if len(inst.operands) > 1:
-                        # sanity check (should remove once new callconv stabilizes)
-                        assert ENABLE_NEW_CALL_CONV
                         ret_value = inst.operands[0]
                         bb.insert_instruction(
                             IRInstruction("store", [ret_value], call_site.output), -1
                         )
->>>>>>> d8a143da
                     inst.opcode = "jmp"
                     inst.operands = [call_site_return.label]
 

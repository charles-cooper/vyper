from typing import Any

from vyper.exceptions import CompilerPanic, StackTooDeep
from vyper.ir.compile_ir import (
    PUSH,
    DataHeader,
    Instruction,
    RuntimeHeader,
    mksymbol,
    optimize_assembly,
)
from vyper.utils import MemoryPositions, OrderedSet
from vyper.venom.analysis.analysis import IRAnalysesCache
from vyper.venom.analysis.equivalent_vars import VarEquivalenceAnalysis
from vyper.venom.analysis.liveness import LivenessAnalysis
from vyper.venom.basicblock import (
    IRBasicBlock,
    IRInstruction,
    IRLabel,
    IRLiteral,
    IROperand,
    IRVariable,
)
from vyper.venom.context import IRContext
from vyper.venom.passes.normalization import NormalizationPass
from vyper.venom.stack_model import StackModel

DEBUG_SHOW_COST = False
if DEBUG_SHOW_COST:
    import sys

# instructions which map one-to-one from venom to EVM
_ONE_TO_ONE_INSTRUCTIONS = frozenset(
    [
        "revert",
        "coinbase",
        "calldatasize",
        "calldatacopy",
        "mcopy",
        "calldataload",
        "gas",
        "gasprice",
        "gaslimit",
        "chainid",
        "address",
        "origin",
        "number",
        "extcodesize",
        "extcodehash",
        "extcodecopy",
        "returndatasize",
        "returndatacopy",
        "callvalue",
        "selfbalance",
        "sload",
        "sstore",
        "mload",
        "mstore",
        "tload",
        "tstore",
        "timestamp",
        "caller",
        "blockhash",
        "selfdestruct",
        "signextend",
        "stop",
        "shr",
        "shl",
        "sar",
        "and",
        "xor",
        "or",
        "add",
        "sub",
        "mul",
        "div",
        "smul",
        "sdiv",
        "mod",
        "smod",
        "exp",
        "addmod",
        "mulmod",
        "eq",
        "iszero",
        "not",
        "lt",
        "gt",
        "slt",
        "sgt",
        "create",
        "create2",
        "msize",
        "balance",
        "call",
        "staticcall",
        "delegatecall",
        "codesize",
        "basefee",
        "blobhash",
        "blobbasefee",
        "prevrandao",
        "difficulty",
        "invalid",
    ]
)

COMMUTATIVE_INSTRUCTIONS = frozenset(["add", "mul", "smul", "or", "xor", "and", "eq"])


_REVERT_POSTAMBLE = ["_sym___revert", "JUMPDEST", *PUSH(0), "DUP1", "REVERT"]


def apply_line_numbers(inst: IRInstruction, asm) -> list[str]:
    ret = []
    for op in asm:
        if isinstance(op, str) and not isinstance(op, Instruction):
            ret.append(Instruction(op, inst.ast_source, inst.error_msg))
        else:
            ret.append(op)
    return ret  # type: ignore


# TODO: "assembly" gets into the recursion due to how the original
# IR was structured recursively in regards with the deploy instruction.
# There, recursing into the deploy instruction was by design, and
# made it easier to make the assembly generated "recursive" (i.e.
# instructions being lists of instructions). We don't have this restriction
# anymore, so we can probably refactor this to be iterative in coordination
# with the assembler. My suggestion is to let this be for now, and we can
# refactor it later when we are finished phasing out the old IR.
class VenomCompiler:
    ctxs: list[IRContext]
    label_counter = 0
    visited_instructions: OrderedSet  # {IRInstruction}
    visited_basicblocks: OrderedSet  # {IRBasicBlock}
    liveness_analysis: LivenessAnalysis

    def __init__(self, ctxs: list[IRContext]):
        self.ctxs = ctxs
        self.label_counter = 0
        self.visited_instructions = OrderedSet()
        self.visited_basicblocks = OrderedSet()

    def generate_evm(self, no_optimize: bool = False) -> list[str]:
        self.visited_instructions = OrderedSet()
        self.visited_basicblocks = OrderedSet()
        self.label_counter = 0

        asm: list[Any] = []
        top_asm = asm

        for ctx in self.ctxs:
            for fn in ctx.functions.values():
                ac = IRAnalysesCache(fn)

                NormalizationPass(ac, fn).run_pass()
                self.liveness_analysis = ac.request_analysis(LivenessAnalysis)
                self.equivalence = ac.request_analysis(VarEquivalenceAnalysis)

                assert fn.normalized, "Non-normalized CFG!"

                self._generate_evm_for_basicblock_r(asm, fn.entry, StackModel())

            # TODO make this property on IRFunction
            asm.extend(["_sym__ctor_exit", "JUMPDEST"])
            if ctx.immutables_len is not None and ctx.ctor_mem_size is not None:
                asm.extend(
                    ["_sym_subcode_size", "_sym_runtime_begin", "_mem_deploy_start", "CODECOPY"]
                )
                asm.extend(["_OFST", "_sym_subcode_size", ctx.immutables_len])  # stack: len
                asm.extend(["_mem_deploy_start"])  # stack: len mem_ofst
                asm.extend(["RETURN"])
                asm.extend(_REVERT_POSTAMBLE)
                runtime_asm = [
                    RuntimeHeader("_sym_runtime_begin", ctx.ctor_mem_size, ctx.immutables_len)
                ]
                asm.append(runtime_asm)
                asm = runtime_asm
            else:
                asm.extend(_REVERT_POSTAMBLE)

            # Append data segment
            data_segments: dict = dict()
            for inst in ctx.data_segment:
                if inst.opcode == "dbname":
                    label = inst.operands[0].value
                    data_segments[label] = [DataHeader(f"_sym_{label}")]
                elif inst.opcode == "db":
                    data = inst.operands[0]
                    if isinstance(data, IRLabel):
                        data_segments[label].append(f"_sym_{data.value}")
                    else:
                        data_segments[label].append(data)

            asm.extend(list(data_segments.values()))

        if no_optimize is False:
            optimize_assembly(top_asm)

        return top_asm

    def _stack_reorder(
        self, assembly: list, stack: StackModel, stack_ops: list[IROperand], dry_run: bool = False
    ) -> int:
        if dry_run:
            assert len(assembly) == 0, "Dry run should not work on assembly"
            stack = stack.copy()

        if len(stack_ops) == 0:
            return 0

        assert len(stack_ops) == len(set(stack_ops))  # precondition

        cost = 0
        for i, op in enumerate(stack_ops):
            final_stack_depth = -(len(stack_ops) - i - 1)
            depth = stack.get_depth(op)

            if depth == StackModel.NOT_IN_STACK:
                raise CompilerPanic(f"Variable {op} not in stack")

            if depth == final_stack_depth:
                continue

            to_swap = stack.peek(final_stack_depth)
            if self.equivalence.equivalent(op, to_swap):
                # perform a "virtual" swap
                stack.poke(final_stack_depth, op)
                stack.poke(depth, to_swap)
                continue

            cost += self.swap(assembly, stack, depth)
            cost += self.swap(assembly, stack, final_stack_depth)

        assert stack._stack[-len(stack_ops) :] == stack_ops, (stack, stack_ops)

        return cost

    def _emit_input_operands(
        self,
        assembly: list,
        inst: IRInstruction,
        ops: list[IROperand],
        stack: StackModel,
        next_liveness: OrderedSet[IRVariable],
    ) -> None:
        # PRE: we already have all the items on the stack that have
        # been scheduled to be killed. now it's just a matter of emitting
        # SWAPs, DUPs and PUSHes until we match the `ops` argument

        # to validate store expansion invariant -
        # each op is emitted at most once.
        seen: set[IROperand] = set()

        for op in ops:
            if isinstance(op, IRLabel):
                # invoke emits the actual instruction itself so we don't need
                # to emit it here but we need to add it to the stack map
                if inst.opcode != "invoke":
                    assembly.append(f"_sym_{op.value}")
                stack.push(op)
                continue

            if isinstance(op, IRLiteral):
                if op.value < -(2**255):
                    raise Exception(f"Value too low: {op.value}")
                elif op.value >= 2**256:
                    raise Exception(f"Value too high: {op.value}")
                assembly.extend(PUSH(op.value % 2**256))
                stack.push(op)
                continue

            if op in next_liveness:
                self.dup_op(assembly, stack, op)

            # guaranteed by store expansion
            assert op not in seen, (op, seen)
            seen.add(op)

    def _generate_evm_for_basicblock_r(
        self, asm: list, basicblock: IRBasicBlock, stack: StackModel
    ) -> None:
        if basicblock in self.visited_basicblocks:
            return
        self.visited_basicblocks.add(basicblock)

        if DEBUG_SHOW_COST:
            print(basicblock, file=sys.stderr)

        ref = asm
        asm = []

        # assembly entry point into the block
        asm.append(f"_sym_{basicblock.label}")
        asm.append("JUMPDEST")

        self.clean_stack_from_cfg_in(asm, basicblock, stack)

        all_insts = sorted(basicblock.instructions, key=lambda x: x.opcode != "param")

        for i, inst in enumerate(all_insts):
            next_liveness = (
                all_insts[i + 1].liveness if i + 1 < len(all_insts) else basicblock.out_vars
            )

            asm.extend(self._generate_evm_for_instruction(inst, stack, next_liveness))

        if DEBUG_SHOW_COST:
            print(" ".join(map(str, asm)), file=sys.stderr)
            print("\n", file=sys.stderr)

        ref.extend(asm)

        for bb in basicblock.reachable:
            self._generate_evm_for_basicblock_r(ref, bb, stack.copy())

    # pop values from stack at entry to bb
    # note this produces the same result(!) no matter which basic block
    # we enter from in the CFG.
    def clean_stack_from_cfg_in(
        self, asm: list, basicblock: IRBasicBlock, stack: StackModel
    ) -> None:
        if len(basicblock.cfg_in) == 0:
            return

        to_pop = OrderedSet[IRVariable]()
        for in_bb in basicblock.cfg_in:
            # inputs is the input variables we need from in_bb
            inputs = self.liveness_analysis.input_vars_from(in_bb, basicblock)

            # layout is the output stack layout for in_bb (which works
            # for all possible cfg_outs from the in_bb).
            layout = in_bb.out_vars

            # pop all the stack items which in_bb produced which we don't need.
            to_pop |= layout.difference(inputs)

        for var in to_pop:
            depth = stack.get_depth(var)
            # don't pop phantom phi inputs
            if depth is StackModel.NOT_IN_STACK:
                continue

            if depth != 0:
                self.swap(asm, stack, depth)
            self.pop(asm, stack)

    def _generate_evm_for_instruction(
        self, inst: IRInstruction, stack: StackModel, next_liveness: OrderedSet
    ) -> list[str]:
        assembly: list[str | int] = []
        opcode = inst.opcode

        #
        # generate EVM for op
        #

        # Step 1: Apply instruction special stack manipulations

        if opcode in ["jmp", "djmp", "jnz", "invoke"]:
            operands = list(inst.get_non_label_operands())
        elif opcode == "alloca":
            offset, _size = inst.operands
            operands = [offset]

        # iload and istore are special cases because they can take a literal
        # that is handled specialy with the _OFST macro. Look below, after the
        # stack reordering.
        elif opcode == "iload":
            addr = inst.operands[0]
            if isinstance(addr, IRLiteral):
                operands = []
            else:
                operands = inst.operands
        elif opcode == "istore":
            addr = inst.operands[1]
            if isinstance(addr, IRLiteral):
                operands = inst.operands[:1]
            else:
                operands = inst.operands
        elif opcode == "log":
            log_topic_count = inst.operands[0].value
            assert log_topic_count in [0, 1, 2, 3, 4], "Invalid topic count"
            operands = inst.operands[1:]
        else:
            operands = inst.operands

        if opcode == "phi":
            ret = inst.get_outputs()[0]
            phis = list(inst.get_input_variables())
            depth = stack.get_phi_depth(phis)
            # collapse the arguments to the phi node in the stack.
            # example, for `%56 = %label1 %13 %label2 %14`, we will
            # find an instance of %13 *or* %14 in the stack and replace it with %56.
            to_be_replaced = stack.peek(depth)
            if to_be_replaced in next_liveness:
                # this branch seems unreachable (maybe due to make_ssa)
                # %13/%14 is still live(!), so we make a copy of it
                self.dup(assembly, stack, depth)
                stack.poke(0, ret)
            else:
                stack.poke(depth, ret)
            return apply_line_numbers(inst, assembly)

        if opcode == "offset":
            assembly.extend(["_OFST", f"_sym_{inst.operands[1].value}", inst.operands[0].value])
            assert isinstance(inst.output, IROperand), "Offset must have output"
            stack.push(inst.output)
            return apply_line_numbers(inst, assembly)

        # Step 2: Emit instruction's input operands
        self._emit_input_operands(assembly, inst, operands, stack, next_liveness)

        # Step 3: Reorder stack before join points
        if opcode == "jmp":
            # prepare stack for jump into a join point
            # we only need to reorder stack before join points, which after
            # cfg normalization, join points can only be led into by
            # jmp instructions.
            assert isinstance(inst.parent.cfg_out, OrderedSet)
            assert len(inst.parent.cfg_out) == 1
            next_bb = inst.parent.cfg_out.first()

            # guaranteed by cfg normalization+simplification
            assert len(next_bb.cfg_in) > 1

            target_stack = self.liveness_analysis.input_vars_from(inst.parent, next_bb)
            # NOTE: in general the stack can contain multiple copies of
            # the same variable, however, before a jump that is not possible
            self._stack_reorder(assembly, stack, list(target_stack))

        if opcode in COMMUTATIVE_INSTRUCTIONS:
            cost_no_swap = self._stack_reorder([], stack, operands, dry_run=True)
            operands[-1], operands[-2] = operands[-2], operands[-1]
            cost_with_swap = self._stack_reorder([], stack, operands, dry_run=True)
            if cost_with_swap > cost_no_swap:
                operands[-1], operands[-2] = operands[-2], operands[-1]

        cost = self._stack_reorder([], stack, operands, dry_run=True)
        if DEBUG_SHOW_COST and cost:
            print("ENTER", inst, file=sys.stderr)
            print("  HAVE", stack, file=sys.stderr)
            print("  WANT", operands, file=sys.stderr)
            print("  COST", cost, file=sys.stderr)

        # final step to get the inputs to this instruction ordered
        # correctly on the stack
        self._stack_reorder(assembly, stack, operands)

        # some instructions (i.e. invoke) need to do stack manipulations
        # with the stack model containing the return value(s), so we fiddle
        # with the stack model beforehand.

        # Step 4: Push instruction's return value to stack
        stack.pop(len(operands))
        if inst.output is not None:
            stack.push(inst.output)

        # Step 5: Emit the EVM instruction(s)
        if opcode in _ONE_TO_ONE_INSTRUCTIONS:
            assembly.append(opcode.upper())
        elif opcode == "alloca":
            pass
        elif opcode == "param":
            pass
        elif opcode == "store":
            pass
        elif opcode == "dbname":
            pass
        elif opcode in ["codecopy", "dloadbytes"]:
            assembly.append("CODECOPY")
        elif opcode == "jnz":
            # jump if not zero
            if_nonzero_label = inst.operands[1]
            if_zero_label = inst.operands[2]
            assembly.append(f"_sym_{if_nonzero_label.value}")
            assembly.append("JUMPI")

            # make sure the if_zero_label will be optimized out
            # assert if_zero_label == next(iter(inst.parent.cfg_out)).label

            assembly.append(f"_sym_{if_zero_label.value}")
            assembly.append("JUMP")

        elif opcode == "jmp":
            assert isinstance(inst.operands[0], IRLabel)
            assembly.append(f"_sym_{inst.operands[0].value}")
            assembly.append("JUMP")
        elif opcode == "djmp":
            assert isinstance(
                inst.operands[0], IRVariable
            ), f"Expected IRVariable, got {inst.operands[0]}"
            assembly.append("JUMP")
        elif opcode == "invoke":
            target = inst.operands[0]
            assert isinstance(
                target, IRLabel
            ), f"invoke target must be a label (is ${type(target)} ${target})"
            assembly.extend(
                [
                    f"_sym_label_ret_{self.label_counter}",
                    f"_sym_{target.value}",
                    "JUMP",
                    f"_sym_label_ret_{self.label_counter}",
                    "JUMPDEST",
                ]
            )
            self.label_counter += 1
        elif opcode == "ret":
            assembly.append("JUMP")
        elif opcode == "return":
            assembly.append("RETURN")
        elif opcode == "exit":
            assembly.extend(["_sym__ctor_exit", "JUMP"])
        elif opcode == "phi":
            pass
        elif opcode == "sha3":
            assembly.append("SHA3")
        elif opcode == "sha3_64":
            assembly.extend(
                [
                    *PUSH(MemoryPositions.FREE_VAR_SPACE),
                    "MSTORE",
                    *PUSH(MemoryPositions.FREE_VAR_SPACE2),
                    "MSTORE",
                    *PUSH(64),
                    *PUSH(MemoryPositions.FREE_VAR_SPACE),
                    "SHA3",
                ]
            )
        elif opcode == "assert":
            assembly.extend(["ISZERO", "_sym___revert", "JUMPI"])
        elif opcode == "assert_unreachable":
            end_symbol = mksymbol("reachable")
            assembly.extend([end_symbol, "JUMPI", "INVALID", end_symbol, "JUMPDEST"])
        elif opcode == "iload":
            addr = inst.operands[0]
            if isinstance(addr, IRLiteral):
                assembly.extend(["_OFST", "_mem_deploy_end", addr.value])
            else:
                assembly.extend(["_mem_deploy_end", "ADD"])
            assembly.append("MLOAD")
        elif opcode == "istore":
            addr = inst.operands[1]
            if isinstance(addr, IRLiteral):
                assembly.extend(["_OFST", "_mem_deploy_end", addr.value])
            else:
                assembly.extend(["_mem_deploy_end", "ADD"])
            assembly.append("MSTORE")
        elif opcode == "log":
            assembly.extend([f"LOG{log_topic_count}"])
        elif opcode == "nop":
            pass
        else:
            raise Exception(f"Unknown opcode: {opcode}")

        # Step 6: Emit instructions output operands (if any)
        if inst.output is not None:
            if inst.output not in next_liveness:
                self.pop(assembly, stack)
            else:
                # heuristic: peek at next_liveness to find the next scheduled
                # item, and optimistically swap with it
                if DEBUG_SHOW_COST:
                    stack0 = stack.copy()

                next_scheduled = next_liveness.last()
                cost = 0
                if not self.equivalence.equivalent(inst.output, next_scheduled):
                    cost = self.swap_op(assembly, stack, next_scheduled)

                if DEBUG_SHOW_COST and cost != 0:
                    print("ENTER", inst, file=sys.stderr)
                    print("  HAVE", stack0, file=sys.stderr)
                    print("  NEXT LIVENESS", next_liveness, file=sys.stderr)
                    print("  NEW_STACK", stack, file=sys.stderr)

        return apply_line_numbers(inst, assembly)

    def pop(self, assembly, stack, num=1):
        stack.pop(num)
        assembly.extend(["POP"] * num)

    def swap(self, assembly, stack, depth) -> int:
        # Swaps of the top is no op
        if depth == 0:
            return 0

        stack.swap(depth)
        assembly.append(_evm_swap_for(depth))
        return 1

    def dup(self, assembly, stack, depth):
        stack.dup(depth)
        assembly.append(_evm_dup_for(depth))

    def swap_op(self, assembly, stack, op):
        depth = stack.get_depth(op)
        assert depth is not StackModel.NOT_IN_STACK, f"Cannot swap non-existent operand {op}"
<<<<<<< HEAD
        self.swap(assembly, stack, depth)
=======
        return self.swap(assembly, stack, depth)
>>>>>>> 015278a0

    def dup_op(self, assembly, stack, op):
        depth = stack.get_depth(op)
        assert depth is not StackModel.NOT_IN_STACK, f"Cannot dup non-existent operand {op}"
        self.dup(assembly, stack, depth)


def _evm_swap_for(depth: int) -> str:
    swap_idx = -depth
    if not (1 <= swap_idx <= 16):
        raise StackTooDeep(f"Unsupported swap depth {swap_idx}")
    return f"SWAP{swap_idx}"


def _evm_dup_for(depth: int) -> str:
    dup_idx = 1 - depth
    if not (1 <= dup_idx <= 16):
        raise StackTooDeep(f"Unsupported dup depth {dup_idx}")
    return f"DUP{dup_idx}"<|MERGE_RESOLUTION|>--- conflicted
+++ resolved
@@ -598,11 +598,7 @@
     def swap_op(self, assembly, stack, op):
         depth = stack.get_depth(op)
         assert depth is not StackModel.NOT_IN_STACK, f"Cannot swap non-existent operand {op}"
-<<<<<<< HEAD
-        self.swap(assembly, stack, depth)
-=======
         return self.swap(assembly, stack, depth)
->>>>>>> 015278a0
 
     def dup_op(self, assembly, stack, op):
         depth = stack.get_depth(op)

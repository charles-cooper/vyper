from typing import Any

from vyper.exceptions import CompilerPanic, StackTooDeep
from vyper.ir.compile_ir import (
    PUSH,
    DataHeader,
    Instruction,
    RuntimeHeader,
    mksymbol,
    optimize_assembly,
)
<<<<<<< HEAD
from vyper.utils import MemoryPositions, OrderedSet
from vyper.venom.analysis import CFGAnalysis, DFGAnalysis, IRAnalysesCache, LivenessAnalysis
=======
from vyper.utils import MemoryPositions, OrderedSet, wrap256
from vyper.venom.analysis import (
    CFGAnalysis,
    IRAnalysesCache,
    LivenessAnalysis,
    VarEquivalenceAnalysis,
)
>>>>>>> 762eec68
from vyper.venom.basicblock import (
    IRBasicBlock,
    IRInstruction,
    IRLabel,
    IRLiteral,
    IROperand,
    IRVariable,
)
from vyper.venom.context import IRContext
from vyper.venom.passes import NormalizationPass
from vyper.venom.stack_model import StackModel

DEBUG_SHOW_COST = False
if DEBUG_SHOW_COST:
    import sys

# instructions which map one-to-one from venom to EVM
_ONE_TO_ONE_INSTRUCTIONS = frozenset(
    [
        "revert",
        "coinbase",
        "calldatasize",
        "calldatacopy",
        "mcopy",
        "calldataload",
        "codecopy",
        "gas",
        "gasprice",
        "gaslimit",
        "chainid",
        "address",
        "origin",
        "number",
        "extcodesize",
        "extcodehash",
        "extcodecopy",
        "returndatasize",
        "returndatacopy",
        "callvalue",
        "selfbalance",
        "sload",
        "sstore",
        "mload",
        "mstore",
        "tload",
        "tstore",
        "timestamp",
        "caller",
        "blockhash",
        "selfdestruct",
        "signextend",
        "stop",
        "shr",
        "shl",
        "sar",
        "and",
        "xor",
        "or",
        "add",
        "sub",
        "mul",
        "div",
        "smul",
        "sdiv",
        "mod",
        "smod",
        "exp",
        "addmod",
        "mulmod",
        "eq",
        "iszero",
        "not",
        "lt",
        "gt",
        "slt",
        "sgt",
        "create",
        "create2",
        "msize",
        "balance",
        "call",
        "staticcall",
        "delegatecall",
        "codesize",
        "basefee",
        "blobhash",
        "blobbasefee",
        "prevrandao",
        "difficulty",
        "invalid",
    ]
)

_REVERT_POSTAMBLE = ["_sym___revert", "JUMPDEST", *PUSH(0), "DUP1", "REVERT"]


def apply_line_numbers(inst: IRInstruction, asm) -> list[str]:
    ret = []
    for op in asm:
        if isinstance(op, str) and not isinstance(op, Instruction):
            ret.append(Instruction(op, inst.ast_source, inst.error_msg))
        else:
            ret.append(op)
    return ret  # type: ignore


def _as_asm_symbol(label: IRLabel) -> str:
    # Lower an IRLabel to an assembly symbol
    return f"_sym_{label.value}"


# TODO: "assembly" gets into the recursion due to how the original
# IR was structured recursively in regards with the deploy instruction.
# There, recursing into the deploy instruction was by design, and
# made it easier to make the assembly generated "recursive" (i.e.
# instructions being lists of instructions). We don't have this restriction
# anymore, so we can probably refactor this to be iterative in coordination
# with the assembler. My suggestion is to let this be for now, and we can
# refactor it later when we are finished phasing out the old IR.
class VenomCompiler:
    ctxs: list[IRContext]
    label_counter = 0
    visited_instructions: OrderedSet  # {IRInstruction}
    visited_basicblocks: OrderedSet  # {IRBasicBlock}
    liveness_analysis: LivenessAnalysis

    def __init__(self, ctxs: list[IRContext]):
        self.ctxs = ctxs
        self.label_counter = 0
        self.visited_instructions = OrderedSet()
        self.visited_basicblocks = OrderedSet()

    def generate_evm(self, no_optimize: bool = False) -> list[str]:
        self.visited_instructions = OrderedSet()
        self.visited_basicblocks = OrderedSet()
        self.label_counter = 0

        asm: list[Any] = []
        top_asm = asm

        for ctx in self.ctxs:
            for fn in ctx.functions.values():
                ac = IRAnalysesCache(fn)

                NormalizationPass(ac, fn).run_pass()
                self.liveness_analysis = ac.request_analysis(LivenessAnalysis)
                self.dfg = ac.request_analysis(DFGAnalysis)
                ac.request_analysis(CFGAnalysis)

                assert fn.normalized, "Non-normalized CFG!"

                self._generate_evm_for_basicblock_r(asm, fn.entry, StackModel())

            # TODO make this property on IRFunction
            asm.extend(["_sym__ctor_exit", "JUMPDEST"])
            if ctx.immutables_len is not None and ctx.ctor_mem_size is not None:
                asm.extend(
                    ["_sym_subcode_size", "_sym_runtime_begin", "_mem_deploy_start", "CODECOPY"]
                )
                asm.extend(["_OFST", "_sym_subcode_size", ctx.immutables_len])  # stack: len
                asm.extend(["_mem_deploy_start"])  # stack: len mem_ofst
                asm.extend(["RETURN"])
                asm.extend(_REVERT_POSTAMBLE)
                runtime_asm = [
                    RuntimeHeader("_sym_runtime_begin", ctx.ctor_mem_size, ctx.immutables_len)
                ]
                asm.append(runtime_asm)
                asm = runtime_asm
            else:
                asm.extend(_REVERT_POSTAMBLE)

            # Append data segment
            for data_section in ctx.data_segment:
                label = data_section.label
                asm_data_section: list[Any] = []
                asm_data_section.append(DataHeader(_as_asm_symbol(label)))
                for item in data_section.data_items:
                    data = item.data
                    if isinstance(data, IRLabel):
                        asm_data_section.append(_as_asm_symbol(data))
                    else:
                        assert isinstance(data, bytes)
                        asm_data_section.append(data)

                asm.append(asm_data_section)

        if no_optimize is False:
            optimize_assembly(top_asm)

        return top_asm

    def _stack_reorder(
        self, assembly: list, stack: StackModel, stack_ops: list[IROperand], dry_run: bool = False
    ) -> int:
        if dry_run:
            assert len(assembly) == 0, "Dry run should not work on assembly"
            stack = stack.copy()

        if len(stack_ops) == 0:
            return 0

        assert len(stack_ops) == len(set(stack_ops))  # precondition

        cost = 0
        for i, op in enumerate(stack_ops):
            final_stack_depth = -(len(stack_ops) - i - 1)
            depth = stack.get_depth(op)

            if depth == StackModel.NOT_IN_STACK:
                raise CompilerPanic(f"Variable {op} not in stack")

            if depth == final_stack_depth:
                continue

            to_swap = stack.peek(final_stack_depth)
            if self.dfg.are_equivalent(op, to_swap):
                # perform a "virtual" swap
                stack.poke(final_stack_depth, op)
                stack.poke(depth, to_swap)
                continue

            cost += self.swap(assembly, stack, depth)
            cost += self.swap(assembly, stack, final_stack_depth)

        assert stack._stack[-len(stack_ops) :] == stack_ops, (stack, stack_ops)

        return cost

    def _emit_input_operands(
        self,
        assembly: list,
        inst: IRInstruction,
        ops: list[IROperand],
        stack: StackModel,
        next_liveness: OrderedSet[IRVariable],
    ) -> None:
        # PRE: we already have all the items on the stack that have
        # been scheduled to be killed. now it's just a matter of emitting
        # SWAPs, DUPs and PUSHes until we match the `ops` argument

        # to validate store expansion invariant -
        # each op is emitted at most once.
        seen: set[IROperand] = set()

        for op in ops:
            if isinstance(op, IRLabel):
                # invoke emits the actual instruction itself so we don't need
                # to emit it here but we need to add it to the stack map
                if inst.opcode != "invoke":
                    assembly.append(_as_asm_symbol(op))
                stack.push(op)
                continue

            if isinstance(op, IRLiteral):
                if op.value < -(2**255):
                    raise Exception(f"Value too low: {op.value}")
                elif op.value >= 2**256:
                    raise Exception(f"Value too high: {op.value}")
                assembly.extend(PUSH(wrap256(op.value)))
                stack.push(op)
                continue

            if op in next_liveness:
                self.dup_op(assembly, stack, op)

            # guaranteed by store expansion
            assert op not in seen, (op, seen)
            seen.add(op)

    def _generate_evm_for_basicblock_r(
        self, asm: list, basicblock: IRBasicBlock, stack: StackModel
    ) -> None:
        if basicblock in self.visited_basicblocks:
            return
        self.visited_basicblocks.add(basicblock)

        if DEBUG_SHOW_COST:
            print(basicblock, file=sys.stderr)

        ref = asm
        asm = []

        # assembly entry point into the block
        asm.append(_as_asm_symbol(basicblock.label))
        asm.append("JUMPDEST")

        if len(basicblock.cfg_in) == 1:
            self.clean_stack_from_cfg_in(asm, basicblock, stack)

        all_insts = sorted(basicblock.instructions, key=lambda x: x.opcode != "param")

        for i, inst in enumerate(all_insts):
            next_liveness = (
                all_insts[i + 1].liveness if i + 1 < len(all_insts) else basicblock.out_vars
            )

            asm.extend(self._generate_evm_for_instruction(inst, stack, next_liveness))

        if DEBUG_SHOW_COST:
            print(" ".join(map(str, asm)), file=sys.stderr)
            print("\n", file=sys.stderr)

        ref.extend(asm)

        for bb in basicblock.cfg_out:
            self._generate_evm_for_basicblock_r(ref, bb, stack.copy())

    # pop values from stack at entry to bb
    # note this produces the same result(!) no matter which basic block
    # we enter from in the CFG.
    def clean_stack_from_cfg_in(
        self, asm: list, basicblock: IRBasicBlock, stack: StackModel
    ) -> None:
        # the input block is a splitter block, like jnz or djmp
        assert len(basicblock.cfg_in) == 1
        in_bb = basicblock.cfg_in.first()
        assert len(in_bb.cfg_out) > 1

        # inputs is the input variables we need from in_bb
        inputs = self.liveness_analysis.input_vars_from(in_bb, basicblock)

        # layout is the output stack layout for in_bb (which works
        # for all possible cfg_outs from the in_bb, in_bb is responsible
        # for making sure its output stack layout works no matter which
        # bb it jumps into).
        layout = in_bb.out_vars
        to_pop = list(layout.difference(inputs))

        # small heuristic: pop from shallowest first.
        to_pop.sort(key=lambda var: -stack.get_depth(var))

        # NOTE: we could get more fancy and try to optimize the swap
        # operations here, there is probably some more room for optimization.
        for var in to_pop:
            depth = stack.get_depth(var)

            if depth != 0:
                self.swap(asm, stack, depth)
            self.pop(asm, stack)

    def _generate_evm_for_instruction(
        self, inst: IRInstruction, stack: StackModel, next_liveness: OrderedSet
    ) -> list[str]:
        assembly: list[str | int] = []
        opcode = inst.opcode

        #
        # generate EVM for op
        #

        # Step 1: Apply instruction special stack manipulations

        if opcode in ["jmp", "djmp", "jnz", "invoke"]:
            operands = list(inst.get_non_label_operands())
        elif opcode in ("alloca", "palloca"):
            assert len(inst.operands) == 2, f"alloca/palloca must have 2 operands, got {inst.operands}"
            offset, _size = inst.operands
            operands = [offset]

        # iload and istore are special cases because they can take a literal
        # that is handled specialy with the _OFST macro. Look below, after the
        # stack reordering.
        elif opcode == "iload":
            addr = inst.operands[0]
            if isinstance(addr, IRLiteral):
                operands = []
            else:
                operands = inst.operands
        elif opcode == "istore":
            addr = inst.operands[1]
            if isinstance(addr, IRLiteral):
                operands = inst.operands[:1]
            else:
                operands = inst.operands
        elif opcode == "log":
            log_topic_count = inst.operands[0].value
            assert log_topic_count in [0, 1, 2, 3, 4], "Invalid topic count"
            operands = inst.operands[1:]
        else:
            operands = inst.operands

        if opcode == "phi":
            ret = inst.get_outputs()[0]
            phis = list(inst.get_input_variables())
            depth = stack.get_phi_depth(phis)
            # collapse the arguments to the phi node in the stack.
            # example, for `%56 = %label1 %13 %label2 %14`, we will
            # find an instance of %13 *or* %14 in the stack and replace it with %56.
            to_be_replaced = stack.peek(depth)
            if to_be_replaced in next_liveness:
                # this branch seems unreachable (maybe due to make_ssa)
                # %13/%14 is still live(!), so we make a copy of it
                self.dup(assembly, stack, depth)
                stack.poke(0, ret)
            else:
                stack.poke(depth, ret)
            return apply_line_numbers(inst, assembly)

        if opcode == "offset":
            ofst, label = inst.operands
            assert isinstance(label, IRLabel)  # help mypy
            assembly.extend(["_OFST", _as_asm_symbol(label), ofst.value])
            assert isinstance(inst.output, IROperand), "Offset must have output"
            stack.push(inst.output)
            return apply_line_numbers(inst, assembly)

        # Step 2: Emit instruction's input operands
        self._emit_input_operands(assembly, inst, operands, stack, next_liveness)

        # Step 3: Reorder stack before join points
        if opcode == "jmp":
            # prepare stack for jump into a join point
            # we only need to reorder stack before join points, which after
            # cfg normalization, join points can only be led into by
            # jmp instructions.
            assert isinstance(inst.parent.cfg_out, OrderedSet)
            assert len(inst.parent.cfg_out) == 1
            next_bb = inst.parent.cfg_out.first()

            # guaranteed by cfg normalization+simplification
            assert len(next_bb.cfg_in) > 1

            target_stack = self.liveness_analysis.input_vars_from(inst.parent, next_bb)
            # NOTE: in general the stack can contain multiple copies of
            # the same variable, however, before a jump that is not possible
            self._stack_reorder(assembly, stack, list(target_stack))

        if inst.is_commutative:
            cost_no_swap = self._stack_reorder([], stack, operands, dry_run=True)
            operands[-1], operands[-2] = operands[-2], operands[-1]
            cost_with_swap = self._stack_reorder([], stack, operands, dry_run=True)
            if cost_with_swap > cost_no_swap:
                operands[-1], operands[-2] = operands[-2], operands[-1]

        cost = self._stack_reorder([], stack, operands, dry_run=True)
        if DEBUG_SHOW_COST and cost:
            print("ENTER", inst, file=sys.stderr)
            print("  HAVE", stack, file=sys.stderr)
            print("  WANT", operands, file=sys.stderr)
            print("  COST", cost, file=sys.stderr)

        # final step to get the inputs to this instruction ordered
        # correctly on the stack
        self._stack_reorder(assembly, stack, operands)

        # some instructions (i.e. invoke) need to do stack manipulations
        # with the stack model containing the return value(s), so we fiddle
        # with the stack model beforehand.

        # Step 4: Push instruction's return value to stack
        stack.pop(len(operands))
        if inst.output is not None:
            stack.push(inst.output)

        # Step 5: Emit the EVM instruction(s)
        if opcode in _ONE_TO_ONE_INSTRUCTIONS:
            assembly.append(opcode.upper())
        elif opcode in ("alloca", "palloca"):
            pass
        elif opcode == "param":
            pass
        elif opcode == "store":
            pass
        elif opcode in ["codecopy", "dloadbytes"]:
            assembly.append("CODECOPY")
        elif opcode == "dbname":
            pass
        elif opcode == "jnz":
            # jump if not zero
            if_nonzero_label, if_zero_label = inst.get_label_operands()
            assembly.append(_as_asm_symbol(if_nonzero_label))
            assembly.append("JUMPI")

            # make sure the if_zero_label will be optimized out
            # assert if_zero_label == next(iter(inst.parent.cfg_out)).label

            assembly.append(_as_asm_symbol(if_zero_label))
            assembly.append("JUMP")

        elif opcode == "jmp":
            (target,) = inst.operands
            assert isinstance(target, IRLabel)
            assembly.append(_as_asm_symbol(target))
            assembly.append("JUMP")
        elif opcode == "djmp":
            assert isinstance(
                inst.operands[0], IRVariable
            ), f"Expected IRVariable, got {inst.operands[0]}"
            assembly.append("JUMP")
        elif opcode == "invoke":
            target = inst.operands[0]
            assert isinstance(
                target, IRLabel
            ), f"invoke target must be a label (is ${type(target)} ${target})"
            assembly.extend(
                [
                    f"_sym_label_ret_{self.label_counter}",
                    _as_asm_symbol(target),
                    "JUMP",
                    f"_sym_label_ret_{self.label_counter}",
                    "JUMPDEST",
                ]
            )
            self.label_counter += 1
        elif opcode == "ret":
            assembly.append("JUMP")
        elif opcode == "return":
            assembly.append("RETURN")
        elif opcode == "exit":
            assembly.extend(["_sym__ctor_exit", "JUMP"])
        elif opcode == "phi":
            pass
        elif opcode == "sha3":
            assembly.append("SHA3")
        elif opcode == "sha3_64":
            assembly.extend(
                [
                    *PUSH(MemoryPositions.FREE_VAR_SPACE),
                    "MSTORE",
                    *PUSH(MemoryPositions.FREE_VAR_SPACE2),
                    "MSTORE",
                    *PUSH(64),
                    *PUSH(MemoryPositions.FREE_VAR_SPACE),
                    "SHA3",
                ]
            )
        elif opcode == "assert":
            assembly.extend(["ISZERO", "_sym___revert", "JUMPI"])
        elif opcode == "assert_unreachable":
            end_symbol = mksymbol("reachable")
            assembly.extend([end_symbol, "JUMPI", "INVALID", end_symbol, "JUMPDEST"])
        elif opcode == "iload":
            addr = inst.operands[0]
            if isinstance(addr, IRLiteral):
                assembly.extend(["_OFST", "_mem_deploy_end", addr.value])
            else:
                assembly.extend(["_mem_deploy_end", "ADD"])
            assembly.append("MLOAD")
        elif opcode == "istore":
            addr = inst.operands[1]
            if isinstance(addr, IRLiteral):
                assembly.extend(["_OFST", "_mem_deploy_end", addr.value])
            else:
                assembly.extend(["_mem_deploy_end", "ADD"])
            assembly.append("MSTORE")
        elif opcode == "log":
            assembly.extend([f"LOG{log_topic_count}"])
        elif opcode == "nop":
            pass
        else:
            raise Exception(f"Unknown opcode: {opcode}")

        # Step 6: Emit instructions output operands (if any)
        if inst.output is not None:
            if inst.output not in next_liveness:
                self.pop(assembly, stack)
            else:
                # heuristic: peek at next_liveness to find the next scheduled
                # item, and optimistically swap with it
                if DEBUG_SHOW_COST:
                    stack0 = stack.copy()

                next_scheduled = next_liveness.last()
                cost = 0
                if not self.dfg.are_equivalent(inst.output, next_scheduled):
                    cost = self.swap_op(assembly, stack, next_scheduled)

                if DEBUG_SHOW_COST and cost != 0:
                    print("ENTER", inst, file=sys.stderr)
                    print("  HAVE", stack0, file=sys.stderr)
                    print("  NEXT LIVENESS", next_liveness, file=sys.stderr)
                    print("  NEW_STACK", stack, file=sys.stderr)

        return apply_line_numbers(inst, assembly)

    def pop(self, assembly, stack, num=1):
        stack.pop(num)
        assembly.extend(["POP"] * num)

    def swap(self, assembly, stack, depth) -> int:
        # Swaps of the top is no op
        if depth == 0:
            return 0

        stack.swap(depth)
        assembly.append(_evm_swap_for(depth))
        return 1

    def dup(self, assembly, stack, depth):
        stack.dup(depth)
        assembly.append(_evm_dup_for(depth))

    def swap_op(self, assembly, stack, op):
        depth = stack.get_depth(op)
        assert depth is not StackModel.NOT_IN_STACK, f"Cannot swap non-existent operand {op}"
        return self.swap(assembly, stack, depth)

    def dup_op(self, assembly, stack, op):
        depth = stack.get_depth(op)
        assert depth is not StackModel.NOT_IN_STACK, f"Cannot dup non-existent operand {op}"
        self.dup(assembly, stack, depth)


def _evm_swap_for(depth: int) -> str:
    swap_idx = -depth
    if not (1 <= swap_idx <= 16):
        raise StackTooDeep(f"Unsupported swap depth {swap_idx}")
    return f"SWAP{swap_idx}"


def _evm_dup_for(depth: int) -> str:
    dup_idx = 1 - depth
    if not (1 <= dup_idx <= 16):
        raise StackTooDeep(f"Unsupported dup depth {dup_idx}")
    return f"DUP{dup_idx}"<|MERGE_RESOLUTION|>--- conflicted
+++ resolved
@@ -9,10 +9,6 @@
     mksymbol,
     optimize_assembly,
 )
-<<<<<<< HEAD
-from vyper.utils import MemoryPositions, OrderedSet
-from vyper.venom.analysis import CFGAnalysis, DFGAnalysis, IRAnalysesCache, LivenessAnalysis
-=======
 from vyper.utils import MemoryPositions, OrderedSet, wrap256
 from vyper.venom.analysis import (
     CFGAnalysis,
@@ -20,7 +16,6 @@
     LivenessAnalysis,
     VarEquivalenceAnalysis,
 )
->>>>>>> 762eec68
 from vyper.venom.basicblock import (
     IRBasicBlock,
     IRInstruction,

# maybe rename this `main.py` or `venom.py`
# (can have an `__init__.py` which exposes the API).

from typing import Optional

from vyper.codegen.ir_node import IRnode
from vyper.compiler.settings import OptimizationLevel
from vyper.venom.analysis.analysis import IRAnalysesCache
from vyper.venom.context import IRContext
from vyper.venom.function import IRFunction
from vyper.venom.ir_node_to_venom import ir_node_to_venom
from vyper.venom.passes import (
    SCCP,
    AlgebraicOptimizationPass,
    BranchOptimizationPass,
    DFTPass,
<<<<<<< HEAD
    FunctionInlinerPass,
=======
    FloatAllocas,
>>>>>>> eee31e70
    MakeSSA,
    Mem2Var,
    MemMergePass,
    RemoveUnusedVariablesPass,
    SimplifyCFGPass,
    StoreElimination,
    StoreExpansionPass,
)
from vyper.venom.venom_to_assembly import VenomCompiler

DEFAULT_OPT_LEVEL = OptimizationLevel.default()


def generate_assembly_experimental(
    runtime_code: IRContext,
    deploy_code: Optional[IRContext] = None,
    optimize: OptimizationLevel = DEFAULT_OPT_LEVEL,
) -> list[str]:
    # note: VenomCompiler is sensitive to the order of these!
    if deploy_code is not None:
        functions = [deploy_code, runtime_code]
    else:
        functions = [runtime_code]

    compiler = VenomCompiler(functions)
    return compiler.generate_evm(optimize == OptimizationLevel.NONE)


def _run_passes(fn: IRFunction, optimize: OptimizationLevel) -> None:
    # Run passes on Venom IR
    ac = IRAnalysesCache(fn, optimize)

    FunctionInlinerPass(ac, fn).run_pass()

    FloatAllocas(ac, fn).run_pass()

    SimplifyCFGPass(ac, fn).run_pass()
    MakeSSA(ac, fn).run_pass()

    Mem2Var(ac, fn).run_pass()
    MakeSSA(ac, fn).run_pass()

    # function inliner can insert bad variables, remove them before sccp

    RemoveUnusedVariablesPass(ac, fn).run_pass()

    SCCP(ac, fn).run_pass()
    StoreElimination(ac, fn).run_pass()
    MemMergePass(ac, fn).run_pass()
    SimplifyCFGPass(ac, fn).run_pass()
    AlgebraicOptimizationPass(ac, fn).run_pass()
    # NOTE: MakeSSA is after algebraic optimization it currently produces
    #       smaller code by adding some redundant phi nodes. This is not a
    #       problem for us, but we need to be aware of it, and should be
    #       removed when the dft pass is fixed to produce the smallest code
    #       without making the code generation more expensive by running
    #       MakeSSA again.
    MakeSSA(ac, fn).run_pass()
    BranchOptimizationPass(ac, fn).run_pass()
    RemoveUnusedVariablesPass(ac, fn).run_pass()

    StoreExpansionPass(ac, fn).run_pass()
    DFTPass(ac, fn).run_pass()


def run_passes_on(ctx: IRContext, optimize: OptimizationLevel):
    for fn in ctx.functions.values():
        _run_passes(fn, optimize)


def generate_ir(ir: IRnode, optimize: OptimizationLevel) -> IRContext:
    # Convert "old" IR to "new" IR
    ctx = ir_node_to_venom(ir)
<<<<<<< HEAD

    for fn in ctx.functions.values():
        _run_passes(fn, optimize)
=======
    run_passes_on(ctx, optimize)
>>>>>>> eee31e70

    ctx.prune_unreachable_functions()

    return ctx<|MERGE_RESOLUTION|>--- conflicted
+++ resolved
@@ -14,11 +14,8 @@
     AlgebraicOptimizationPass,
     BranchOptimizationPass,
     DFTPass,
-<<<<<<< HEAD
     FunctionInlinerPass,
-=======
     FloatAllocas,
->>>>>>> eee31e70
     MakeSSA,
     Mem2Var,
     MemMergePass,
@@ -49,6 +46,7 @@
 
 def _run_passes(fn: IRFunction, optimize: OptimizationLevel) -> None:
     # Run passes on Venom IR
+    # TODO: Add support for optimization levels
     ac = IRAnalysesCache(fn, optimize)
 
     FunctionInlinerPass(ac, fn).run_pass()
@@ -87,19 +85,11 @@
 def run_passes_on(ctx: IRContext, optimize: OptimizationLevel):
     for fn in ctx.functions.values():
         _run_passes(fn, optimize)
+    ctx.prune_unreachable_functions()
 
 
 def generate_ir(ir: IRnode, optimize: OptimizationLevel) -> IRContext:
     # Convert "old" IR to "new" IR
     ctx = ir_node_to_venom(ir)
-<<<<<<< HEAD
-
-    for fn in ctx.functions.values():
-        _run_passes(fn, optimize)
-=======
     run_passes_on(ctx, optimize)
->>>>>>> eee31e70
-
-    ctx.prune_unreachable_functions()
-
     return ctx
import binascii
import contextlib
import decimal
import enum
import sys
import time
import traceback
import warnings
from collections.abc import Iterator
from typing import Generic, List, TypeVar, Union

from vyper.exceptions import CompilerPanic, DecimalOverrideException, InvalidLiteral, VyperException

_T = TypeVar("_T")


class OrderedSet(Generic[_T], dict[_T, None]):
    """
    a minimal "ordered set" class. this is needed in some places
    because, while dict guarantees you can recover insertion order
    vanilla sets do not.
    no attempt is made to fully implement the set API, will add
    functionality as needed.
    """

    def __init__(self, iterable=None):
        super().__init__()
        if iterable is not None:
            for item in iterable:
                self.add(item)

    def __repr__(self):
        keys = ", ".join(repr(k) for k in self.keys())
        return f"{{{keys}}}"

    def get(self, *args, **kwargs):
        raise RuntimeError("can't call get() on OrderedSet!")

    def first(self):
        return next(iter(self))

    def add(self, item: _T) -> None:
        self[item] = None

    def remove(self, item: _T) -> None:
        del self[item]

    def difference(self, other):
        ret = self.copy()
        for k in other.keys():
            if k in ret:
                ret.remove(k)
        return ret

    def union(self, other):
        return self | other

    def update(self, other):
        super().update(self.__class__.fromkeys(other))

    def __or__(self, other):
        return self.__class__(super().__or__(other))

    def __iter__(self) -> Iterator[_T]:
        return iter(self.keys())

    def copy(self):
        return self.__class__(super().copy())

    @classmethod
    def intersection(cls, *sets):
        res = OrderedSet()
<<<<<<< HEAD
        if not sets:
            return res
=======
        if len(sets) == 0:
            raise ValueError("undefined: intersection of no sets")
>>>>>>> 327e95ae
        if len(sets) == 1:
            return sets[0].copy()
        for e in sets[0].keys():
            if all(e in s for s in sets[1:]):
                res.add(e)
        return res


class StringEnum(enum.Enum):
    # Must be first, or else won't work, specifies what .value is
    @staticmethod
    def _generate_next_value_(name, start, count, last_values):
        return name.lower()

    # Override ValueError with our own internal exception
    @classmethod
    def _missing_(cls, value):
        raise CompilerPanic(f"{value} is not a valid {cls.__name__}")

    @classmethod
    def is_valid_value(cls, value: str) -> bool:
        return value in set(o.value for o in cls)

    @classmethod
    def options(cls) -> List["StringEnum"]:
        return list(cls)

    @classmethod
    def values(cls) -> List[str]:
        return [v.value for v in cls.options()]

    # Comparison operations
    def __eq__(self, other: object) -> bool:
        if not isinstance(other, self.__class__):
            raise CompilerPanic(f"bad comparison: ({type(other)}, {type(self)})")
        return self is other

    # Python normally does __ne__(other) ==> not self.__eq__(other)

    def __lt__(self, other: object) -> bool:
        if not isinstance(other, self.__class__):
            raise CompilerPanic(f"bad comparison: ({type(other)}, {type(self)})")
        options = self.__class__.options()
        return options.index(self) < options.index(other)  # type: ignore

    def __le__(self, other: object) -> bool:
        return self.__eq__(other) or self.__lt__(other)

    def __gt__(self, other: object) -> bool:
        return not self.__le__(other)

    def __ge__(self, other: object) -> bool:
        return not self.__lt__(other)

    def __str__(self) -> str:
        return self.value

    def __hash__(self) -> int:
        # let `dataclass` know that this class is not mutable
        return super().__hash__()


class DecimalContextOverride(decimal.Context):
    def __setattr__(self, name, value):
        if name == "prec":
            if value < 78:
                # definitely don't want this to happen
                raise DecimalOverrideException("Overriding decimal precision disabled")
            elif value > 78:
                # not sure it's incorrect, might not be end of the world
                warnings.warn(
                    "Changing decimals precision could have unintended side effects!", stacklevel=2
                )
            # else: no-op, is ok

        super().__setattr__(name, value)


decimal.setcontext(DecimalContextOverride(prec=78))


try:
    from Crypto.Hash import keccak  # type: ignore

    keccak256 = lambda x: keccak.new(digest_bits=256, data=x).digest()  # noqa: E731
except ImportError:
    import sha3 as _sha3

    keccak256 = lambda x: _sha3.sha3_256(x).digest()  # noqa: E731


# Converts four bytes to an integer
def fourbytes_to_int(inp):
    return (inp[0] << 24) + (inp[1] << 16) + (inp[2] << 8) + inp[3]


# Converts an integer to four bytes
def int_to_fourbytes(n: int) -> bytes:
    assert n < 2**32
    return n.to_bytes(4, byteorder="big")


def signed_to_unsigned(int_, bits, strict=False):
    """
    Reinterpret a signed integer with n bits as an unsigned integer.
    The implementation is unforgiving in that it assumes the input is in
    bounds for int<bits>, in order to fail more loudly (and not hide
    errors in modular reasoning in consumers of this function).
    """
    if strict:
        lo, hi = int_bounds(signed=True, bits=bits)
        assert lo <= int_ <= hi
    if int_ < 0:
        return int_ + 2**bits
    return int_


def unsigned_to_signed(int_, bits, strict=False):
    """
    Reinterpret an unsigned integer with n bits as a signed integer.
    The implementation is unforgiving in that it assumes the input is in
    bounds for uint<bits>, in order to fail more loudly (and not hide
    errors in modular reasoning in consumers of this function).
    """
    if strict:
        lo, hi = int_bounds(signed=False, bits=bits)
        assert lo <= int_ <= hi
    if int_ > (2 ** (bits - 1)) - 1:
        return int_ - (2**bits)
    return int_


def is_power_of_two(n: int) -> bool:
    # busted for ints wider than 53 bits:
    # t = math.log(n, 2)
    # return math.ceil(t) == math.floor(t)
    return n != 0 and ((n & (n - 1)) == 0)


# https://stackoverflow.com/a/71122440/
def int_log2(n: int) -> int:
    return n.bit_length() - 1


# utility function for debugging purposes
def trace(n=5, out=sys.stderr):
    print("BEGIN TRACE", file=out)
    for x in list(traceback.format_stack())[-n:]:
        print(x.strip(), file=out)
    print("END TRACE", file=out)


# print a warning
def vyper_warn(msg, node=None):
    if node is not None:
        # use VyperException for its formatting abilities
        msg = str(VyperException(msg, node))
    warnings.warn(msg, stacklevel=2)


# converts a signature like Func(bool,uint256,address) to its 4 byte method ID
# TODO replace manual calculations in codebase with this
def method_id_int(method_sig: str) -> int:
    method_id_bytes = method_id(method_sig)
    return fourbytes_to_int(method_id_bytes)


def method_id(method_str: str) -> bytes:
    return keccak256(bytes(method_str, "utf-8"))[:4]


def round_towards_zero(d: decimal.Decimal) -> int:
    # TODO double check if this can just be int(d)
    # (but either way keep this util function bc it's easier at a glance
    # to understand what round_towards_zero() does instead of int())
    return int(d.to_integral_exact(decimal.ROUND_DOWN))


# Converts string to bytes
def string_to_bytes(str):
    bytez = b""
    for c in str:
        if ord(c) >= 256:
            raise InvalidLiteral(f"Cannot insert special character {c} into byte array")
        bytez += bytes([ord(c)])
    bytez_length = len(bytez)
    return bytez, bytez_length


# Converts a provided hex string to an integer
def hex_to_int(inp):
    if inp[:2] == "0x":
        inp = inp[2:]
    return bytes_to_int(binascii.unhexlify(inp))


# Converts bytes to an integer
def bytes_to_int(bytez):
    o = 0
    for b in bytez:
        o = o * 256 + b
    return o


def is_checksum_encoded(addr):
    return addr == checksum_encode(addr)


# Encodes an address using ethereum's checksum scheme
def checksum_encode(addr):  # Expects an input of the form 0x<40 hex chars>
    assert addr[:2] == "0x" and len(addr) == 42, addr
    o = ""
    v = bytes_to_int(keccak256(addr[2:].lower().encode("utf-8")))
    for i, c in enumerate(addr[2:]):
        if c in "0123456789":
            o += c
        else:
            o += c.upper() if (v & (2 ** (255 - 4 * i))) else c.lower()
    return "0x" + o


# Returns lowest multiple of 32 >= the input
def ceil32(x):
    return x if x % 32 == 0 else x + 32 - (x % 32)


# Calculates amount of gas needed for memory expansion
def calc_mem_gas(memsize):
    return (memsize // 32) * 3 + (memsize // 32) ** 2 // 512


# Specific gas usage
GAS_IDENTITY = 15
GAS_IDENTITYWORD = 3
GAS_COPY_WORD = 3  # i.e., W_copy from YP

# A decimal value can store multiples of 1/DECIMAL_DIVISOR
MAX_DECIMAL_PLACES = 10
DECIMAL_DIVISOR = 10**MAX_DECIMAL_PLACES
DECIMAL_EPSILON = decimal.Decimal(1) / DECIMAL_DIVISOR


def int_bounds(signed, bits):
    """
    calculate the bounds on an integer type
    ex. int_bounds(True, 8) -> (-128, 127)
        int_bounds(False, 8) -> (0, 255)
    """
    if signed:
        return -(2 ** (bits - 1)), (2 ** (bits - 1)) - 1
    return 0, (2**bits) - 1


# e.g. -1 -> -(2**256 - 1)
def evm_twos_complement(x: int) -> int:
    # return ((o + 2 ** 255) % 2 ** 256) - 2 ** 255
    return ((2**256 - 1) ^ x) + 1


# EVM div semantics as a python function
def evm_div(x, y):
    if y == 0:
        return 0
    # NOTE: should be same as: round_towards_zero(Decimal(x)/Decimal(y))
    sign = -1 if (x * y) < 0 else 1
    return sign * (abs(x) // abs(y))  # adapted from py-evm


# EVM mod semantics as a python function
def evm_mod(x, y):
    if y == 0:
        return 0

    sign = -1 if x < 0 else 1
    return sign * (abs(x) % abs(y))  # adapted from py-evm


# EVM pow which wraps instead of hanging on "large" numbers
# (which can generated, for ex. in the unevaluated branch of the Shift builtin)
def evm_pow(x, y):
    assert x >= 0 and y >= 0
    return pow(x, y, 2**256)


# memory used for system purposes, not for variables
class MemoryPositions:
    FREE_VAR_SPACE = 0
    FREE_VAR_SPACE2 = 32
    RESERVED_MEMORY = 64


# Sizes of different data types. Used to clamp types.
class SizeLimits:
    MAX_INT128 = 2**127 - 1
    MIN_INT128 = -(2**127)
    MAX_INT256 = 2**255 - 1
    MIN_INT256 = -(2**255)
    MAXDECIMAL = 2**167 - 1  # maxdecimal as EVM value
    MINDECIMAL = -(2**167)  # mindecimal as EVM value
    # min decimal allowed as Python value
    MIN_AST_DECIMAL = -decimal.Decimal(2**167) / DECIMAL_DIVISOR
    # max decimal allowed as Python value
    MAX_AST_DECIMAL = decimal.Decimal(2**167 - 1) / DECIMAL_DIVISOR
    MAX_UINT8 = 2**8 - 1
    MAX_UINT256 = 2**256 - 1


# List of valid IR macros.
# TODO move this somewhere else, like ir_node.py
VALID_IR_MACROS = {
    "assert",
    "break",
    "iload",
    "istore",
    "dload",
    "dloadbytes",
    "ceil32",
    "continue",
    "debugger",
    "ge",
    "if",
    "select",
    "le",
    "deploy",
    "ne",
    "pass",
    "repeat",
    "seq",
    "set",
    "sge",
    "sha3_32",
    "sha3_64",
    "sle",
    "with",
    "label",
    "goto",
    "djump",  # "dynamic jump", i.e. constrained, multi-destination jump
    "~extcode",
    "~selfcode",
    "~calldata",
    "~empty",
    "var_list",
}


EIP_170_LIMIT = 0x6000  # 24kb
ERC5202_PREFIX = b"\xFE\x71\x00"  # default prefix from ERC-5202

SHA3_BASE = 30
SHA3_PER_WORD = 6


def indent(text: str, indent_chars: Union[str, List[str]] = " ", level: int = 1) -> str:
    """
    Indent lines of text in the string ``text`` using the indentation
    character(s) given in ``indent_chars`` ``level`` times.

    :param text: A string containing the lines of text to be indented.
    :param level: The number of times to indent lines in ``text``.
    :param indent_chars: The characters to use for indentation.  If a string,
        uses repetitions of that string for indentation.  If a list of strings,
        uses repetitions of each string to indent each line.

    :return: The indented text.
    """
    text_lines = text.splitlines(keepends=True)

    if isinstance(indent_chars, str):
        indented_lines = [indent_chars * level + line for line in text_lines]
    elif isinstance(indent_chars, list):
        if len(indent_chars) != len(text_lines):
            raise ValueError("Must provide indentation chars for each line")

        indented_lines = [ind * level + line for ind, line in zip(indent_chars, text_lines)]
    else:
        raise ValueError("Unrecognized indentation characters value")

    return "".join(indented_lines)


@contextlib.contextmanager
def timeit(msg):
    start_time = time.perf_counter()
    yield
    end_time = time.perf_counter()
    total_time = end_time - start_time
    print(f"{msg}: Took {total_time:.4f} seconds")


@contextlib.contextmanager
def timer(msg):
    t0 = time.time()
    yield
    t1 = time.time()
    print(f"{msg} took {t1 - t0}s")


def annotate_source_code(
    source_code: str,
    lineno: int,
    col_offset: int = None,
    context_lines: int = 0,
    line_numbers: bool = False,
) -> str:
    """
    Annotate the location specified by ``lineno`` and ``col_offset`` in the
    source code given by ``source_code`` with a location marker and optional
    line numbers and context lines.

    :param source_code: The source code containing the source location.
    :param lineno: The 1-indexed line number of the source location.
    :param col_offset: The 0-indexed column offset of the source location.
    :param context_lines: The number of contextual lines to include above and
        below the source location.
    :param line_numbers: If true, line numbers are included in the location
        representation.

    :return: A string containing the annotated source code location.
    """
    if lineno is None:
        return ""

    source_lines = source_code.splitlines(keepends=True)
    if lineno < 1 or lineno > len(source_lines):
        raise ValueError("Line number is out of range")

    line_offset = lineno - 1
    start_offset = max(0, line_offset - context_lines)
    end_offset = min(len(source_lines), line_offset + context_lines + 1)

    line_repr = source_lines[line_offset]
    if "\n" not in line_repr[-2:]:  # Handle certain edge cases
        line_repr += "\n"
    if col_offset is None:
        mark_repr = ""
    else:
        mark_repr = "-" * col_offset + "^" + "\n"

    before_lines = "".join(source_lines[start_offset:line_offset])
    after_lines = "".join(source_lines[line_offset + 1 : end_offset])
    location_repr = "".join((before_lines, line_repr, mark_repr, after_lines))

    if line_numbers:
        # Create line numbers
        lineno_reprs = [f"{i} " for i in range(start_offset + 1, end_offset + 1)]

        # Highlight line identified by `lineno`
        local_line_off = line_offset - start_offset
        lineno_reprs[local_line_off] = "---> " + lineno_reprs[local_line_off]

        # Calculate width of widest line no
        max_len = max(len(i) for i in lineno_reprs)

        # Justify all line nos according to this width
        justified_reprs = [i.rjust(max_len) for i in lineno_reprs]
        if col_offset is not None:
            justified_reprs.insert(local_line_off + 1, "-" * max_len)

        location_repr = indent(location_repr, indent_chars=justified_reprs)

    # Ensure no trailing whitespace and trailing blank lines are only included
    # if they are part of the source code
    if col_offset is None:
        # Number of lines doesn't include column marker line
        num_lines = end_offset - start_offset
    else:
        num_lines = end_offset - start_offset + 1

    cleanup_lines = [line.rstrip() for line in location_repr.splitlines()]
    cleanup_lines += [""] * (num_lines - len(cleanup_lines))

    return "\n".join(cleanup_lines)


def ir_pass(func):
    """
    Decorator for IR passes. This decorator will run the pass repeatedly until
    no more changes are made.
    """

    def wrapper(*args, **kwargs):
        count = 0

        while True:
            changes = func(*args, **kwargs) or 0
            if isinstance(changes, list) or isinstance(changes, set):
                changes = len(changes)
            count += changes
            if changes == 0:
                break

        return count

    return wrapper<|MERGE_RESOLUTION|>--- conflicted
+++ resolved
@@ -6,7 +6,6 @@
 import time
 import traceback
 import warnings
-from collections.abc import Iterator
 from typing import Generic, List, TypeVar, Union
 
 from vyper.exceptions import CompilerPanic, DecimalOverrideException, InvalidLiteral, VyperException
@@ -61,22 +60,14 @@
     def __or__(self, other):
         return self.__class__(super().__or__(other))
 
-    def __iter__(self) -> Iterator[_T]:
-        return iter(self.keys())
-
     def copy(self):
         return self.__class__(super().copy())
 
     @classmethod
     def intersection(cls, *sets):
         res = OrderedSet()
-<<<<<<< HEAD
-        if not sets:
-            return res
-=======
         if len(sets) == 0:
             raise ValueError("undefined: intersection of no sets")
->>>>>>> 327e95ae
         if len(sets) == 1:
             return sets[0].copy()
         for e in sets[0].keys():

--- conflicted
+++ resolved
@@ -135,9 +135,6 @@
     return o
 
 
-<<<<<<< HEAD
-def parse_events(sigs, _events, custom_units=None, custom_structs={}):
-=======
 def mk_method_identifiers(code):
     o = []
     global_ctx = GlobalContext.get_global_context(parse(code))
@@ -152,8 +149,7 @@
     return dict(o)
 
 
-def parse_events(sigs, _events, custom_units=None):
->>>>>>> 921bb80c
+def parse_events(sigs, _events, custom_units=None, custom_structs={}):
     for event in _events:
         sigs[event.target.id] = EventSignature.from_declaration(event, custom_units=custom_units, custom_structs=custom_structs)
     return sigs

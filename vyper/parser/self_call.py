from vyper.exceptions import (
    ConstancyViolationException
)
from vyper.parser.lll_node import (
    LLLnode
)
from vyper.parser.parser_utils import (
    pack_arguments,
    getpos
)
from vyper.signatures.function_signature import (
    FunctionSignature
)
from vyper.types import (
    BaseType,
    ByteArrayLike,
    ListType,
    TupleLike,
    ceil32,
    get_size_of_type,
)


def call_lookup_specs(stmt_expr, context):
    from vyper.parser.expr import Expr
    method_name = stmt_expr.func.attr
    expr_args = [Expr(arg, context).lll_node for arg in stmt_expr.args]
    sig = FunctionSignature.lookup_sig(context.sigs, method_name, expr_args, stmt_expr, context)
    return method_name, expr_args, sig


def make_call(stmt_expr, context):
    method_name, _, sig = call_lookup_specs(stmt_expr, context)

    if context.is_constant() and not sig.const:
        raise ConstancyViolationException(
            "May not call non-constant function '%s' within %s." % (method_name, context.pp_constancy()),
            getpos(stmt_expr)
        )

    if sig.private:
        return call_self_private(stmt_expr, context, sig)
    else:
        return call_self_public(stmt_expr, context, sig)


def call_make_placeholder(stmt_expr, context, sig):
    if sig.output_type is None:
        return 0, 0, 0

    output_placeholder = context.new_placeholder(typ=sig.output_type)
    out_size = get_size_of_type(sig.output_type) * 32
    returner = output_placeholder

<<<<<<< HEAD
    if not sig.private and isinstance(sig.output_type, ByteArrayLike):
            returner = output_placeholder + 32
=======
    if not sig.private and isinstance(sig.output_type, ByteArrayType):
        returner = output_placeholder + 32
>>>>>>> 6d914a11

    return output_placeholder, returner, out_size


def call_self_private(stmt_expr, context, sig):
    # ** Private Call **
    # Steps:
    # (x) push current local variables
    # (x) push arguments
    # (x) push jumpdest (callback ptr)
    # (x) jump to label
    # (x) pop return values
    # (x) pop local variables

    method_name, expr_args, sig = call_lookup_specs(stmt_expr, context)
    pre_init = []
    pop_local_vars = []
    push_local_vars = []
    pop_return_values = []
    push_args = []

    # Push local variables.
    if context.vars:
        var_slots = [(v.pos, v.size) for name, v in context.vars.items()]
        var_slots.sort(key=lambda x: x[0])
        mem_from, mem_to = var_slots[0][0], var_slots[-1][0] + var_slots[-1][1] * 32
        push_local_vars = [
            ['mload', pos] for pos in range(mem_from, mem_to, 32)
        ]
        pop_local_vars = [
            ['mstore', pos, 'pass'] for pos in reversed(range(mem_from, mem_to, 32))
        ]

    # Push Arguments
    if expr_args:
        inargs, inargsize, arg_pos = pack_arguments(sig, expr_args, context, return_placeholder=False, pos=getpos(stmt_expr))
        push_args += [inargs]  # copy arguments first, to not mess up the push/pop sequencing.
        static_arg_count = len(expr_args) * 32
        static_pos = arg_pos + static_arg_count
        total_arg_size = ceil32(inargsize - 4)

        if len(expr_args) * 32 != total_arg_size:  # requires dynamic section.
            ident = 'push_args_%d_%d_%d' % (sig.method_id, stmt_expr.lineno, stmt_expr.col_offset)
            start_label = ident + '_start'
            end_label = ident + '_end'
            i_placeholder = context.new_placeholder(BaseType('uint256'))
            push_args += [
                ['mstore', i_placeholder, arg_pos + total_arg_size],
                ['label', start_label],
                ['if', ['lt', ['mload', i_placeholder], static_pos], ['goto', end_label]],
                ['if_unchecked', ['ne', ['mload', ['mload', i_placeholder]], 0], ['mload', ['mload', i_placeholder]]],
                ['mstore', i_placeholder, ['sub', ['mload', i_placeholder], 32]],  # decrease i
                ['goto', start_label],
                ['label', end_label]
            ]

        # push static section
        push_args += [
            ['mload', pos] for pos in reversed(range(arg_pos, static_pos, 32))
        ]

    # Jump to function label.
    jump_to_func = [
        ['add', ['pc'], 6],  # set callback pointer.
        ['goto', 'priv_{}'.format(sig.method_id)],
        ['jumpdest'],
    ]

    # Pop return values.
    returner = [0]
    if sig.output_type:
        output_placeholder, returner, output_size = call_make_placeholder(stmt_expr, context, sig)
        if output_size > 0:
            dynamic_offsets = []
            if isinstance(sig.output_type, (BaseType, ListType)):
                pop_return_values = [
                    ['mstore', ['add', output_placeholder, pos], 'pass'] for pos in range(0, output_size, 32)
                ]
            elif isinstance(sig.output_type, ByteArrayLike):
                dynamic_offsets = [(0, sig.output_type)]
                pop_return_values = [
                    ['pop', 'pass'],
                ]
            elif isinstance(sig.output_type, TupleLike):
                static_offset = 0
                pop_return_values = []
                for out_type in sig.output_type.members:
                    if isinstance(out_type, ByteArrayLike):
                        pop_return_values.append(['mstore', ['add', output_placeholder, static_offset], 'pass'])
                        dynamic_offsets.append((['mload', ['add', output_placeholder, static_offset]], out_type))
                    else:
                        pop_return_values.append(['mstore', ['add', output_placeholder, static_offset], 'pass'])
                    static_offset += 32

            # append dynamic unpacker.
            dyn_idx = 0
            for in_memory_offset, out_type in dynamic_offsets:
                ident = "%d_%d_arg_%d" % (stmt_expr.lineno, stmt_expr.col_offset, dyn_idx)
                dyn_idx += 1
                start_label = 'dyn_unpack_start_' + ident
                end_label = 'dyn_unpack_end_' + ident
                i_placeholder = context.new_placeholder(typ=BaseType('uint256'))
                begin_pos = ['add', output_placeholder, in_memory_offset]
                # loop until length.
                o = LLLnode.from_list(
                    ['seq_unchecked',
                        ['mstore', begin_pos, 'pass'],  # get len
                        ['mstore', i_placeholder, 0],
                        ['label', start_label],
                        ['if', ['ge', ['mload', i_placeholder], ['ceil32', ['mload', begin_pos]]], ['goto', end_label]],  # break
                        ['mstore', ['add', ['add', begin_pos, 32], ['mload', i_placeholder]], 'pass'],  # pop into correct memory slot.
                        ['mstore', i_placeholder, ['add', 32, ['mload', i_placeholder]]],  # increment i
                        ['goto', start_label],
                        ['label', end_label]],
                    typ=None, annotation='dynamic unpacker', pos=getpos(stmt_expr))
                pop_return_values.append(o)

    call_body = (
        ['seq_unchecked'] +
        pre_init +
        push_local_vars +
        push_args +
        jump_to_func +
        pop_return_values +
        pop_local_vars +
        [returner]
    )
    # If we have no return, we need to pop off
    pop_returner_call_body = ['pop', call_body] if sig.output_type is None else call_body

    o = LLLnode.from_list(
        pop_returner_call_body,
        typ=sig.output_type, location='memory', pos=getpos(stmt_expr), annotation='Internal Call: %s' % method_name,
        add_gas_estimate=sig.gas
    )
    o.gas += sig.gas
    return o


def call_self_public(stmt_expr, context, sig):
    # self.* style call to a public function.
    method_name, expr_args, sig = call_lookup_specs(stmt_expr, context)
    add_gas = sig.gas  # gas of call
    inargs, inargsize, _ = pack_arguments(sig, expr_args, context, pos=getpos(stmt_expr))
    output_placeholder, returner, output_size = call_make_placeholder(stmt_expr, context, sig)
    assert_call = [
        'assert', ['call', ['gas'], ['address'], 0, inargs, inargsize, output_placeholder, output_size]
    ]
    if output_size > 0:
        assert_call = ['seq', assert_call, returner]
    o = LLLnode.from_list(
        assert_call,
        typ=sig.output_type, location='memory',
        pos=getpos(stmt_expr), add_gas_estimate=add_gas, annotation='Internal Call: %s' % method_name)
    o.gas += sig.gas
    return o<|MERGE_RESOLUTION|>--- conflicted
+++ resolved
@@ -52,13 +52,8 @@
     out_size = get_size_of_type(sig.output_type) * 32
     returner = output_placeholder
 
-<<<<<<< HEAD
     if not sig.private and isinstance(sig.output_type, ByteArrayLike):
-            returner = output_placeholder + 32
-=======
-    if not sig.private and isinstance(sig.output_type, ByteArrayType):
         returner = output_placeholder + 32
->>>>>>> 6d914a11
 
     return output_placeholder, returner, out_size
 

import ast
import warnings

from vyper.exceptions import (
    InvalidLiteralException,
    NonPayableViolationException,
    StructureException,
    TypeMismatchException,
    VariableDeclarationException,
    ParserException
)
from vyper.parser.lll_node import LLLnode
from vyper.parser import self_call
from vyper.parser.parser_utils import (
    getpos,
    unwrap_location,
    get_original_if_0_prefixed,
    get_number_as_fraction,
    add_variable_offset,
)
from vyper.utils import (
    MemoryPositions,
    SizeLimits,
    bytes_to_int,
    string_to_bytes,
    DECIMAL_DIVISOR,
    checksum_encode,
    is_varname_valid,
)
from vyper.types import (
    BaseType,
    ByteArrayType,
    ContractType,
    ListType,
    MappingType,
    NullType,
    StructType,
    TupleType,
)
from vyper.types import (
    is_base_type,
)
from vyper.types import (
    are_units_compatible,
    is_numeric_type,
    combine_units
)


class Expr(object):
    # TODO: Once other refactors are made reevaluate all inline imports
    def __init__(self, expr, context):
        self.expr = expr
        self.context = context
        self.expr_table = {
            LLLnode: self.get_expr,
            ast.Num: self.number,
            ast.Str: self.string,
            ast.NameConstant: self.constants,
            ast.Name: self.variables,
            ast.Attribute: self.attribute,
            ast.Subscript: self.subscript,
            ast.BinOp: self.arithmetic,
            ast.Compare: self.compare,
            ast.BoolOp: self.boolean_operations,
            ast.UnaryOp: self.unary_operations,
            ast.Call: self.call,
            ast.List: self.list_literals,
            ast.Tuple: self.tuple_literals,
            ast.Dict: self.dict_fail,
        }
        expr_type = self.expr.__class__
        if expr_type in self.expr_table:
            self.lll_node = self.expr_table[expr_type]()
        else:
            raise Exception("Unsupported operator: %r" % ast.dump(self.expr))

    def get_expr(self):
        return self.expr

    def number(self):
        orignum = get_original_if_0_prefixed(self.expr, self.context)

        if orignum is None and isinstance(self.expr.n, int):
            # Literal (mostly likely) becomes int128
            if SizeLimits.in_bounds('int128', self.expr.n) or self.expr.n < 0:
                return LLLnode.from_list(self.expr.n, typ=BaseType('int128', unit=None, is_literal=True), pos=getpos(self.expr))
            # Literal is large enough (mostly likely) becomes uint256.
            else:
                return LLLnode.from_list(self.expr.n, typ=BaseType('uint256', unit=None, is_literal=True), pos=getpos(self.expr))

        elif isinstance(self.expr.n, float):
            numstring, num, den = get_number_as_fraction(self.expr, self.context)
            # if not SizeLimits.in_bounds('decimal', num // den):
            # if not SizeLimits.MINDECIMAL * den <= num <= SizeLimits.MAXDECIMAL * den:
            if not (SizeLimits.MINNUM * den < num < SizeLimits.MAXNUM * den):
                raise InvalidLiteralException("Number out of range: " + numstring, self.expr)
            if DECIMAL_DIVISOR % den:
                raise InvalidLiteralException("Too many decimal places: " + numstring, self.expr)
            return LLLnode.from_list(num * DECIMAL_DIVISOR // den, typ=BaseType('decimal', unit=None), pos=getpos(self.expr))
        # Binary literal.
        elif orignum[:2] == '0b':
            str_val = orignum[2:]
            total_bits = len(orignum[2:])
            total_bits = total_bits if total_bits % 8 == 0 else total_bits + 8 - (total_bits % 8)  # ceil8 to get byte length.
            if len(orignum[2:]) != total_bits:  # Support only full formed bit definitions.
                raise InvalidLiteralException("Bit notation requires a multiple of 8 bits / 1 byte. {} bit(s) are missing.".format(total_bits - len(orignum[2:])), self.expr)
            byte_len = int(total_bits / 8)
            placeholder = self.context.new_placeholder(ByteArrayType(byte_len))
            seq = []
            seq.append(['mstore', placeholder, byte_len])
            for i in range(0, total_bits, 256):
                section = str_val[i:i + 256]
                int_val = int(section, 2) << (256 - len(section))  # bytes are right padded.
                seq.append(
                    ['mstore', ['add', placeholder, i + 32], int_val])
            return LLLnode.from_list(['seq'] + seq + [placeholder],
                typ=ByteArrayType(byte_len), location='memory', pos=getpos(self.expr), annotation='Create ByteArray (Binary literal): %s' % str_val)
        elif len(orignum) == 42:
            if checksum_encode(orignum) != orignum:
                raise InvalidLiteralException("""Address checksum mismatch. If you are sure this is the
right address, the correct checksummed form is: %s""" % checksum_encode(orignum), self.expr)
            return LLLnode.from_list(self.expr.n, typ=BaseType('address', is_literal=True), pos=getpos(self.expr))
        elif len(orignum) == 66:
            return LLLnode.from_list(self.expr.n, typ=BaseType('bytes32', is_literal=True), pos=getpos(self.expr))
        else:
            raise InvalidLiteralException("Cannot read 0x value with length %d. Expecting 42 (address incl 0x) or 66 (bytes32 incl 0x)"
                                          % len(orignum), self.expr)

    # Byte array literals
    def string(self):
        bytez, bytez_length = string_to_bytes(self.expr.s)
        placeholder = self.context.new_placeholder(ByteArrayType(bytez_length))
        seq = []
        seq.append(['mstore', placeholder, bytez_length])
        for i in range(0, len(bytez), 32):
            seq.append(['mstore', ['add', placeholder, i + 32], bytes_to_int((bytez + b'\x00' * 31)[i: i + 32])])
        return LLLnode.from_list(['seq'] + seq + [placeholder],
            typ=ByteArrayType(bytez_length), location='memory', pos=getpos(self.expr), annotation='Create ByteArray: %s' % bytez)

    # True, False, None constants
    def constants(self):
        if self.expr.value is True:
            return LLLnode.from_list(1, typ=BaseType('bool', is_literal=True), pos=getpos(self.expr))
        elif self.expr.value is False:
            return LLLnode.from_list(0, typ=BaseType('bool', is_literal=True), pos=getpos(self.expr))
        elif self.expr.value is None:
            return LLLnode.from_list(None, typ=NullType(), pos=getpos(self.expr))
        else:
            raise Exception("Unknown name constant: %r" % self.expr.value.value)

    # Variable names
    def variables(self):
        builtin_constants = {
            'EMPTY_BYTES32': LLLnode.from_list([0], typ=BaseType('bytes32', None, is_literal=True), pos=getpos(self.expr)),
            'ZERO_ADDRESS': LLLnode.from_list([0], typ=BaseType('address', None, is_literal=True), pos=getpos(self.expr)),
            'MAX_INT128': LLLnode.from_list(['mload', MemoryPositions.MAXNUM], typ=BaseType('int128', None, is_literal=True), pos=getpos(self.expr)),
            'MIN_INT128': LLLnode.from_list(['mload', MemoryPositions.MINNUM], typ=BaseType('int128', None, is_literal=True), pos=getpos(self.expr)),
            'MAX_DECIMAL': LLLnode.from_list(['mload', MemoryPositions.MAXDECIMAL], typ=BaseType('decimal', None, is_literal=True), pos=getpos(self.expr)),
            'MIN_DECIMAL': LLLnode.from_list(['mload', MemoryPositions.MINDECIMAL], typ=BaseType('decimal', None, is_literal=True), pos=getpos(self.expr)),
            'MAX_UINT256': LLLnode.from_list([2**256 - 1], typ=BaseType('uint256', None, is_literal=True), pos=getpos(self.expr)),
        }

        if self.expr.id == 'self':
            return LLLnode.from_list(['address'], typ='address', pos=getpos(self.expr))
        elif self.expr.id in self.context.vars:
            var = self.context.vars[self.expr.id]
            return LLLnode.from_list(var.pos, typ=var.typ, location='memory', pos=getpos(self.expr), annotation=self.expr.id, mutable=var.mutable)
        elif self.expr.id in builtin_constants:
            return builtin_constants[self.expr.id]
        elif self.expr.id in self.context.constants:
            # check if value is compatible with
            const = self.context.constants[self.expr.id]
            if isinstance(const, ast.AnnAssign):  # Handle ByteArrays.
                expr = Expr(const.value, self.context).lll_node
                return expr
            # Other types are already unwrapped, no need
            return self.context.constants[self.expr.id]
        else:
            raise VariableDeclarationException("Undeclared variable: " + self.expr.id, self.expr)

    # x.y or x[5]
    def attribute(self):
        # x.balance: balance of address x
        if self.expr.attr == 'balance':
            addr = Expr.parse_value_expr(self.expr.value, self.context)
            if not is_base_type(addr.typ, 'address'):
                raise TypeMismatchException("Type mismatch: balance keyword expects an address as input", self.expr)
            return LLLnode.from_list(['balance', addr], typ=BaseType('uint256', {'wei': 1}), location=None, pos=getpos(self.expr))
        # x.codesize: codesize of address x
        elif self.expr.attr == 'codesize' or self.expr.attr == 'is_contract':
            addr = Expr.parse_value_expr(self.expr.value, self.context)
            if not is_base_type(addr.typ, 'address'):
                raise TypeMismatchException("Type mismatch: codesize keyword expects an address as input", self.expr)
            if self.expr.attr == 'codesize':
                eval_code = ['extcodesize', addr]
                output_type = 'int128'
            else:
                eval_code = ['gt', ['extcodesize', addr], 0]
                output_type = 'bool'
            return LLLnode.from_list(eval_code, typ=BaseType(output_type), location=None, pos=getpos(self.expr))
        # self.x: global attribute
        elif isinstance(self.expr.value, ast.Name) and self.expr.value.id == "self":
            if self.expr.attr not in self.context.globals:
                raise VariableDeclarationException("Persistent variable undeclared: " + self.expr.attr, self.expr)
            var = self.context.globals[self.expr.attr]
            return LLLnode.from_list(var.pos, typ=var.typ, location='storage', pos=getpos(self.expr), annotation='self.' + self.expr.attr)
        # Reserved keywords
        elif isinstance(self.expr.value, ast.Name) and self.expr.value.id in ("msg", "block", "tx"):
            key = self.expr.value.id + "." + self.expr.attr
            if key == "msg.sender":
                if self.context.is_private:
                    raise ParserException("msg.sender not allowed in private functions.", self.expr)
                return LLLnode.from_list(['caller'], typ='address', pos=getpos(self.expr))
            elif key == "msg.value":
                if not self.context.is_payable:
                    raise NonPayableViolationException("Cannot use msg.value in a non-payable function", self.expr)
                return LLLnode.from_list(['callvalue'], typ=BaseType('uint256', {'wei': 1}), pos=getpos(self.expr))
            elif key == "msg.gas":
                return LLLnode.from_list(['gas'], typ='uint256', pos=getpos(self.expr))
            elif key == "block.difficulty":
                return LLLnode.from_list(['difficulty'], typ='uint256', pos=getpos(self.expr))
            elif key == "block.timestamp":
                return LLLnode.from_list(['timestamp'], typ=BaseType('uint256', {'sec': 1}, True), pos=getpos(self.expr))
            elif key == "block.coinbase":
                return LLLnode.from_list(['coinbase'], typ='address', pos=getpos(self.expr))
            elif key == "block.number":
                return LLLnode.from_list(['number'], typ='uint256', pos=getpos(self.expr))
            elif key == "block.prevhash":
                return LLLnode.from_list(['blockhash', ['sub', 'number', 1]], typ='bytes32', pos=getpos(self.expr))
            elif key == "tx.origin":
                return LLLnode.from_list(['origin'], typ='address', pos=getpos(self.expr))
            else:
                raise Exception("Unsupported keyword: " + key)
        # Other variables
        else:
            sub = Expr.parse_variable_location(self.expr.value, self.context)
            # contract type
            if isinstance(sub.typ, ContractType):
                return sub
            if not isinstance(sub.typ, StructType):
                raise TypeMismatchException("Type mismatch: member variable access not expected", self.expr.value)
            attrs = list(sub.typ.members.keys())
            if self.expr.attr not in attrs:
                raise TypeMismatchException("Member %s not found. Only the following available: %s" % (self.expr.attr, " ".join(attrs)), self.expr)
            return add_variable_offset(sub, self.expr.attr, pos=getpos(self.expr))

    def subscript(self):
        sub = Expr.parse_variable_location(self.expr.value, self.context)
        if isinstance(sub.typ, (MappingType, ListType)):
            if 'value' not in vars(self.expr.slice):
                raise StructureException("Array access must access a single element, not a slice", self.expr)
            index = Expr.parse_value_expr(self.expr.slice.value, self.context)
        elif isinstance(sub.typ, TupleType):
            if not isinstance(self.expr.slice.value, ast.Num) or self.expr.slice.value.n < 0 or self.expr.slice.value.n >= len(sub.typ.members):
                raise TypeMismatchException("Tuple index invalid", self.expr.slice.value)
            index = self.expr.slice.value.n
        else:
            raise TypeMismatchException("Bad subscript attempt", self.expr.value)
        o = add_variable_offset(sub, index, pos=getpos(self.expr))
        o.mutable = sub.mutable
        return o

    def arithmetic_get_reference(self, item):
        item_lll = Expr.parse_value_expr(item, self.context)
        if isinstance(item, ast.Call):
            # We only want to perform call statements once.
            placeholder = self.context.new_placeholder(item_lll.typ)
            pre_alloc = ['mstore', placeholder, item_lll]
            return pre_alloc, LLLnode.from_list(['mload', placeholder], location='memory', typ=item_lll.typ)
        else:
            return None, item_lll

    def arithmetic(self):
        pre_alloc_left, left = self.arithmetic_get_reference(self.expr.left)
        pre_alloc_right, right = self.arithmetic_get_reference(self.expr.right)

        if not is_numeric_type(left.typ) or not is_numeric_type(right.typ):
            raise TypeMismatchException("Unsupported types for arithmetic op: %r %r" % (left.typ, right.typ), self.expr)

        arithmetic_pair = {left.typ.typ, right.typ.typ}

        # Special Case: Simplify any literal to literal arithmetic at compile time.
        if left.typ.is_literal and right.typ.is_literal and \
           isinstance(right.value, int) and isinstance(left.value, int):

            if isinstance(self.expr.op, ast.Add):
                val = left.value + right.value
            elif isinstance(self.expr.op, ast.Sub):
                val = left.value - right.value
            elif isinstance(self.expr.op, ast.Mult):
                val = left.value * right.value
            elif isinstance(self.expr.op, ast.Div):
                val = left.value // right.value
            elif isinstance(self.expr.op, ast.Mod):
                val = left.value % right.value
            elif isinstance(self.expr.op, ast.Pow):
                val = left.value ** right.value
            else:
                raise ParserException('Unsupported literal operator: %s' % str(type(self.expr.op)), self.expr)

            num = ast.Num(val)
            num.source_code = self.expr.source_code
            num.lineno = self.expr.lineno
            num.col_offset = self.expr.col_offset

            return Expr.parse_value_expr(num, self.context)

        # Special case with uint256 were int literal may be casted.
        if arithmetic_pair == {'uint256', 'int128'}:
            # Check right side literal.
            if right.typ.is_literal and SizeLimits.in_bounds('uint256', right.value):
                right = LLLnode.from_list(right.value, typ=BaseType('uint256', None, is_literal=True), pos=getpos(self.expr))
                arithmetic_pair = {left.typ.typ, right.typ.typ}
            # Check left side literal.
            elif left.typ.is_literal and SizeLimits.in_bounds('uint256', left.value):
                left = LLLnode.from_list(left.value, typ=BaseType('uint256', None, is_literal=True), pos=getpos(self.expr))
                arithmetic_pair = {left.typ.typ, right.typ.typ}

        # Only allow explicit conversions to occur.
        if left.typ.typ != right.typ.typ:
            raise TypeMismatchException("Cannot implicitly convert {} to {}.".format(left.typ.typ, right.typ.typ), self.expr)

        ltyp, rtyp = left.typ.typ, right.typ.typ
        if isinstance(self.expr.op, (ast.Add, ast.Sub)):
            if left.typ.unit != right.typ.unit and left.typ.unit and right.typ.unit:
                raise TypeMismatchException("Unit mismatch: %r %r" % (left.typ.unit, right.typ.unit), self.expr)
            if left.typ.positional and right.typ.positional and isinstance(self.expr.op, ast.Add):
                raise TypeMismatchException("Cannot add two positional units!", self.expr)
            new_unit = left.typ.unit or right.typ.unit
            new_positional = left.typ.positional ^ right.typ.positional  # xor, as subtracting two positionals gives a delta
            op = 'add' if isinstance(self.expr.op, ast.Add) else 'sub'
            if ltyp == 'uint256' and isinstance(self.expr.op, ast.Add):
                o = LLLnode.from_list(['seq',
                                # Checks that: a + b >= a
                                ['assert', ['ge', ['add', left, right], left]],
                                ['add', left, right]], typ=BaseType('uint256', new_unit, new_positional), pos=getpos(self.expr))
            elif ltyp == 'uint256' and isinstance(self.expr.op, ast.Sub):
                o = LLLnode.from_list(['seq',
                                # Checks that: a >= b
                                ['assert', ['ge', left, right]],
                                ['sub', left, right]], typ=BaseType('uint256', new_unit, new_positional), pos=getpos(self.expr))
            elif ltyp == rtyp:
                o = LLLnode.from_list([op, left, right], typ=BaseType(ltyp, new_unit, new_positional), pos=getpos(self.expr))
            else:
                raise Exception("Unsupported Operation '%r(%r, %r)'" % (op, ltyp, rtyp))
        elif isinstance(self.expr.op, ast.Mult):
            if left.typ.positional or right.typ.positional:
                raise TypeMismatchException("Cannot multiply positional values!", self.expr)
            new_unit = combine_units(left.typ.unit, right.typ.unit)
            if ltyp == rtyp == 'uint256':
                o = LLLnode.from_list(['if', ['eq', left, 0], [0],
                                      ['seq', ['assert', ['eq', ['div', ['mul', left, right], left], right]],
                                      ['mul', left, right]]], typ=BaseType('uint256', new_unit), pos=getpos(self.expr))
            elif ltyp == rtyp == 'int128':
                o = LLLnode.from_list(['mul', left, right], typ=BaseType('int128', new_unit), pos=getpos(self.expr))
            elif ltyp == rtyp == 'decimal':
                o = LLLnode.from_list(['with', 'r', right, ['with', 'l', left,
                                        ['with', 'ans', ['mul', 'l', 'r'],
                                            ['seq',
                                                ['assert', ['or', ['eq', ['sdiv', 'ans', 'l'], 'r'], ['iszero', 'l']]],
                                                ['sdiv', 'ans', DECIMAL_DIVISOR]]]]], typ=BaseType('decimal', new_unit), pos=getpos(self.expr))
            else:
                raise Exception("Unsupported Operation 'mul(%r, %r)'" % (ltyp, rtyp))
        elif isinstance(self.expr.op, ast.Div):
            if left.typ.positional or right.typ.positional:
                raise TypeMismatchException("Cannot divide positional values!", self.expr)
            new_unit = combine_units(left.typ.unit, right.typ.unit, div=True)
            if ltyp == rtyp == 'uint256':
                o = LLLnode.from_list(['seq',
                                # Checks that:  b != 0
                                ['assert', right],
                                ['div', left, right]], typ=BaseType('uint256', new_unit), pos=getpos(self.expr))
            elif ltyp == rtyp == 'int128':
                o = LLLnode.from_list(['sdiv', left, ['clamp_nonzero', right]], typ=BaseType('int128', new_unit), pos=getpos(self.expr))
            elif ltyp == rtyp == 'decimal':
                o = LLLnode.from_list(['with', 'l', left, ['with', 'r', ['clamp_nonzero', right],
                                            ['sdiv', ['mul', 'l', DECIMAL_DIVISOR], 'r']]],
                                      typ=BaseType('decimal', new_unit), pos=getpos(self.expr))
            else:
                raise Exception("Unsupported Operation 'div(%r, %r)'" % (ltyp, rtyp))
        elif isinstance(self.expr.op, ast.Mod):
            if left.typ.positional or right.typ.positional:
                raise TypeMismatchException("Cannot use positional values as modulus arguments!", self.expr)
            if left.typ.unit != right.typ.unit and left.typ.unit is not None and right.typ.unit is not None:
                raise TypeMismatchException("Modulus arguments must have same unit", self.expr)
            new_unit = left.typ.unit or right.typ.unit
            if ltyp == rtyp == 'uint256':
                o = LLLnode.from_list(['seq',
                                ['assert', right],
                                ['mod', left, right]], typ=BaseType('uint256', new_unit), pos=getpos(self.expr))
            elif ltyp == rtyp:
                o = LLLnode.from_list(['smod', left, ['clamp_nonzero', right]], typ=BaseType(ltyp, new_unit), pos=getpos(self.expr))
            else:
                raise Exception("Unsupported Operation 'mod(%r, %r)'" % (ltyp, rtyp))
        elif isinstance(self.expr.op, ast.Pow):
            if left.typ.positional or right.typ.positional:
                raise TypeMismatchException("Cannot use positional values as exponential arguments!", self.expr)
            if right.typ.unit:
                raise TypeMismatchException("Cannot use unit values as exponents", self.expr)
            if ltyp != 'int128' and ltyp != 'uint256' and isinstance(self.expr.right, ast.Name):
                raise TypeMismatchException("Cannot use dynamic values as exponents, for unit base types", self.expr)
            if ltyp == rtyp == 'uint256':
                o = LLLnode.from_list(['seq',
                                        ['assert', ['or', ['or', ['eq', right, 1], ['iszero', right]],
                                        ['lt', left, ['exp', left, right]]]],
                                        ['exp', left, right]], typ=BaseType('uint256'), pos=getpos(self.expr))
            elif ltyp == rtyp == 'int128':
                new_unit = left.typ.unit
                if left.typ.unit and not isinstance(self.expr.right, ast.Name):
                    new_unit = {left.typ.unit.copy().popitem()[0]: self.expr.right.n}
                o = LLLnode.from_list(['exp', left, right], typ=BaseType('int128', new_unit), pos=getpos(self.expr))
            else:
                raise TypeMismatchException('Only whole number exponents are supported', self.expr)
        else:
            raise Exception("Unsupported binop: %r" % self.expr.op)

        p = ['seq']

        if pre_alloc_left:
            p.append(pre_alloc_left)
        if pre_alloc_right:
            p.append(pre_alloc_right)

        if o.typ.typ == 'int128':
            p.append(['clamp', ['mload', MemoryPositions.MINNUM], o, ['mload', MemoryPositions.MAXNUM]])
            return LLLnode.from_list(p, typ=o.typ, pos=getpos(self.expr))
        elif o.typ.typ == 'decimal':
            p.append(['clamp', ['mload', MemoryPositions.MINDECIMAL], o, ['mload', MemoryPositions.MAXDECIMAL]])
            return LLLnode.from_list(p, typ=o.typ, pos=getpos(self.expr))
        if o.typ.typ == 'uint256':
            p.append(o)
            return LLLnode.from_list(p, typ=o.typ, pos=getpos(self.expr))
        else:
            raise Exception("%r %r" % (o, o.typ))

    def build_in_comparator(self):
        from vyper.parser.parser import make_setter
        left = Expr(self.expr.left, self.context).lll_node
        right = Expr(self.expr.comparators[0], self.context).lll_node

        if left.typ.typ != right.typ.subtype.typ:
            raise TypeMismatchException("%s cannot be in a list of %s" % (left.typ.typ, right.typ.subtype.typ))
        result_placeholder = self.context.new_placeholder(BaseType('bool'))
        setter = []

        # Load nth item from list in memory.
        if right.value == 'multi':
            # Copy literal to memory to be compared.
            tmp_list = LLLnode.from_list(
                obj=self.context.new_placeholder(ListType(right.typ.subtype, right.typ.count)),
                typ=ListType(right.typ.subtype, right.typ.count),
                location='memory'
            )
            setter = make_setter(tmp_list, right, 'memory', pos=getpos(self.expr))
            load_i_from_list = ['mload', ['add', tmp_list, ['mul', 32, ['mload', MemoryPositions.FREE_LOOP_INDEX]]]]
        elif right.location == "storage":
            load_i_from_list = ['sload', ['add', ['sha3_32', right], ['mload', MemoryPositions.FREE_LOOP_INDEX]]]
        else:
            load_i_from_list = ['mload', ['add', right, ['mul', 32, ['mload', MemoryPositions.FREE_LOOP_INDEX]]]]

        # Condition repeat loop has to break on.
        break_loop_condition = [
            'if',
            ['eq', unwrap_location(left), load_i_from_list],
            ['seq',
                ['mstore', '_result', 1],  # store true.
                'break']
        ]

        # Repeat loop to loop-compare each item in the list.
        for_loop_sequence = [
            ['mstore', result_placeholder, 0],
            ['with', '_result', result_placeholder,
                ['repeat', MemoryPositions.FREE_LOOP_INDEX, 0, right.typ.count, break_loop_condition]],
            ['mload', result_placeholder]
        ]

        # Save list to memory, so one can iterate over it,
        # used when literal was created with tmp_list.
        if setter:
            compare_sequence = ['seq', setter] + for_loop_sequence
        else:
            compare_sequence = ['seq'] + for_loop_sequence

        # Compare the result of the repeat loop to 1, to know if a match was found.
        o = LLLnode.from_list([
            'eq', 1,
            compare_sequence],
            typ='bool',
            annotation="in comporator"
        )

        return o

    @staticmethod
    def _signed_to_unsigned_comparision_op(op):
        translation_map = {
            'sgt': 'gt',
            'sge': 'ge',
            'sle': 'le',
            'slt': 'lt',
        }
        if op in translation_map:
            return translation_map[op]
        else:
            return op

    def compare(self):
        left = Expr.parse_value_expr(self.expr.left, self.context)
        right = Expr.parse_value_expr(self.expr.comparators[0], self.context)

        if isinstance(left.typ, ByteArrayType) and isinstance(right.typ, ByteArrayType):
            if left.typ.maxlen != right.typ.maxlen:
                raise TypeMismatchException('Can only compare bytes of the same length', self.expr)
            if left.typ.maxlen > 32 or right.typ.maxlen > 32:
                raise ParserException('Can only compare bytes of length shorter than 32 bytes', self.expr)
        elif isinstance(self.expr.ops[0], ast.In) and \
           isinstance(right.typ, ListType):
            if not are_units_compatible(left.typ, right.typ.subtype) and not are_units_compatible(right.typ.subtype, left.typ):
                raise TypeMismatchException("Can't use IN comparison with different types!", self.expr)
            return self.build_in_comparator()
        else:
            if not are_units_compatible(left.typ, right.typ) and not are_units_compatible(right.typ, left.typ):
                raise TypeMismatchException("Can't compare values with different units!", self.expr)

        if len(self.expr.ops) != 1:
            raise StructureException("Cannot have a comparison with more than two elements", self.expr)
        if isinstance(self.expr.ops[0], ast.Gt):
            op = 'sgt'
        elif isinstance(self.expr.ops[0], ast.GtE):
            op = 'sge'
        elif isinstance(self.expr.ops[0], ast.LtE):
            op = 'sle'
        elif isinstance(self.expr.ops[0], ast.Lt):
            op = 'slt'
        elif isinstance(self.expr.ops[0], ast.Eq):
            op = 'eq'
        elif isinstance(self.expr.ops[0], ast.NotEq):
            op = 'ne'
        else:
            raise Exception("Unsupported comparison operator")

        # Compare (limited to 32) byte arrays.
        if isinstance(left.typ, ByteArrayType) and isinstance(left.typ, ByteArrayType):
            left = Expr(self.expr.left, self.context).lll_node
            right = Expr(self.expr.comparators[0], self.context).lll_node

            def load_bytearray(side):
                if side.location == 'memory':
                    return ['mload', ['add', 32, side]]
                elif side.location == 'storage':
                    return ['sload', ['add', 1, ['sha3_32', side]]]

            return LLLnode.from_list(
                [op, load_bytearray(left), load_bytearray(right)], typ='bool', pos=getpos(self.expr))

        # Compare other types.
        if not is_numeric_type(left.typ) or not is_numeric_type(right.typ):
            if op not in ('eq', 'ne'):
                raise TypeMismatchException("Invalid type for comparison op", self.expr)
        left_type, right_type = left.typ.typ, right.typ.typ

        # Special Case: comparison of a literal integer. If in valid range allow it to be compared.
        if {left_type, right_type} == {'int128', 'uint256'} and {left.typ.is_literal, right.typ.is_literal} == {True, False}:

            comparison_allowed = False
            if left.typ.is_literal and SizeLimits.in_bounds(right_type, left.value):
                comparison_allowed = True
            elif right.typ.is_literal and SizeLimits.in_bounds(left_type, right.value):
                comparison_allowed = True
            op = self._signed_to_unsigned_comparision_op(op)

            if comparison_allowed:
                return LLLnode.from_list([op, left, right], typ='bool', pos=getpos(self.expr))

        elif {left_type, right_type} == {'uint256', 'uint256'}:
            op = self._signed_to_unsigned_comparision_op(op)
        elif (left_type in ('decimal', 'int128') or right_type in ('decimal', 'int128')) and left_type != right_type:
            raise TypeMismatchException(
                'Implicit conversion from {} to {} disallowed, please convert.'.format(left_type, right_type),
                self.expr
            )

        if left_type == right_type:
            return LLLnode.from_list([op, left, right], typ='bool', pos=getpos(self.expr))
        else:
            raise TypeMismatchException("Unsupported types for comparison: %r %r" % (left_type, right_type), self.expr)

    def boolean_operations(self):
        # Iterate through values
        for value in self.expr.values:
            # Check for calls at assignment
            if self.context.in_assignment and isinstance(value, ast.Call):
                raise StructureException("Boolean operations with calls may not be performed on assignment", self.expr)

            # Check for boolean operations with non-boolean inputs
            _expr = Expr.parse_value_expr(value, self.context)
            if not is_base_type(_expr.typ, 'bool'):
                raise TypeMismatchException("Boolean operations can only be between booleans!", self.expr)

            # TODO: Handle special case of literals and simplify at compile time

        # Check for valid ops
        if isinstance(self.expr.op, ast.And):
            op = 'and'
        elif isinstance(self.expr.op, ast.Or):
            op = 'or'
        else:
            raise Exception("Unsupported bool op: " + self.expr.op)

        # Handle different numbers of inputs
        count = len(self.expr.values)
        if count < 2:
            raise StructureException("Expected at least two arguments for a bool op", self.expr)
        elif count == 2:
            left = Expr.parse_value_expr(self.expr.values[0], self.context)
            right = Expr.parse_value_expr(self.expr.values[1], self.context)
            return LLLnode.from_list([op, left, right], typ='bool', pos=getpos(self.expr))
        else:
            left = Expr.parse_value_expr(self.expr.values[0], self.context)
            right = Expr.parse_value_expr(self.expr.values[1], self.context)

            p = ['seq', [op, left, right]]
            values = self.expr.values[2:]
            while len(values) > 0:
                value = Expr.parse_value_expr(values[0], self.context)
                p = [op, value, p]
                values = values[1:]

            return LLLnode.from_list(p, typ='bool', pos=getpos(self.expr))

    # Unary operations (only "not" supported)
    def unary_operations(self):
        operand = Expr.parse_value_expr(self.expr.operand, self.context)
        if isinstance(self.expr.op, ast.Not):
            if isinstance(operand.typ, BaseType) and operand.typ.typ == 'bool':
                return LLLnode.from_list(["iszero", operand], typ='bool', pos=getpos(self.expr))
            else:
                raise TypeMismatchException("Only bool is supported for not operation, %r supplied." % operand.typ, self.expr)
        elif isinstance(self.expr.op, ast.USub):
            if not is_numeric_type(operand.typ):
                raise TypeMismatchException("Unsupported type for negation: %r" % operand.typ, operand)

            if operand.typ.is_literal and 'int' in operand.typ.typ:
                num = ast.Num(0 - operand.value)
                num.source_code = self.expr.source_code
                num.lineno = self.expr.lineno
                num.col_offset = self.expr.col_offset
                return Expr.parse_value_expr(num, self.context)

            return LLLnode.from_list(["sub", 0, operand], typ=operand.typ, pos=getpos(self.expr))
        else:
            raise StructureException("Only the 'not' unary operator is supported")

    def _get_external_contract_keywords(self):
        value, gas = None, None
        for kw in self.expr.keywords:
            if kw.arg not in ('value', 'gas'):
                raise TypeMismatchException('Invalid keyword argument, only "gas" and "value" supported.', self.expr)
            elif kw.arg == 'gas':
                gas = Expr.parse_value_expr(kw.value, self.context)
            elif kw.arg == 'value':
                value = Expr.parse_value_expr(kw.value, self.context)
        return value, gas

    # Function calls
    def call(self):
        from vyper.parser.parser import (
            external_contract_call
        )
        from vyper.functions import (
            dispatch_table,
        )

        if isinstance(self.expr.func, ast.Name):
            function_name = self.expr.func.id

            if function_name in dispatch_table:
                return dispatch_table[function_name](self.expr, self.context)

            # Struct constructors do not need `self` prefix.
            elif function_name in self.context.structs:
<<<<<<< HEAD
                # Can also be called in return statement...
                #if not self.context.in_assignment and not self.context.:
                #    raise StructureException("Struct constructor must be called in RHS of assignment.", self.expr)
=======
                if not self.context.in_assignment:
                    raise StructureException("Struct constructor must be called in RHS of assignment.", self.expr)
>>>>>>> 3323bc34
                args = self.expr.args
                if len(args) != 1:
                    raise StructureException("Struct constructor is called with one argument only", self.expr)

                arg = args[0]
                if not isinstance(arg, ast.Dict):
                    raise TypeMismatchException("Struct can only be constructed with a dict", self.expr)
                sub = Expr.struct_literals(arg, self.context)
                if sub.typ.name is not None:
                    raise TypeMismatchException("Struct can only be constructed with a dict", self.expr)

                typ = StructType(sub.typ.members, function_name)

                # OR:
                # sub.typ = typ
                # return sub
                return LLLnode(sub.value, typ=typ, args=sub.args, location=sub.location, pos=getpos(self.expr), add_gas_estimate=sub.add_gas_estimate, valency=sub.valency, annotation=function_name)

            else:
                err_msg = "Not a top-level function: {}".format(function_name)
                if function_name in [x.split('(')[0] for x, _ in self.context.sigs['self'].items()]:
                    err_msg += ". Did you mean self.{}?".format(function_name)
                raise StructureException(err_msg, self.expr)

        elif isinstance(self.expr.func, ast.Attribute) and isinstance(self.expr.func.value, ast.Name) and self.expr.func.value.id == "self":
            return self_call.make_call(self.expr, self.context)

        elif isinstance(self.expr.func, ast.Attribute) and isinstance(self.expr.func.value, ast.Call):
            contract_name = self.expr.func.value.func.id
            contract_address = Expr.parse_value_expr(self.expr.func.value.args[0], self.context)
            value, gas = self._get_external_contract_keywords()
            return external_contract_call(self.expr, self.context, contract_name, contract_address, pos=getpos(self.expr), value=value, gas=gas)

        elif isinstance(self.expr.func.value, ast.Attribute) and self.expr.func.value.attr in self.context.sigs:
            contract_name = self.expr.func.value.attr
            var = self.context.globals[self.expr.func.value.attr]
            contract_address = unwrap_location(LLLnode.from_list(var.pos, typ=var.typ, location='storage', pos=getpos(self.expr), annotation='self.' + self.expr.func.value.attr))
            value, gas = self._get_external_contract_keywords()
            return external_contract_call(self.expr, self.context, contract_name, contract_address, pos=getpos(self.expr), value=value, gas=gas)

        elif isinstance(self.expr.func.value, ast.Attribute) and self.expr.func.value.attr in self.context.globals:
            contract_name = self.context.globals[self.expr.func.value.attr].typ.unit
            var = self.context.globals[self.expr.func.value.attr]
            contract_address = unwrap_location(LLLnode.from_list(var.pos, typ=var.typ, location='storage', pos=getpos(self.expr), annotation='self.' + self.expr.func.value.attr))
            value, gas = self._get_external_contract_keywords()
            return external_contract_call(self.expr, self.context, contract_name, contract_address, pos=getpos(self.expr), value=value, gas=gas)
        else:
            raise StructureException("Unsupported operator: %r" % ast.dump(self.expr), self.expr)

    def list_literals(self):
        if not len(self.expr.elts):
            raise StructureException("List must have elements", self.expr)
        o = []
        out_type = None
        for elt in self.expr.elts:
            o.append(Expr(elt, self.context).lll_node)
            if not out_type:
                out_type = o[-1].typ
            previous_type = o[-1].typ.subtype.typ if hasattr(o[-1].typ, 'subtype') else o[-1].typ
            current_type = out_type.subtype.typ if hasattr(out_type, 'subtype') else out_type
            if len(o) > 1 and previous_type != current_type:
                raise TypeMismatchException("Lists may only contain one type", self.expr)
        return LLLnode.from_list(["multi"] + o, typ=ListType(out_type, len(o)), pos=getpos(self.expr))

    def dict_fail(self):
        warnings.warn(
            "Anonymous structs have been removed in"
            " favor of named structs, see VIP300",
            DeprecationWarning
        )
        raise InvalidLiteralException("Invalid literal: %r" % ast.dump(self.expr), self.expr)

    def struct_literals(expr, context):
        o = {}
        members = {}
        for key, value in zip(expr.keys, expr.values):
            if not isinstance(key, ast.Name) or not is_varname_valid(key.id, context.custom_units, context.structs):
                raise TypeMismatchException("Invalid member variable for struct: %r" % vars(key).get('id', key), key)
            if key.id in o:
                raise TypeMismatchException("Member variable duplicated: " + key.id, key)
            o[key.id] = Expr(value, context).lll_node
            members[key.id] = o[key.id].typ
<<<<<<< HEAD
        return LLLnode.from_list(["multi"] + [o[key] for key in list(o.keys())], typ=StructType(members, None), pos=getpos(self.expr))
=======
        return LLLnode.from_list(["multi"] + [o[key] for key in sorted(list(o.keys()))], typ=StructType(members, None), pos=getpos(expr))
>>>>>>> 3323bc34

    def tuple_literals(self):
        if not len(self.expr.elts):
            raise StructureException("Tuple must have elements", self.expr)
        o = []
        for elt in self.expr.elts:
            o.append(Expr(elt, self.context).lll_node)
        return LLLnode.from_list(["multi"] + o, typ=TupleType(o), pos=getpos(self.expr))

    # Parse an expression that results in a value
    def parse_value_expr(expr, context):
        return unwrap_location(Expr(expr, context).lll_node)

    # Parse an expression that represents an address in memory or storage
    def parse_variable_location(expr, context):
        o = Expr(expr, context).lll_node
        if not o.location:
            raise Exception("Looking for a variable location, instead got a value")
        return o<|MERGE_RESOLUTION|>--- conflicted
+++ resolved
@@ -681,14 +681,6 @@
 
             # Struct constructors do not need `self` prefix.
             elif function_name in self.context.structs:
-<<<<<<< HEAD
-                # Can also be called in return statement...
-                #if not self.context.in_assignment and not self.context.:
-                #    raise StructureException("Struct constructor must be called in RHS of assignment.", self.expr)
-=======
-                if not self.context.in_assignment:
-                    raise StructureException("Struct constructor must be called in RHS of assignment.", self.expr)
->>>>>>> 3323bc34
                 args = self.expr.args
                 if len(args) != 1:
                     raise StructureException("Struct constructor is called with one argument only", self.expr)
@@ -771,11 +763,7 @@
                 raise TypeMismatchException("Member variable duplicated: " + key.id, key)
             o[key.id] = Expr(value, context).lll_node
             members[key.id] = o[key.id].typ
-<<<<<<< HEAD
-        return LLLnode.from_list(["multi"] + [o[key] for key in list(o.keys())], typ=StructType(members, None), pos=getpos(self.expr))
-=======
-        return LLLnode.from_list(["multi"] + [o[key] for key in sorted(list(o.keys()))], typ=StructType(members, None), pos=getpos(expr))
->>>>>>> 3323bc34
+        return LLLnode.from_list(["multi"] + [o[key] for key in list(o.keys())], typ=StructType(members, None), pos=getpos(expr))
 
     def tuple_literals(self):
         if not len(self.expr.elts):

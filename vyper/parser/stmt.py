--- conflicted
+++ resolved
@@ -366,22 +366,6 @@
         return o
 
     def call(self):
-<<<<<<< HEAD
-        from .parser import (
-            pack_logging_data,
-            pack_logging_topics,
-        )
-
-        is_self_function, is_log_call = False, False
-        if isinstance(self.stmt.func, ast.Attribute) and isinstance(self.stmt.func.value, ast.Name):
-            if self.stmt.func.value.id == "self":
-                is_self_function = True
-            elif self.stmt.func.value.id == "log":
-                    is_log_call = True
-
-        # self.<function_name> call
-        if is_self_function:
-=======
         is_self_function = (
             isinstance(self.stmt.func, ast.Attribute)
         ) and isinstance(self.stmt.func.value, ast.Name) and self.stmt.func.value.id == "self"
@@ -409,10 +393,7 @@
                     self.stmt,
                 )
         elif is_self_function:
->>>>>>> ea09e8d9
             return self_call.make_call(self.stmt, self.context)
-
-        # log.<event_name> call
         elif is_log_call:
             if self.stmt.func.attr not in self.context.sigs['self']:
                 raise EventDeclarationException("Event not declared yet: %s" % self.stmt.func.attr)
@@ -459,39 +440,27 @@
                     add_gas_estimate=inargsize * 10,
                 )
             ], typ=None, pos=getpos(self.stmt))
-
-        # Function call
-        elif isinstance(self.stmt.func, ast.Name):
-            if self.stmt.func.id in stmt_dispatch_table:
-                if self.stmt.func.id == 'clear':
-                    return self._clear()
-                else:
-                    return stmt_dispatch_table[self.stmt.func.id](self.stmt, self.context)
-            elif self.stmt.func.id in dispatch_table:
-                raise StructureException(
-                    "Function {} can not be called without being used.".format(
-                        self.stmt.func.id
-                    ),
-                    self.stmt,
-                )
-            else:
-                raise StructureException(
-                    "Unknown function: '{}'.".format(self.stmt.func.id),
-                    self.stmt,
-                )
-
-        # External call
         else:
             return external_call.make_external_call(self.stmt, self.context)
 
+    @staticmethod
+    def _assert_unreachable(test_expr, msg):
+        return LLLnode.from_list(['assert_unreachable', test_expr], typ=None, pos=getpos(msg))
+
     def _assert_reason(self, test_expr, msg):
+        if isinstance(msg, ast.Name) and msg.id == 'UNREACHABLE':
+            return self._assert_unreachable(test_expr, msg)
+
         if not isinstance(msg, ast.Str):
             raise StructureException(
-                    'Reason parameter of assert needs to be a literal string.',
-                    msg)
+                'Reason parameter of assert needs to be a literal string '
+                '(or UNREACHABLE constant).',
+                msg
+            )
         if len(msg.s.strip()) == 0:
             raise StructureException(
-                    'Empty reason string not allowed.', self.stmt)
+                'Empty reason string not allowed.', self.stmt
+            )
         reason_str = msg.s.strip()
         sig_placeholder = self.context.new_placeholder(BaseType(32))
         arg_placeholder = self.context.new_placeholder(BaseType(32))

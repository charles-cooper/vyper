import copy
import functools
import math
from dataclasses import dataclass

import cbor2

from vyper.codegen.ir_node import IRnode
from vyper.compiler.settings import OptimizationLevel
from vyper.evm import eof
from vyper.evm.opcodes import get_opcode, get_opcodes, is_eof_enabled, version_check
from vyper.exceptions import CodegenPanic, CompilerPanic
from vyper.ir.optimizer import COMMUTATIVE_OPS
from vyper.utils import MemoryPositions
from vyper.version import version_tuple

PUSH_OFFSET = 0x5F
DUP_OFFSET = 0x7F
SWAP_OFFSET = 0x8F


def JUMPI() -> str:
    return "RJUMPI" if is_eof_enabled() else "JUMPI"


def JUMP() -> str:
    return "RJUMP" if is_eof_enabled() else "JUMP"


def num_to_bytearray(x):
    o = []
    while x > 0:
        o.insert(0, x % 256)
        x //= 256
    return o


def PUSH(x):
    bs = num_to_bytearray(x)
    # starting in shanghai, can do push0 directly with no immediates
    if len(bs) == 0 and not version_check(begin="shanghai"):
        bs = [0]
    return [f"PUSH{len(bs)}"] + bs


# push an exact number of bytes
def PUSH_N(x, n):
    o = []
    for _i in range(n):
        o.insert(0, x % 256)
        x //= 256
    assert x == 0
    return [f"PUSH{len(o)}"] + o


_next_symbol = 0


def mksymbol(name=""):
    global _next_symbol
    _next_symbol += 1

    return f"_sym_{name}{_next_symbol}"


def reset_symbols():
    global _next_symbol
    _next_symbol = 0


def mkdebug(pc_debugger, ast_source):
    i = Instruction("DEBUG", ast_source)
    i.pc_debugger = pc_debugger
    return [i]


def is_symbol(i):
    return isinstance(i, str) and i.startswith("_sym_")


# basically something like a symbol which gets resolved
# during assembly, but requires 4 bytes of space.
# (should only happen in deploy code)
def is_mem_sym(i):
    return isinstance(i, str) and i.startswith("_mem_")


def is_ofst(sym):
    return isinstance(sym, str) and sym == "_OFST"


def _runtime_code_offsets(ctor_mem_size, runtime_codelen):
    # we need two numbers to calculate where the runtime code
    # should be copied to in memory (and making sure we don't
    # trample immutables, which are written to during the ctor
    # code): the memory allocated for the ctor and the length
    # of the runtime code.
    # after the ctor has run but before copying runtime code to
    # memory, the layout is
    # <ctor memory variables> ... | data section
    # and after copying runtime code to memory (immediately before
    # returning the runtime code):
    # <runtime code>          ... | data section
    # since the ctor memory variables and runtime code overlap,
    # we start allocating the data section from
    # `max(ctor_mem_size, runtime_code_size)`

    runtime_code_end = max(ctor_mem_size, runtime_codelen)
    runtime_code_start = runtime_code_end - runtime_codelen

    return runtime_code_start, runtime_code_end


# Calculate the size of PUSH instruction we need to handle all
# mem offsets in the code. For instance, if we only see mem symbols
# up to size 256, we can use PUSH1.
def calc_mem_ofst_size(ctor_mem_size):
    return max(math.ceil(math.log(ctor_mem_size + 1, 256)), 1)


# temporary optimization to handle stack items for return sequences
# like `return return_ofst return_len`. this is kind of brittle because
# it assumes the arguments are already on the stack, to be replaced
# by better liveness analysis.
# NOTE: modifies input in-place
def _rewrite_return_sequences(ir_node, label_params=None):
    if is_eof_enabled():
        return

    args = ir_node.args

    if ir_node.value == "return":
        if args[0].value == "ret_ofst" and args[1].value == "ret_len":
            ir_node.args[0].value = "pass"
            ir_node.args[1].value = "pass"
    if ir_node.value == "exit_to":
        # handle exit from private function
        if args[0].value == "return_pc":
            ir_node.value = "jump"
            args[0].value = "pass"
        else:
            # handle jump to cleanup
            ir_node.value = "seq"

            _t = ["seq"]
            if "return_buffer" in label_params:
                _t.append(["pop", "pass"])

            dest = args[0].value
            # works for both internal and external exit_to
            more_args = ["pass" if t.value == "return_pc" else t for t in args[1:]]
            _t.append(["goto", dest] + more_args)
            ir_node.args = IRnode.from_list(_t, ast_source=ir_node.ast_source).args

    if ir_node.value == "label":
        label_params = set(t.value for t in ir_node.args[1].args)

    for t in args:
        _rewrite_return_sequences(t, label_params)


def _assert_false():
    global _revert_label
    # use a shared failure block for common case of assert(x).
    # in the future we might want to change the code
    # at _sym_revert0 to: INVALID
    if is_eof_enabled():
        _no_revert_symbol = mksymbol("no_revert")
        return [
            "ISZERO",
            _no_revert_symbol,
            "RJUMPI",
            _revert_label,
            "CALLF",
            _no_revert_symbol,
            "JUMPDEST",
        ]
    else:
        return [_revert_label, JUMPI()]


def _add_postambles(asm_ops):
    to_append = []

    global _revert_label

    _revert_string = [_revert_label, "JUMPDEST", *PUSH(0), "DUP1", "REVERT"]

    if _revert_label in asm_ops:
        # shared failure block
        to_append.extend(_revert_string)

    if len(to_append) > 0:
        # insert the postambles *before* runtime code
        # so the data section of the runtime code can't bork the postambles.
        runtime = None
        if isinstance(asm_ops[-1], list) and isinstance(asm_ops[-1][0], RuntimeHeader):
            runtime = asm_ops.pop()

        # for some reason there might not be a STOP at the end of asm_ops.
        # (generally vyper programs will have it but raw IR might not).
        asm_ops.append("STOP")
        asm_ops.extend(to_append)

        if runtime:
            asm_ops.append(runtime)

    # need to do this recursively since every sublist is basically
    # treated as its own program (there are no global labels.)
    for t in asm_ops:
        if isinstance(t, list):
            _add_postambles(t)


class Instruction(str):
    def __new__(cls, sstr, *args, **kwargs):
        return super().__new__(cls, sstr)

    def __init__(self, sstr, ast_source=None, error_msg=None):
        self.error_msg = error_msg
        self.pc_debugger = False

        self.ast_source = ast_source


def apply_line_numbers(func):
    @functools.wraps(func)
    def apply_line_no_wrapper(*args, **kwargs):
        code = args[0]
        ret = func(*args, **kwargs)

        new_ret = [
            Instruction(i, code.ast_source, code.error_msg)
            if isinstance(i, str) and not isinstance(i, Instruction)
            else i
            for i in ret
        ]
        return new_ret

    return apply_line_no_wrapper


@apply_line_numbers
def compile_to_assembly(code, optimize=OptimizationLevel.GAS):
    global _revert_label
    _revert_label = mksymbol("revert")

    # don't overwrite ir since the original might need to be output, e.g. `-f ir,asm`
    code = copy.deepcopy(code)
    _rewrite_return_sequences(code)

    res = _compile_to_assembly(code)

    _add_postambles(res)

    _relocate_segments(res)

    if optimize != OptimizationLevel.NONE:
        optimize_assembly(res)
    return res


# Compiles IR to assembly
@apply_line_numbers
def _compile_to_assembly(code, withargs=None, existing_labels=None, break_dest=None, height=0):
    if withargs is None:
        withargs = {}
    if not isinstance(withargs, dict):
        raise CompilerPanic(f"Incorrect type for withargs: {type(withargs)}")

    def _data_ofst_of(sym, ofst, height_):
        # e.g. _OFST _sym_foo 32
        assert is_symbol(sym) or is_mem_sym(sym)
        if isinstance(ofst.value, int):
            # resolve at compile time using magic _OFST op
            return ["_OFST", sym, ofst.value]
        else:
            # if we can't resolve at compile time, resolve at runtime
            ofst = _compile_to_assembly(ofst, withargs, existing_labels, break_dest, height_)
            return ofst + [sym, "ADD"]

    def _height_of(witharg):
        ret = height - withargs[witharg]
        if ret > 16:
            raise Exception("With statement too deep")
        return ret

    if existing_labels is None:
        existing_labels = set()
    if not isinstance(existing_labels, set):
        raise CompilerPanic(f"must be set(), but got {type(existing_labels)}")

    # Opcodes
    if isinstance(code.value, str) and code.value.upper() in get_opcodes():
        o = []
        for i, c in enumerate(code.args[::-1]):
            o.extend(_compile_to_assembly(c, withargs, existing_labels, break_dest, height + i))
        o.append(code.value.upper())
        return o

    # Numbers
    elif isinstance(code.value, int):
        if code.value < -(2**255):
            raise Exception(f"Value too low: {code.value}")
        elif code.value >= 2**256:
            raise Exception(f"Value too high: {code.value}")
        return PUSH(code.value % 2**256)

    # Variables connected to with statements
    elif isinstance(code.value, str) and code.value in withargs:
        return ["DUP" + str(_height_of(code.value))]

    # Setting variables connected to with statements
    elif code.value == "set":
        if len(code.args) != 2 or code.args[0].value not in withargs:
            raise Exception("Set expects two arguments, the first being a stack variable")
        if height - withargs[code.args[0].value] > 16:
            raise Exception("With statement too deep")
        return _compile_to_assembly(code.args[1], withargs, existing_labels, break_dest, height) + [
            "SWAP" + str(height - withargs[code.args[0].value]),
            "POP",
        ]

    # Pass statements
    # TODO remove "dummy"; no longer needed
    elif code.value in ("pass", "dummy"):
        return []

    # "mload" from data section of the currently executing code
    elif code.value == "dload":
        loc = code.args[0]

        o = []
        # codecopy 32 bytes to FREE_VAR_SPACE, then mload from FREE_VAR_SPACE
        o.extend(PUSH(32))
        o.extend(_data_ofst_of("_sym_code_end", loc, height + 1))
        o.extend(PUSH(MemoryPositions.FREE_VAR_SPACE) + ["CODECOPY"])
        o.extend(PUSH(MemoryPositions.FREE_VAR_SPACE) + ["MLOAD"])
        return o

    # batch copy from data section of the currently executing code to memory
    # (probably should have named this dcopy but oh well)
    elif code.value == "dloadbytes":
        dst = code.args[0]
        src = code.args[1]
        len_ = code.args[2]

        o = []
        o.extend(_compile_to_assembly(len_, withargs, existing_labels, break_dest, height))
        o.extend(_data_ofst_of("_sym_code_end", src, height + 1))
        o.extend(_compile_to_assembly(dst, withargs, existing_labels, break_dest, height + 2))
        o.extend(["CODECOPY"])
        return o

    # "mload" from the data section of (to-be-deployed) runtime code
    elif code.value == "iload":
        loc = code.args[0]

        o = []
        o.extend(_data_ofst_of("_mem_deploy_end", loc, height))
        o.append("MLOAD")

        return o

    # "mstore" to the data section of (to-be-deployed) runtime code
    elif code.value == "istore":
        loc = code.args[0]
        val = code.args[1]

        o = []
        o.extend(_compile_to_assembly(val, withargs, existing_labels, break_dest, height))
        o.extend(_data_ofst_of("_mem_deploy_end", loc, height + 1))
        o.append("MSTORE")

        return o

    # batch copy from memory to the data section of runtime code
    elif code.value == "istorebytes":
        raise Exception("unimplemented")

    # If statements (2 arguments, ie. if x: y)
    elif code.value == "if" and len(code.args) == 2:
        o = []
        o.extend(_compile_to_assembly(code.args[0], withargs, existing_labels, break_dest, height))
        end_symbol = mksymbol("join")
        o.extend(["ISZERO", end_symbol, JUMPI()])
        o.extend(_compile_to_assembly(code.args[1], withargs, existing_labels, break_dest, height))
        o.extend([end_symbol, "JUMPDEST"])
        return o
    # If statements (3 arguments, ie. if x: y, else: z)
    elif code.value == "if" and len(code.args) == 3:
        o = []
        o.extend(_compile_to_assembly(code.args[0], withargs, existing_labels, break_dest, height))
        mid_symbol = mksymbol("else")
        end_symbol = mksymbol("join")
        o.extend(["ISZERO", mid_symbol, JUMPI()])
        o.extend(_compile_to_assembly(code.args[1], withargs, existing_labels, break_dest, height))
        o.extend([end_symbol, JUMP(), mid_symbol, "JUMPDEST"])
        o.extend(_compile_to_assembly(code.args[2], withargs, existing_labels, break_dest, height))
        o.extend([end_symbol, "JUMPDEST"])
        return o

    # repeat(counter_location, start, rounds, rounds_bound, body)
    # basically a do-while loop:
    #
    # assert(rounds <= rounds_bound)
    # if (rounds > 0) {
    #   do {
    #     body;
    #   } while (++i != start + rounds)
    # }
    elif code.value == "repeat":
        o = []
        if len(code.args) != 5:  # pragma: nocover
            raise CompilerPanic("bad number of repeat args")

        i_name = code.args[0]
        start = code.args[1]
        rounds = code.args[2]
        rounds_bound = code.args[3]
        body = code.args[4]

        entry_dest, continue_dest, exit_dest = (
            mksymbol("loop_start"),
            mksymbol("loop_continue"),
            mksymbol("loop_exit"),
        )

        # stack: []
        o.extend(_compile_to_assembly(start, withargs, existing_labels, break_dest, height))

        o.extend(_compile_to_assembly(rounds, withargs, existing_labels, break_dest, height + 1))

        # stack: i

        # assert rounds <= round_bound
        if rounds != rounds_bound:
            # stack: i, rounds
            o.extend(
                _compile_to_assembly(
                    rounds_bound, withargs, existing_labels, break_dest, height + 2
                )
            )
            # stack: i, rounds, rounds_bound
            # assert 0 <= rounds <= rounds_bound (for rounds_bound < 2**255)
            # TODO this runtime assertion shouldn't fail for
            # internally generated repeats.
            o.extend(["DUP2", "GT"] + _assert_false())

            # stack: i, rounds
            # if (0 == rounds) { goto end_dest; }
            o.extend(["DUP1", "ISZERO", exit_dest, JUMPI()])

        # stack: start, rounds
        if start.value != 0:
            o.extend(["DUP2", "ADD"])

        # stack: i, exit_i
        o.extend(["SWAP1"])

        if i_name.value in withargs:
            raise CompilerPanic(f"shadowed loop variable {i_name}")
        withargs[i_name.value] = height + 1

        # stack: exit_i, i
        o.extend([entry_dest, "JUMPDEST"])
        o.extend(
            _compile_to_assembly(
                body, withargs, existing_labels, (exit_dest, continue_dest, height + 2), height + 2
            )
        )

        del withargs[i_name.value]

        # clean up any stack items left by body
        o.extend(["POP"] * body.valency)

        # stack: exit_i, i
        # increment i:
        o.extend([continue_dest, "JUMPDEST", "PUSH1", 1, "ADD"])

        # stack: exit_i, i+1 (new_i)
        # if (exit_i != new_i) { goto entry_dest }
        o.extend(["DUP2", "DUP2", "XOR", entry_dest, JUMPI()])
        o.extend([exit_dest, "JUMPDEST", "POP", "POP"])

        return o

    # Continue to the next iteration of the for loop
    elif code.value == "continue":
        if not break_dest:
            raise CompilerPanic("Invalid break")
        dest, continue_dest, break_height = break_dest
        return [continue_dest, JUMP()]
    # Break from inside a for loop
    elif code.value == "break":
        if not break_dest:
            raise CompilerPanic("Invalid break")
        dest, continue_dest, break_height = break_dest

        n_local_vars = height - break_height
        # clean up any stack items declared in the loop body
        cleanup_local_vars = ["POP"] * n_local_vars
        return cleanup_local_vars + [dest, JUMP()]
    # Break from inside one or more for loops prior to a return statement inside the loop
    elif code.value == "cleanup_repeat":
        if not break_dest:
            raise CompilerPanic("Invalid break")
        # clean up local vars and internal loop vars
        _, _, break_height = break_dest
        # except don't pop label params
        if "return_buffer" in withargs:
            break_height -= 1
        if "return_pc" in withargs:
            break_height -= 1
        return ["POP"] * break_height
    # With statements
    elif code.value == "with":
        o = []
        o.extend(_compile_to_assembly(code.args[1], withargs, existing_labels, break_dest, height))
        old = withargs.get(code.args[0].value, None)
        withargs[code.args[0].value] = height
        o.extend(
            _compile_to_assembly(code.args[2], withargs, existing_labels, break_dest, height + 1)
        )
        if code.args[2].valency:
            o.extend(["SWAP1", "POP"])
        else:
            o.extend(["POP"])
        if old is not None:
            withargs[code.args[0].value] = old
        else:
            del withargs[code.args[0].value]
        return o

    # runtime statement (used to deploy runtime code)
    elif code.value == "deploy":
        memsize = code.args[0].value  # used later to calculate _mem_deploy_start
        ir = code.args[1]
        immutables_len = code.args[2].value
        assert isinstance(memsize, int), "non-int memsize"
        assert isinstance(immutables_len, int), "non-int immutables_len"

        runtime_begin = mksymbol("runtime_begin")

        subcode = _compile_to_assembly(ir)

        o = []

        # COPY the code to memory for deploy
        o.extend(["_sym_subcode_size", runtime_begin, "_mem_deploy_start", "CODECOPY"])

        # calculate the len of runtime code
        o.extend(["_OFST", "_sym_subcode_size", immutables_len])  # stack: len
        o.extend(["_mem_deploy_start"])  # stack: len mem_ofst
        o.extend(["RETURN"])

        # since the asm data structures are very primitive, to make sure
        # assembly_to_evm is able to calculate data offsets correctly,
        # we pass the memsize via magic opcodes to the subcode
        subcode = [RuntimeHeader(runtime_begin, memsize, immutables_len)] + subcode

        # append the runtime code after the ctor code
        # `append(...)` call here is intentional.
        # each sublist is essentially its own program with its
        # own symbols.
        # in the later step when the "ir" block compiled to EVM,
        # symbols in subcode are resolved to position from start of
        # runtime-code (instead of position from start of bytecode).
        o.append(subcode)

        return o

    # Seq (used to piece together multiple statements)
    elif code.value == "seq":
        o = []
        for arg in code.args:
            o.extend(_compile_to_assembly(arg, withargs, existing_labels, break_dest, height))
            if arg.valency == 1 and arg != code.args[-1]:
                o.append("POP")
        return o
    # Seq without popping.
    # unreachable keyword produces INVALID opcode
    elif code.value == "assert_unreachable":
        o = _compile_to_assembly(code.args[0], withargs, existing_labels, break_dest, height)
        end_symbol = mksymbol("reachable")
        o.extend([end_symbol, JUMPI(), "INVALID", end_symbol, "JUMPDEST"])
        return o
    # Assert (if false, exit)
    elif code.value == "assert":
        o = _compile_to_assembly(code.args[0], withargs, existing_labels, break_dest, height)
        o.extend(["ISZERO"])
        o.extend(_assert_false())
        return o

    # SHA3 a single value
    elif code.value == "sha3_32":
        o = _compile_to_assembly(code.args[0], withargs, existing_labels, break_dest, height)
        o.extend(
            [
                *PUSH(MemoryPositions.FREE_VAR_SPACE),
                "MSTORE",
                *PUSH(32),
                *PUSH(MemoryPositions.FREE_VAR_SPACE),
                "SHA3",
            ]
        )
        return o
    # SHA3 a 64 byte value
    elif code.value == "sha3_64":
        o = _compile_to_assembly(code.args[0], withargs, existing_labels, break_dest, height)
        o.extend(
            _compile_to_assembly(code.args[1], withargs, existing_labels, break_dest, height + 1)
        )
        o.extend(
            [
                *PUSH(MemoryPositions.FREE_VAR_SPACE2),
                "MSTORE",
                *PUSH(MemoryPositions.FREE_VAR_SPACE),
                "MSTORE",
                *PUSH(64),
                *PUSH(MemoryPositions.FREE_VAR_SPACE),
                "SHA3",
            ]
        )
        return o
    elif code.value == "select":
        # b ^ ((a ^ b) * cond) where cond is 1 or 0
        # let t = a ^ b
        cond = code.args[0]
        a = code.args[1]
        b = code.args[2]

        o = []
        o.extend(_compile_to_assembly(b, withargs, existing_labels, break_dest, height))
        o.extend(_compile_to_assembly(a, withargs, existing_labels, break_dest, height + 1))
        # stack: b a
        o.extend(["DUP2", "XOR"])
        # stack: b t
        o.extend(_compile_to_assembly(cond, withargs, existing_labels, break_dest, height + 2))
        # stack: b t cond
        o.extend(["MUL", "XOR"])

        # stack: b ^ (t * cond)
        return o

    # <= operator
    elif code.value == "le":
        return _compile_to_assembly(
            IRnode.from_list(["iszero", ["gt", code.args[0], code.args[1]]]),
            withargs,
            existing_labels,
            break_dest,
            height,
        )
    # >= operator
    elif code.value == "ge":
        return _compile_to_assembly(
            IRnode.from_list(["iszero", ["lt", code.args[0], code.args[1]]]),
            withargs,
            existing_labels,
            break_dest,
            height,
        )
    # <= operator
    elif code.value == "sle":
        return _compile_to_assembly(
            IRnode.from_list(["iszero", ["sgt", code.args[0], code.args[1]]]),
            withargs,
            existing_labels,
            break_dest,
            height,
        )
    # >= operator
    elif code.value == "sge":
        return _compile_to_assembly(
            IRnode.from_list(["iszero", ["slt", code.args[0], code.args[1]]]),
            withargs,
            existing_labels,
            break_dest,
            height,
        )
    # != operator
    elif code.value == "ne":
        return _compile_to_assembly(
            IRnode.from_list(["iszero", ["eq", code.args[0], code.args[1]]]),
            withargs,
            existing_labels,
            break_dest,
            height,
        )

    # e.g. 95 -> 96, 96 -> 96, 97 -> 128
    elif code.value == "ceil32":
        # floor32(x) = x - x % 32 == x & 0b11..100000 == x & (~31)
        # ceil32(x) = floor32(x + 31) == (x + 31) & (~31)
        x = code.args[0]
        return _compile_to_assembly(
            IRnode.from_list(["and", ["add", x, 31], ["not", 31]]),
            withargs,
            existing_labels,
            break_dest,
            height,
        )

    elif code.value == "data":
        data_node = [DataHeader("_sym_" + code.args[0].value)]

        for c in code.args[1:]:
            if isinstance(c.value, int):
                assert 0 <= c < 256, f"invalid data byte {c}"
                data_node.append(c.value)
            elif isinstance(c.value, bytes):
                data_node.append(c.value)
            elif isinstance(c, IRnode):
                assert c.value == "symbol"
                data_node.extend(
                    _compile_to_assembly(c, withargs, existing_labels, break_dest, height)
                )
            else:
                raise ValueError(f"Invalid data: {type(c)} {c}")

        # intentionally return a sublist.
        return [data_node]

    # jump to a symbol, and push variable # of arguments onto stack
    elif code.value == "goto":
        o = []
        args = code.args[1:]
        # if is_eof_enabled() and len(code.args) >= 2 and
        # s_symbol(code.args[1].value) else code.args[1:]

        for i, c in enumerate(reversed(args)):
            o.extend(_compile_to_assembly(c, withargs, existing_labels, break_dest, height + i))
        o.extend(["_sym_" + code.args[0].value, "JUMP"])
        return o
    elif code.value == "djump":
        o = []
        # "djump" compiles to a raw EVM jump instruction
        jump_target = code.args[0]
        o.extend(_compile_to_assembly(jump_target, withargs, existing_labels, break_dest, height))
        o.append("JUMP")
        return o
    # push a literal symbol
    elif code.value == "symbol":
        return ["_sym_" + code.args[0].value]
    # set a symbol as a location.
    elif code.value == "label":
        label_name = code.args[0].value
        assert isinstance(label_name, str)

        if label_name in existing_labels:
            raise Exception(f"Label with name {label_name} already exists!")
        else:
            existing_labels.add(label_name)

        if code.args[1].value != "var_list":
            raise CodegenPanic("2nd arg to label must be var_list")
        var_args = code.args[1].args

        body = code.args[2]

        # new scope
        height = 0
        withargs = {}

        for arg in reversed(var_args):
            assert isinstance(
                arg.value, str
            )  # already checked for higher up but only the paranoid survive
            withargs[arg.value] = height
            height += 1

        body_asm = _compile_to_assembly(
            body, withargs=withargs, existing_labels=existing_labels, height=height
        )
        # pop_scoped_vars = ["POP"] * height
        # for now, _rewrite_return_sequences forces
        # label params to be consumed implicitly
        pop_scoped_vars = []

        return ["_sym_" + label_name, "JUMPDEST"] + body_asm + pop_scoped_vars

    elif code.value == "unique_symbol":
        symbol = code.args[0].value
        assert isinstance(symbol, str)

        if symbol in existing_labels:
            raise Exception(f"symbol {symbol} already exists!")
        else:
            existing_labels.add(symbol)

        return []

    elif code.value == "exit_to":
        if not is_eof_enabled():
            raise CodegenPanic("exit_to not implemented yet!")

        if code.args[0].value == "return_pc":
            return ["RETF"]
        else:
            return [str(code.args[0]), JUMP()]  # Jump to cleanup function

    # inject debug opcode.
    elif code.value == "debugger":
        return mkdebug(pc_debugger=False, ast_source=code.ast_source)
    # inject debug opcode.
    elif code.value == "pc_debugger":
        return mkdebug(pc_debugger=True, ast_source=code.ast_source)
    else:  # pragma: no cover
        raise ValueError(f"Weird code element: {type(code)} {code}")


def getpos(node):
    return (node.lineno, node.col_offset, node.end_lineno, node.end_col_offset)


def note_line_num(line_number_map, pc, item):
    # Record AST attached to pc
    if isinstance(item, Instruction):
        if (ast_node := item.ast_source) is not None:
            ast_node = ast_node.get_original_node()
            if hasattr(ast_node, "node_id"):
                line_number_map["pc_raw_ast_map"][pc] = ast_node

        if item.error_msg is not None:
            line_number_map["error_map"][pc] = item.error_msg

    note_breakpoint(line_number_map, pc, item)


def note_breakpoint(line_number_map, pc, item):
    # Record line number attached to pc
    if item == "DEBUG":
        # Is PC debugger, create PC breakpoint.
        if item.pc_debugger:
            line_number_map["pc_breakpoints"].add(pc)
        # Create line number breakpoint.
        else:
            line_number_map["breakpoints"].add(item.lineno + 1)


_TERMINAL_OPS = ("JUMP", "RJUMP", "RETURN", "REVERT", "STOP", "INVALID")


def _prune_unreachable_code(assembly):
    # delete code between terminal ops and JUMPDESTS as those are
    # unreachable
    changed = False
    i = 0
    while i < len(assembly) - 1:
        if assembly[i] in _TERMINAL_OPS:
            # find the next jumpdest or sublist
            for j in range(i + 1, len(assembly)):
                next_is_jumpdest = (
                    j < len(assembly) - 1
                    and is_symbol(assembly[j])
                    and assembly[j + 1] == "JUMPDEST"
                )
                next_is_list = isinstance(assembly[j], list)
                if next_is_jumpdest or next_is_list:
                    break
            else:
                # fixup an off-by-one if we made it to the end of the assembly
                # without finding an jumpdest or sublist
                j = len(assembly)
            changed = j > i + 1
            del assembly[i + 1 : j]

        i += 1

    return changed


def _prune_inefficient_jumps(assembly):
    # prune sequences `_sym_x JUMP _sym_x JUMPDEST` to `_sym_x JUMPDEST`
    changed = False
    i = 0
    while i < len(assembly) - 4:
        if (
            is_symbol(assembly[i])
            and assembly[i + 1] in ("JUMP", "RJUMP")
            and assembly[i] == assembly[i + 2]
            and assembly[i + 3] == "JUMPDEST"
        ):
            # delete _sym_x JUMP
            changed = True
            del assembly[i : i + 2]
        else:
            i += 1

    return changed


def _optimize_inefficient_jumps(assembly):
    # optimize sequences `_sym_common JUMPI _sym_x JUMP _sym_common JUMPDEST`
    # to `ISZERO _sym_x JUMPI _sym_common JUMPDEST`
    changed = False
    i = 0
    while i < len(assembly) - 6:
        if (
            is_symbol(assembly[i])
            and assembly[i + 1] == "JUMPI"
            and is_symbol(assembly[i + 2])
            and assembly[i + 3] == "JUMP"
            and assembly[i] == assembly[i + 4]
            and assembly[i + 5] == "JUMPDEST"
        ):
            changed = True
            assembly[i] = "ISZERO"
            assembly[i + 1] = assembly[i + 2]
            assembly[i + 2] = "JUMPI"
            del assembly[i + 3 : i + 4]
        else:
            i += 1

    return changed


def _merge_jumpdests(assembly):
    # When we have multiple JUMPDESTs in a row, or when a JUMPDEST
    # is immediately followed by another JUMP, we can skip the
    # intermediate jumps.
    # (Usually a chain of JUMPs is created by a nested block,
    # or some nested if statements.)
    changed = False
    i = 0
    while i < len(assembly) - 3:
        if is_symbol(assembly[i]) and assembly[i + 1] == "JUMPDEST":
            current_symbol = assembly[i]
            if is_symbol(assembly[i + 2]) and assembly[i + 3] == "JUMPDEST":
                # _sym_x JUMPDEST _sym_y JUMPDEST
                # replace all instances of _sym_x with _sym_y
                # (except for _sym_x JUMPDEST - don't want duplicate labels)
                new_symbol = assembly[i + 2]
                if new_symbol != current_symbol:
                    for j in range(len(assembly)):
                        if assembly[j] == current_symbol and i != j:
                            assembly[j] = new_symbol
                            changed = True
            elif is_symbol(assembly[i + 2]) and assembly[i + 3] in ("JUMP", "RJUMP"):
                # _sym_x JUMPDEST _sym_y JUMP
                # replace all instances of _sym_x with _sym_y
                # (except for _sym_x JUMPDEST - don't want duplicate labels)
                new_symbol = assembly[i + 2]
                for j in range(len(assembly)):
                    if assembly[j] == current_symbol and i != j:
                        assembly[j] = new_symbol
                        changed = True

        i += 1

    return changed


_RETURNS_ZERO_OR_ONE = {
    "LT",
    "GT",
    "SLT",
    "SGT",
    "EQ",
    "ISZERO",
    "CALL",
    "STATICCALL",
    "CALLCODE",
    "DELEGATECALL",
}


def _merge_iszero(assembly):
    changed = False

    i = 0
    # list of opcodes that return 0 or 1
    while i < len(assembly) - 2:
        if (
            isinstance(assembly[i], str)
            and assembly[i] in _RETURNS_ZERO_OR_ONE
            and assembly[i + 1 : i + 3] == ["ISZERO", "ISZERO"]
        ):
            changed = True
            # drop the extra iszeros
            del assembly[i + 1 : i + 3]
        else:
            i += 1
    i = 0
    while i < len(assembly) - 3:
        # ISZERO ISZERO could map truthy to 1,
        # but it could also just be a no-op before JUMPI.
        if (
            assembly[i : i + 2] == ["ISZERO", "ISZERO"]
            and is_symbol(assembly[i + 2])
            and assembly[i + 3] == JUMPI()
        ):
            changed = True
            del assembly[i : i + 2]
        else:
            i += 1

    return changed


# a symbol _sym_x in assembly can either mean to push _sym_x to the stack,
# or it can precede a location in code which we want to add to symbol map.
# this helper function tells us if we want to add the previous instruction
# to the symbol map.
def is_symbol_map_indicator(asm_node):
    return asm_node == "JUMPDEST"


def _prune_unused_jumpdests(assembly):
    changed = False

    used_jumpdests = set()

    # find all used jumpdests
    for i in range(len(assembly) - 1):
        if is_symbol(assembly[i]) and not is_symbol_map_indicator(assembly[i + 1]):
            used_jumpdests.add(assembly[i])

    for item in assembly:
        if isinstance(item, list) and isinstance(item[0], DataHeader):
            # add symbols used in data sections as they are likely
            # used for a jumptable.
            for t in item:
                if is_symbol(t):
                    used_jumpdests.add(t)

    # delete jumpdests that aren't used
    i = 0
    while i < len(assembly) - 2:
        if is_symbol(assembly[i]) and assembly[i] not in used_jumpdests:
            changed = True
            del assembly[i : i + 2]
        else:
            i += 1

    return changed


def _stack_peephole_opts(assembly):
    changed = False
    i = 0
    while i < len(assembly) - 2:
        if assembly[i : i + 3] == ["DUP1", "SWAP2", "SWAP1"]:
            changed = True
            del assembly[i + 2]
            assembly[i] = "SWAP1"
            assembly[i + 1] = "DUP2"
            continue
        # usually generated by with statements that return their input like
        # (with x (...x))
        if assembly[i : i + 3] == ["DUP1", "SWAP1", "POP"]:
            # DUP1 SWAP1 POP == no-op
            changed = True
            del assembly[i : i + 3]
            continue
        # usually generated by nested with statements that don't return like
        # (with x (with y ...))
        if assembly[i : i + 3] == ["SWAP1", "POP", "POP"]:
            # SWAP1 POP POP == POP POP
            changed = True
            del assembly[i]
            continue
        if (
            isinstance(assembly[i], str)
            and assembly[i].startswith("SWAP")
            and assembly[i] == assembly[i + 1]
        ):
            changed = True
            del assembly[i : i + 2]
        if assembly[i] == "SWAP1" and assembly[i + 1].lower() in COMMUTATIVE_OPS:
            changed = True
            del assembly[i]
        if assembly[i] == "DUP1" and assembly[i + 1] == "SWAP1":
            changed = True
            del assembly[i + 1]
        i += 1

    return changed


# optimize assembly, in place
def optimize_assembly(assembly):
    for x in assembly:
        if isinstance(x, list) and isinstance(x[0], RuntimeHeader):
            optimize_assembly(x)

    for _ in range(1024):
        changed = False

        changed |= _prune_unreachable_code(assembly)
        changed |= _merge_iszero(assembly)
        changed |= _merge_jumpdests(assembly)
        changed |= _prune_inefficient_jumps(assembly)
        changed |= _optimize_inefficient_jumps(assembly)
        changed |= _prune_unused_jumpdests(assembly)
        changed |= _stack_peephole_opts(assembly)

        if not changed:
            return

    raise CompilerPanic("infinite loop detected during assembly reduction")  # pragma: nocover


def generateEOFHeader(function_sizes, max_stack_heights) -> bytes:
    code_sections_len = len(function_sizes)
    header = b""
    header += eof.MAGIC  # EOFv1 signature
    header += bytes([eof.VERSION])

    header += bytes([eof.S_TYPE])
    header += (code_sections_len * 4).to_bytes(2, "big")

    header += bytes([eof.S_CODE])
    header += code_sections_len.to_bytes(2, "big")

    for size in function_sizes:
        header += size.to_bytes(2, "big")

    header += bytes([eof.S_DATA])
    header += bytes([0x0, 0x0])

    header += bytes([0x0])  # Terminator

    # Type section
    for i in range(code_sections_len):
        if i == 0:
            header += bytes([0x0])  # inputs
        else:
            header += bytes([0x1])  # inputs
        header += bytes([0x0])  # outputs
        header += (max_stack_heights[i]).to_bytes(2, "big")  # max stack

    return header


def adjust_pc_maps(pc_maps, ofst):
    assert ofst >= 0

    ret = {}
    # source breakpoints, don't need to modify
    ret["breakpoints"] = pc_maps["breakpoints"].copy()
    ret["pc_breakpoints"] = {pc + ofst for pc in pc_maps["pc_breakpoints"]}
    ret["pc_jump_map"] = {k + ofst: v for (k, v) in pc_maps["pc_jump_map"].items()}
    ret["pc_raw_ast_map"] = {k + ofst: v for (k, v) in pc_maps["pc_raw_ast_map"].items()}
    ret["error_map"] = {k + ofst: v for (k, v) in pc_maps["error_map"].items()}

    return ret


SYMBOL_SIZE = 2  # size of a PUSH instruction for a code symbol


def _data_to_evm(assembly, symbol_map):
    ret = bytearray()
    assert isinstance(assembly[0], DataHeader)
    for item in assembly[1:]:
        if is_symbol(item):
            symbol = symbol_map[item].to_bytes(SYMBOL_SIZE, "big")
            ret.extend(symbol)
        elif isinstance(item, int):
            ret.append(item)
        elif isinstance(item, bytes):
            ret.extend(item)
        else:
            raise ValueError(f"invalid data {type(item)} {item}")

    return ret


# predict what length of an assembly [data] node will be in bytecode
def _length_of_data(assembly):
    ret = 0
    assert isinstance(assembly[0], DataHeader)
    for item in assembly[1:]:
        if is_symbol(item):
            ret += SYMBOL_SIZE
        elif isinstance(item, int):
            assert 0 <= item < 256, f"invalid data byte {item}"
            ret += 1
        elif isinstance(item, bytes):
            ret += len(item)
        else:
            raise ValueError(f"invalid data {type(item)} {item}")

    return ret


@dataclass
class RuntimeHeader:
    label: str
    ctor_mem_size: int
    immutables_len: int

    def __repr__(self):
        return f"<RUNTIME {self.label} mem @{self.ctor_mem_size} imms @{self.immutables_len}>"


@dataclass
class DataHeader:
    label: str

    def __repr__(self):
        return f"DATA {self.label}"


def _relocate_segments(assembly):
    # relocate all data segments to the end, otherwise data could be
    # interpreted as PUSH instructions and mangle otherwise valid jumpdests
    # relocate all runtime segments to the end as well
    data_segments = []
    non_data_segments = []
    code_segments = []
    for t in assembly:
        if isinstance(t, list):
            if isinstance(t[0], DataHeader):
                data_segments.append(t)
            else:
                _relocate_segments(t)  # recurse
                assert isinstance(t[0], RuntimeHeader)
                code_segments.append(t)
        else:
            non_data_segments.append(t)
    assembly.clear()
    assembly.extend(non_data_segments)
    assembly.extend(code_segments)
    assembly.extend(data_segments)


# TODO: change API to split assembly_to_evm and assembly_to_source/symbol_maps
<<<<<<< HEAD
def assembly_to_evm(assembly, pc_ofst=0, emit_headers=False, insert_compiler_metadata=False):
    bytecode, source_maps, _ = assembly_to_evm_with_symbol_map(
        assembly,
        pc_ofst=pc_ofst,
        emit_headers=emit_headers,
        insert_compiler_metadata=insert_compiler_metadata,
=======
def assembly_to_evm(assembly, pc_ofst=0, compiler_metadata=None):
    bytecode, source_maps, _ = assembly_to_evm_with_symbol_map(
        assembly, pc_ofst=pc_ofst, compiler_metadata=compiler_metadata
>>>>>>> 579dd571
    )
    return bytecode, source_maps


<<<<<<< HEAD
def assembly_to_evm_with_symbol_map(
    assembly, pc_ofst=0, emit_headers=False, insert_compiler_metadata=False
):
=======
def assembly_to_evm_with_symbol_map(assembly, pc_ofst=0, compiler_metadata=None):
>>>>>>> 579dd571
    """
    Assembles assembly into EVM

    assembly: list of asm instructions
    pc_ofst: when constructing the source map, the amount to offset all
             pcs by (no effect until we add deploy code source map)
<<<<<<< HEAD
    emit_headers: whether to generate EOFv1 headers. In legacy mode it
                  will generate vyper version suffix
    insert_compiler_metadata: whether to append vyper metadata to output
                            (should be true for runtime code)
=======
    compiler_metadata: any compiler metadata to add. pass `None` to indicate
                       no metadata to be added (should always be `None` for
                       runtime code). the value is opaque, and will be passed
                       directly to `cbor2.dumps()`.
>>>>>>> 579dd571
    """
    line_number_map = {
        "breakpoints": set(),
        "pc_breakpoints": set(),
        "pc_jump_map": {0: "-"},
        "pc_raw_ast_map": {},
        "error_map": {},
    }

    function_breaks = {}
    function_sizes = []

    pc = 0
    symbol_map = {}
    call_offsets = {}

    runtime_code, runtime_code_start, runtime_code_end = None, None, None

    # to optimize the size of deploy code - we want to use the smallest
    # PUSH instruction possible which can support all memory symbols
    # (and also works with linear pass symbol resolution)
    # to do this, we first do a single pass to compile any runtime code
    # and use that to calculate mem_ofst_size.
    mem_ofst_size, ctor_mem_size = None, None
    max_mem_ofst = 0
    for i, item in enumerate(assembly):
        if isinstance(item, list) and isinstance(item[0], RuntimeHeader):
            assert runtime_code is None, "Multiple subcodes"

            assert ctor_mem_size is None
            ctor_mem_size = item[0].ctor_mem_size

            runtime_code, runtime_map = assembly_to_evm(item[1:], emit_headers=True)

            runtime_code_start, runtime_code_end = _runtime_code_offsets(
                ctor_mem_size, len(runtime_code)
            )
            assert runtime_code_end - runtime_code_start == len(runtime_code)
        if is_ofst(item) and is_mem_sym(assembly[i + 1]):
            max_mem_ofst = max(assembly[i + 2], max_mem_ofst)

    if runtime_code_end is not None:
        mem_ofst_size = calc_mem_ofst_size(runtime_code_end + max_mem_ofst)

    data_section_lengths = []
    immutables_len = None

    instr_offsets = []

    # go through the code, resolving symbolic locations
    # (i.e. JUMPDEST locations) to actual code locations
    for i, item in enumerate(assembly):
        instr_offsets.append(pc)
        note_line_num(line_number_map, pc, item)
        if item == "DEBUG":
            continue  # skip debug

        # update pc_jump_map
        if item in ("RJUMP", "JUMP", "CALLF"):
            last = assembly[i - 1]
            if is_symbol(last) and last.startswith("_sym_internal"):
                if last.endswith("cleanup"):
                    # exit an internal function
                    line_number_map["pc_jump_map"][pc] = "o"
                else:
                    # enter an internal function
                    line_number_map["pc_jump_map"][pc] = "i"
            else:
                # everything else
                line_number_map["pc_jump_map"][pc] = "-"

            if item == "CALLF":
                call_offsets[last] = True
        elif item in ("RJUMPI", "JUMPI", "JUMPDEST"):
            line_number_map["pc_jump_map"][pc] = "-"

        # update pc
        if is_symbol(item):
            if is_symbol_map_indicator(assembly[i + 1]):
                # Don't increment pc as the symbol itself doesn't go into code
                if item in symbol_map:
                    raise CompilerPanic(f"duplicate jumpdest {item}")

                symbol_map[item] = pc
            elif assembly[i + 1] in ("RJUMP", "RJUMPI", "CALLF"):
                pc += SYMBOL_SIZE  # highbyte lowbyte only
            else:
                pc += SYMBOL_SIZE + 1  # PUSH2 highbits lowbits
        elif is_mem_sym(item):
            # PUSH<n> item
            pc += mem_ofst_size + 1
        elif is_ofst(item):
            assert is_symbol(assembly[i + 1]) or is_mem_sym(assembly[i + 1])
            assert isinstance(assembly[i + 2], int)
            # [_OFST, _sym_foo, bar] -> PUSH2 (foo+bar)
            # [_OFST, _mem_foo, bar] -> PUSHN (foo+bar)
            pc -= 1
        elif isinstance(item, list) and isinstance(item[0], RuntimeHeader):
            # we are in initcode
            symbol_map[item[0].label] = pc
            # add source map for all items in the runtime map
            t = adjust_pc_maps(runtime_map, pc)
            for key in line_number_map:
                line_number_map[key].update(t[key])
            immutables_len = item[0].immutables_len
            pc += len(runtime_code)
            # grab lengths of data sections from the runtime
            for t in item:
                if isinstance(t, list) and isinstance(t[0], DataHeader):
                    data_section_lengths.append(_length_of_data(t))

        elif isinstance(item, list) and isinstance(item[0], DataHeader):
            symbol_map[item[0].label] = pc
            pc += _length_of_data(item)
        else:
            pc += 1

    bytecode_suffix = b""
    if compiler_metadata is not None:
        # this will hold true when we are in initcode
        assert immutables_len is not None
        metadata = (
            compiler_metadata,
            len(runtime_code),
            data_section_lengths,
            immutables_len,
            {"vyper": version_tuple},
        )
        bytecode_suffix += cbor2.dumps(metadata)
        # append the length of the footer, *including* the length
        # of the length bytes themselves.
        suffix_len = len(bytecode_suffix) + 2
        bytecode_suffix += suffix_len.to_bytes(2, "big")

    pc += len(bytecode_suffix)

    symbol_map["_sym_code_end"] = pc
    symbol_map["_mem_deploy_start"] = runtime_code_start
    symbol_map["_mem_deploy_end"] = runtime_code_end
    if runtime_code is not None:
        symbol_map["_sym_subcode_size"] = len(runtime_code)

    # (NOTE CMC 2022-06-17 this way of generating bytecode did not
    # seem to be a perf hotspot. if it is, may want to use bytearray()
    # instead).

    ret = bytearray()

    if is_eof_enabled() and emit_headers:
        # generate header with placeholder function sizes
        dummy_placeholder_data = [0] * (len(function_breaks) + 1)
        header = generateEOFHeader(dummy_placeholder_data, dummy_placeholder_data)
        ret.extend(header)

    # now that all symbols have been resolved, generate bytecode
    # using the symbol map
    to_skip = 0
    # current_function = 0
    # current_function_offset = 0
    for i, item in enumerate(assembly):
        if to_skip > 0:
            to_skip -= 1
            continue

        if item in ("DEBUG",):
            continue  # skippable opcodes
        # When EOFv1 enabled skip emiting JUMPDESTs
        elif item == "JUMPDEST" and is_eof_enabled():
            continue

        elif is_symbol(item):
            # push a symbol to stack
            if is_eof_enabled() and assembly[i + 1] in ["RJUMP", "RJUMPI", "CALLF"]:
                sym = item
                assert is_symbol(
                    sym
                ), f"Internal compiler error: {assembly[i + 1]} not preceded by symbol"
                ret.extend(bytes([get_opcode(assembly[i + 1])]))

                if assembly[i + 1] == "CALLF":
                    function_id = function_breaks[symbol_map[sym]]
                    ret.extend(bytes(function_id.to_bytes(2, "big", signed=True)))
                else:
                    pc_post_instruction = instr_offsets[i] + 3
                    offset = symbol_map[sym] - pc_post_instruction
                    assert offset > -32767 and offset <= 32767, "Offset too big for relative jump"
                    ret.extend(bytes(offset.to_bytes(2, "big", signed=True)))
                to_skip = 1
            elif not is_symbol_map_indicator(assembly[i + 1]):
                bytecode, _ = assembly_to_evm(PUSH_N(symbol_map[item], n=SYMBOL_SIZE))
                ret.extend(bytecode)

        elif is_mem_sym(item):
            bytecode, _ = assembly_to_evm(PUSH_N(symbol_map[item], n=mem_ofst_size))
            ret.extend(bytecode)

        elif is_ofst(item):
            # _OFST _sym_foo 32
            ofst = symbol_map[assembly[i + 1]] + assembly[i + 2]
            n = mem_ofst_size if is_mem_sym(assembly[i + 1]) else SYMBOL_SIZE
            bytecode, _ = assembly_to_evm(PUSH_N(ofst, n))
            ret.extend(bytecode)
            to_skip = 2

        elif isinstance(item, int):
            ret.append(item)
        elif isinstance(item, str) and item.upper() in get_opcodes():
            ret.append(get_opcodes()[item.upper()][0])
        elif item[:4] == "PUSH":
            ret.append(PUSH_OFFSET + int(item[4:]))
        elif item[:3] == "DUP":
            ret.append(DUP_OFFSET + int(item[3:]))
        elif item[:4] == "SWAP":
            ret.append(SWAP_OFFSET + int(item[4:]))
        elif isinstance(item, list) and isinstance(item[0], RuntimeHeader):
            ret.extend(runtime_code)
        elif isinstance(item, list) and isinstance(item[0], DataHeader):
            ret.extend(_data_to_evm(item, symbol_map))
        else:  # pragma: no cover
            # unreachable
            raise ValueError(f"Weird symbol in assembly: {type(item)} {item}")

    if is_eof_enabled() and emit_headers:
        last_offset = 0
        function_offsets = []
        for offset in sorted(function_breaks.keys()):
            function_offsets.append(offset)
            function_sizes.append(offset - last_offset)
            last_offset = offset
        function_sizes.append(symbol_map.get("_sym_runtime_begin2", pc) - last_offset)

        max_stack_heights = []
        offset = len(header)
        for i, size in enumerate(function_sizes):
            max_stack_heights.append(
                eof.calculate_max_stack_height(
                    ret[offset : offset + size], stack_height=0 if i == 0 else 1
                )
            )
            offset += size

        # Generate the final header and replace the placeholder
        header = generateEOFHeader(function_sizes, max_stack_heights)
        ret = header + ret[len(header) :]

    ret.extend(bytecode_suffix)

    line_number_map["breakpoints"] = list(line_number_map["breakpoints"])
    line_number_map["pc_breakpoints"] = list(line_number_map["pc_breakpoints"])
    return bytes(ret), line_number_map, symbol_map<|MERGE_RESOLUTION|>--- conflicted
+++ resolved
@@ -1229,46 +1229,31 @@
 
 
 # TODO: change API to split assembly_to_evm and assembly_to_source/symbol_maps
-<<<<<<< HEAD
-def assembly_to_evm(assembly, pc_ofst=0, emit_headers=False, insert_compiler_metadata=False):
+def assembly_to_evm(assembly, pc_ofst=0, emit_headers=False, compiler_metadata=None):
     bytecode, source_maps, _ = assembly_to_evm_with_symbol_map(
         assembly,
         pc_ofst=pc_ofst,
         emit_headers=emit_headers,
-        insert_compiler_metadata=insert_compiler_metadata,
-=======
-def assembly_to_evm(assembly, pc_ofst=0, compiler_metadata=None):
-    bytecode, source_maps, _ = assembly_to_evm_with_symbol_map(
-        assembly, pc_ofst=pc_ofst, compiler_metadata=compiler_metadata
->>>>>>> 579dd571
+        compiler_metadata=compiler_metadata,
     )
     return bytecode, source_maps
 
 
-<<<<<<< HEAD
 def assembly_to_evm_with_symbol_map(
-    assembly, pc_ofst=0, emit_headers=False, insert_compiler_metadata=False
+    assembly, pc_ofst=0, emit_headers=False, compiler_metadata=None
 ):
-=======
-def assembly_to_evm_with_symbol_map(assembly, pc_ofst=0, compiler_metadata=None):
->>>>>>> 579dd571
     """
     Assembles assembly into EVM
 
     assembly: list of asm instructions
     pc_ofst: when constructing the source map, the amount to offset all
              pcs by (no effect until we add deploy code source map)
-<<<<<<< HEAD
     emit_headers: whether to generate EOFv1 headers. In legacy mode it
                   will generate vyper version suffix
-    insert_compiler_metadata: whether to append vyper metadata to output
-                            (should be true for runtime code)
-=======
     compiler_metadata: any compiler metadata to add. pass `None` to indicate
                        no metadata to be added (should always be `None` for
                        runtime code). the value is opaque, and will be passed
                        directly to `cbor2.dumps()`.
->>>>>>> 579dd571
     """
     line_number_map = {
         "breakpoints": set(),

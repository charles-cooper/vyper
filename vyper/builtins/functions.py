--- conflicted
+++ resolved
@@ -1178,14 +1178,8 @@
         to, value = args
         gas = kwargs["gas"]
         context.check_is_not_constant("send ether", expr)
-<<<<<<< HEAD
-        return IRnode.from_list(
-            ["assert", ["call", gas, to, value, 0, 0, 0, 0]], error_msg="send failed"
-        )
-=======
         send_op = ensure_eval_once("send_builtin", ["call", gas, to, value, 0, 0, 0, 0])
         return IRnode.from_list(["assert", send_op], error_msg="send failed")
->>>>>>> e9db8d9f
 
 
 class SelfDestruct(BuiltinFunctionT):

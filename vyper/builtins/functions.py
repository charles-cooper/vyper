import hashlib
import math
import operator

from vyper import ast as vy_ast
from vyper.abi_types import ABI_Tuple
from vyper.ast.validation import validate_call_args
from vyper.codegen.abi_encoder import abi_encode
from vyper.codegen.context import Context, VariableRecord
from vyper.codegen.core import (
    LOAD,
    STORE,
    IRnode,
    add_ofst,
    bytes_data_ptr,
    calculate_type_for_external_return,
    check_buffer_overflow_ir,
    check_external_call,
    clamp,
    clamp2,
    clamp_basetype,
    clamp_nonzero,
    copy_bytes,
    dummy_node_for_type,
    ensure_eval_once,
    ensure_in_memory,
    eval_seq,
    get_bytearray_length,
    get_type_for_exact_size,
    ir_tuple_from_args,
    make_setter,
    potential_overlap,
    promote_signed_int,
    sar,
    shl,
    shr,
    unwrap_location,
)
from vyper.codegen.expr import Expr
from vyper.codegen.ir_node import Encoding, scope_multi
from vyper.codegen.keccak256_helper import keccak256_helper
from vyper.evm.address_space import MEMORY
from vyper.evm.opcodes import version_check
from vyper.exceptions import (
    ArgumentException,
    CompilerPanic,
    EvmVersionException,
    InvalidLiteral,
    InvalidType,
    StateAccessViolation,
    StructureException,
    TypeMismatch,
    UnfoldableNode,
    ZeroDivisionException,
)
from vyper.semantics.analysis.base import Modifiability, VarInfo
from vyper.semantics.analysis.utils import (
    get_common_types,
    get_exact_type_from_node,
    get_possible_types_from_node,
    infer_type,
)
from vyper.semantics.types import (
    TYPE_T,
    AddressT,
    BoolT,
    BytesM_T,
    BytesT,
    DArrayT,
    DecimalT,
    HashMapT,
    IntegerT,
    KwargSettings,
    SArrayT,
    StringT,
    TupleT,
)
from vyper.semantics.types.bytestrings import _BytestringT
from vyper.semantics.types.shortcuts import (
    BYTES4_T,
    BYTES32_T,
    INT128_T,
    INT256_T,
    UINT8_T,
    UINT256_T,
)
from vyper.semantics.types.utils import type_from_annotation
from vyper.utils import (
    DECIMAL_DIVISOR,
    EIP_170_LIMIT,
    SHA3_PER_WORD,
    MemoryPositions,
    bytes_to_int,
    ceil32,
    fourbytes_to_int,
    keccak256,
    method_id,
    method_id_int,
    vyper_warn,
)

from ._convert import convert
from ._signatures import BuiltinFunctionT, process_inputs

SHA256_ADDRESS = 2
SHA256_BASE_GAS = 60
SHA256_PER_WORD_GAS = 12


class FoldedFunctionT(BuiltinFunctionT):
    # Base class for nodes which should always be folded

    _modifiability = Modifiability.CONSTANT


class TypenameFoldedFunctionT(FoldedFunctionT):
    # Base class for builtin functions that:
    # (1) take a typename as the only argument; and
    # (2) should always be folded.
    _inputs = [("typename", TYPE_T.any())]

    def fetch_call_return(self, node):
        type_ = self.infer_arg_types(node)[0].typedef
        return type_

    def infer_arg_types(self, node, expected_return_typ=None):
        validate_call_args(node, 1)
        input_typedef = TYPE_T(type_from_annotation(node.args[0]))
        return [input_typedef]


class Floor(BuiltinFunctionT):
    _id = "floor"
    _inputs = [("value", DecimalT())]
    # TODO: maybe use int136?
    _return_type = INT256_T

    def _try_fold(self, node):
        validate_call_args(node, 1)
        value = node.args[0].get_folded_value()
        if not isinstance(value, vy_ast.Decimal):
            raise UnfoldableNode

        value = math.floor(value.value)
        return vy_ast.Int.from_node(node, value=value)

    @process_inputs
    def build_IR(self, expr, args, kwargs, context):
        arg = args[0]
        with arg.cache_when_complex("arg") as (b1, arg):
            ret = IRnode.from_list(
                [
                    "if",
                    ["slt", arg, 0],
                    ["sdiv", ["sub", arg, DECIMAL_DIVISOR - 1], DECIMAL_DIVISOR],
                    ["sdiv", arg, DECIMAL_DIVISOR],
                ],
                typ=INT256_T,
            )
            return b1.resolve(ret)


class Ceil(BuiltinFunctionT):
    _id = "ceil"
    _inputs = [("value", DecimalT())]
    # TODO: maybe use int136?
    _return_type = INT256_T

    def _try_fold(self, node):
        validate_call_args(node, 1)
        value = node.args[0].get_folded_value()
        if not isinstance(value, vy_ast.Decimal):
            raise UnfoldableNode

        value = math.ceil(value.value)
        return vy_ast.Int.from_node(node, value=value)

    @process_inputs
    def build_IR(self, expr, args, kwargs, context):
        arg = args[0]
        with arg.cache_when_complex("arg") as (b1, arg):
            ret = IRnode.from_list(
                [
                    "if",
                    ["slt", arg, 0],
                    ["sdiv", arg, DECIMAL_DIVISOR],
                    ["sdiv", ["add", arg, DECIMAL_DIVISOR - 1], DECIMAL_DIVISOR],
                ],
                typ=INT256_T,
            )
            return b1.resolve(ret)


class Convert(BuiltinFunctionT):
    _id = "convert"

    def fetch_call_return(self, node):
        _, target_typedef = self.infer_arg_types(node)

        # note: more type conversion validation happens in convert.py
        return target_typedef.typedef

    # TODO: push this down into convert.py for more consistency
    def infer_arg_types(self, node, expected_return_typ=None):
        validate_call_args(node, 2)

        target_type = type_from_annotation(node.args[1])
        value_types = get_possible_types_from_node(node.args[0])

        # For `convert` of integer literals, we need to match type inference
        # rules in convert.py codegen routines.
        # TODO: This can probably be removed once constant folding for `convert` is implemented
        if len(value_types) > 1 and all(isinstance(v, IntegerT) for v in value_types):
            # Get the smallest (and unsigned if available) type for
            # non-integer target types
            # (note this is different from the ordering returned by
            # `get_possible_types_from_node`)
            if not isinstance(target_type, IntegerT):
                value_types = sorted(value_types, key=lambda v: (v.is_signed, v.bits), reverse=True)
            else:
                # filter out the target type from list of possible types
                value_types = [i for i in value_types if not target_type.compare_type(i)]

        value_type = value_types.pop()

        # block conversions between same type
        if target_type.compare_type(value_type):
            raise InvalidType(
                f"Value and target type are both `{target_type}`",
                hint="try removing the call to `convert()`",
            )

        return [value_type, TYPE_T(target_type)]

    def build_IR(self, expr, context):
        return convert(expr, context)


ADHOC_SLICE_NODE_MACROS = ["~calldata", "~selfcode", "~extcode"]


def _build_adhoc_slice_node(sub: IRnode, start: IRnode, length: IRnode, context: Context) -> IRnode:
    assert length.is_literal, "typechecker failed"
    assert isinstance(length.value, int)  # mypy hint

    dst_typ = BytesT(length.value)
    # allocate a buffer for the return value
    buf = context.new_internal_variable(dst_typ)

    with scope_multi((start, length), ("start", "length")) as (b1, (start, length)):
        # `msg.data` by `calldatacopy`
        if sub.value == "~calldata":
            node = [
                "seq",
                check_buffer_overflow_ir(start, length, "calldatasize"),
                ["mstore", buf, length],
                ["calldatacopy", add_ofst(buf, 32), start, length],
                buf,
            ]

        # `self.code` by `codecopy`
        elif sub.value == "~selfcode":
            node = [
                "seq",
                check_buffer_overflow_ir(start, length, "codesize"),
                ["mstore", buf, length],
                ["codecopy", add_ofst(buf, 32), start, length],
                buf,
            ]

        # `<address>.code` by `extcodecopy`
        else:
            assert sub.value == "~extcode" and len(sub.args) == 1
            node = [
                "with",
                "_extcode_address",
                sub.args[0],
                [
                    "seq",
                    check_buffer_overflow_ir(start, length, ["extcodesize", "_extcode_address"]),
                    ["mstore", buf, length],
                    ["extcodecopy", "_extcode_address", add_ofst(buf, 32), start, length],
                    buf,
                ],
            ]

        assert isinstance(length.value, int)  # mypy hint
        ret = IRnode.from_list(node, typ=BytesT(length.value), location=MEMORY)
        return b1.resolve(ret)


# note: this and a lot of other builtins could be refactored to accept any uint type
class Slice(BuiltinFunctionT):
    _id = "slice"
    _inputs = [
        ("b", (BYTES32_T, BytesT.any(), StringT.any())),
        ("start", UINT256_T),
        ("length", UINT256_T),
    ]

    def fetch_call_return(self, node):
        arg_type, _, _ = self.infer_arg_types(node)

        # validate start and length are in bounds

        arg = node.args[0]
        start_expr = node.args[1]
        length_expr = node.args[2].reduced()

        # CMC 2022-03-22 NOTE slight code duplication with semantics/analysis/local
        is_adhoc_slice = arg.get("attr") == "code" or (
            arg.get("value.id") == "msg" and arg.get("attr") == "data"
        )

        start_literal = start_expr.value if isinstance(start_expr, vy_ast.Int) else None
        length_literal = length_expr.value if isinstance(length_expr, vy_ast.Int) else None

        if not is_adhoc_slice:
            if length_literal is not None:
                if length_literal < 1:
                    raise ArgumentException("Length cannot be less than 1", length_expr)

                if length_literal > arg_type.length:
                    raise ArgumentException(f"slice out of bounds for {arg_type}", length_expr)

            if start_literal is not None:
                if start_literal > arg_type.length:
                    raise ArgumentException(f"slice out of bounds for {arg_type}", start_expr)
                if length_literal is not None and start_literal + length_literal > arg_type.length:
                    raise ArgumentException(f"slice out of bounds for {arg_type}", node)

        return_cls = arg_type.__class__
        if length_literal is not None:
            return_type = return_cls(length_literal)
        else:
            return_type = return_cls(arg_type.length)

        return return_type

    @process_inputs
    def build_IR(self, expr, args, kwargs, context):
        src, start, length = args

        # Handle `msg.data`, `self.code`, and `<address>.code`
        if src.value in ADHOC_SLICE_NODE_MACROS:
            return _build_adhoc_slice_node(src, start, length, context)

        is_bytes32 = src.typ == BYTES32_T
        if src.location is None:
            # it's not a pointer; force it to be one since
            # copy_bytes works on pointers.
            assert is_bytes32, src
            src = ensure_in_memory(src, context)

        if potential_overlap(src, start) or potential_overlap(src, length):
            raise CompilerPanic("risky overlap")

        with src.cache_when_complex("src") as (b1, src), start.cache_when_complex("start") as (
            b2,
            start,
        ), length.cache_when_complex("length") as (b3, length):
            if is_bytes32:
                src_maxlen = 32
            else:
                src_maxlen = src.typ.maxlen

            dst_maxlen = length.value if length.is_literal else src_maxlen

            buflen = dst_maxlen

            # add 32 bytes to the buffer size bc word access might
            # be unaligned (see below)
            if src.location.word_addressable:
                buflen += 32

            # Get returntype string or bytes
            assert isinstance(src.typ, _BytestringT) or is_bytes32
            # TODO: try to get dst_typ from semantic analysis
            if isinstance(src.typ, StringT):
                dst_typ = StringT(dst_maxlen)
            else:
                dst_typ = BytesT(dst_maxlen)

            # allocate a buffer for the return value
            buf = context.new_internal_variable(BytesT(buflen))
            # assign it the correct return type.
            # (note mismatch between dst_maxlen and buflen)
            dst = IRnode.from_list(buf, typ=dst_typ, location=MEMORY)

            dst_data = bytes_data_ptr(dst)

            if is_bytes32:
                src_len = 32
                src_data = src
            else:
                src_len = get_bytearray_length(src)
                src_data = bytes_data_ptr(src)

            # general case. byte-for-byte copy
            if src.location.word_addressable:
                # because slice uses byte-addressing but storage/tstorage
                # is word-aligned, this algorithm starts at some number
                # of bytes before the data section starts, and might copy
                # an extra word. the pseudocode is:
                #   dst_data = dst + 32
                #   copy_dst = dst_data - start % 32
                #   src_data = src + 32
                #   copy_src = src_data + (start - start % 32) / 32
                #            = src_data + (start // 32)
                #   copy_bytes(copy_dst, copy_src, length)
                #   //set length AFTER copy because the length word has been clobbered!
                #   mstore(src, length)

                # start at the first word-aligned address before `start`
                # e.g. start == byte 7 -> we start copying from byte 0
                #      start == byte 32 -> we start copying from byte 32
                copy_src = IRnode.from_list(
                    ["add", src_data, ["div", start, 32]], location=src.location
                )

                # e.g. start == byte 0 -> we copy to dst_data + 0
                #      start == byte 7 -> we copy to dst_data - 7
                #      start == byte 33 -> we copy to dst_data - 1
                copy_dst = IRnode.from_list(
                    ["sub", dst_data, ["mod", start, 32]], location=dst.location
                )

                # len + (32 if start % 32 > 0 else 0)
                copy_len = ["add", length, ["mul", 32, ["iszero", ["iszero", ["mod", start, 32]]]]]
                copy_maxlen = buflen

            else:
                # all other address spaces (mem, calldata, code) we have
                # byte-aligned access so we can just do the easy thing,
                # memcopy(dst_data, src_data + dst_data)

                copy_src = add_ofst(src_data, start)
                copy_dst = dst_data
                copy_len = length
                copy_maxlen = buflen

            do_copy = copy_bytes(copy_dst, copy_src, copy_len, copy_maxlen)

            ret = [
                "seq",
                check_buffer_overflow_ir(start, length, src_len),
                do_copy,
                ["mstore", dst, length],  # set length
                dst,  # return pointer to dst
            ]
            ret = IRnode.from_list(ret, typ=dst_typ, location=MEMORY)
            return b1.resolve(b2.resolve(b3.resolve(ret)))


class Len(BuiltinFunctionT):
    _id = "len"
    _inputs = [("b", (StringT.any(), BytesT.any(), DArrayT.any()))]
    _return_type = UINT256_T

    def _try_fold(self, node):
        validate_call_args(node, 1)
        arg = node.args[0].get_folded_value()
        if isinstance(arg, (vy_ast.Str, vy_ast.Bytes)):
            length = len(arg.value)
        elif isinstance(arg, vy_ast.Hex):
            length = len(arg.bytes_value)
        else:
            raise UnfoldableNode

        return vy_ast.Int.from_node(node, value=length)

    def infer_arg_types(self, node, expected_return_typ=None):
        self._validate_arg_types(node)
        # return a concrete type
        typ = get_possible_types_from_node(node.args[0]).pop()
        return [typ]

    def build_IR(self, node, context):
        arg = Expr(node.args[0], context).ir_node
        if arg.value == "~calldata":
            return IRnode.from_list(["calldatasize"], typ=UINT256_T)
        return get_bytearray_length(arg)


class Concat(BuiltinFunctionT):
    _id = "concat"

    def fetch_call_return(self, node):
        arg_types = self.infer_arg_types(node)

        length = 0
        for arg_t in arg_types:
            length += arg_t.length

        return_type_cls = arg_types[0].__class__
        return return_type_cls(length)

    def infer_arg_types(self, node, expected_return_typ=None):
        if len(node.args) < 2:
            raise ArgumentException("Invalid argument count: expected at least 2", node)

        if node.keywords:
            raise ArgumentException("Keyword arguments are not accepted here", node.keywords[0])

        ret = []
        prev_typeclass = None
        for arg in node.args:
            arg_t = infer_type(arg, (BytesT.any(), StringT.any(), BytesM_T.any()))
            current_typeclass = "String" if isinstance(arg_t, StringT) else "Bytes"
            if prev_typeclass and current_typeclass != prev_typeclass:
                raise TypeMismatch(
                    (
                        "Concat expects consistent use of string or bytes types, "
                        "use either string or bytes."
                    ),
                    arg,
                )
            prev_typeclass = current_typeclass
            ret.append(arg_t)

        return ret

    def build_IR(self, expr, context):
        args = [Expr(arg, context).ir_node for arg in expr.args]
        if len(args) < 2:
            raise StructureException("Concat expects at least two arguments", expr)

        # Maximum length of the output
        dst_maxlen = sum(
            [arg.typ.maxlen if isinstance(arg.typ, _BytestringT) else arg.typ.m for arg in args]
        )

        # TODO: try to grab these from semantic analysis
        if isinstance(args[0].typ, StringT):
            ret_typ = StringT(dst_maxlen)
        else:
            ret_typ = BytesT(dst_maxlen)

        # respect API of copy_bytes
        bufsize = dst_maxlen + 32
        dst = context.new_internal_variable(BytesT(bufsize))
        dst.annotation = "concat destination"

        ret = ["seq"]
        # stack item representing our current offset in the dst buffer
        ofst = "concat_ofst"

        # TODO: optimize for the case where all lengths are statically known.
        for arg in args:
            dst_data = add_ofst(bytes_data_ptr(dst), ofst)

            if isinstance(arg.typ, _BytestringT):
                # Ignore empty strings
                if arg.typ.maxlen == 0:
                    continue

                with arg.cache_when_complex("arg") as (b1, arg):
                    argdata = bytes_data_ptr(arg)

                    with get_bytearray_length(arg).cache_when_complex("len") as (b2, arglen):
                        do_copy = [
                            "seq",
                            copy_bytes(dst_data, argdata, arglen, arg.typ.maxlen),
                            ["set", ofst, ["add", ofst, arglen]],
                        ]
                        ret.append(b1.resolve(b2.resolve(do_copy)))

            else:
                ret.append(STORE(dst_data, unwrap_location(arg)))
                ret.append(["set", ofst, ["add", ofst, arg.typ.m]])

        ret.append(STORE(dst, ofst))

        # Memory location of the output
        ret.append(dst)

        return IRnode.from_list(
            ["with", ofst, 0, ret], typ=ret_typ, location=MEMORY, annotation="concat"
        )


class Keccak256(BuiltinFunctionT):
    _id = "keccak256"
    # TODO allow any BytesM_T
    _inputs = [("value", (BytesT.any(), BYTES32_T, StringT.any()))]
    _return_type = BYTES32_T

    def _try_fold(self, node):
        validate_call_args(node, 1)
        value = node.args[0].get_folded_value()
        if isinstance(value, vy_ast.Bytes):
            value = value.value
        elif isinstance(value, vy_ast.Str):
            value = value.value.encode()
        elif isinstance(value, vy_ast.Hex):
            value = value.bytes_value
        else:
            raise UnfoldableNode

        hash_ = f"0x{keccak256(value).hex()}"
        return vy_ast.Hex.from_node(node, value=hash_)

    def infer_arg_types(self, node, expected_return_typ=None):
        self._validate_arg_types(node)
        # return a concrete type for `value`
        value_type = get_possible_types_from_node(node.args[0]).pop()
        return [value_type]

    @process_inputs
    def build_IR(self, expr, args, kwargs, context):
        assert len(args) == 1
        return keccak256_helper(args[0], context)


def _make_sha256_call(inp_start, inp_len, out_start, out_len):
    return [
        "assert",
        [
            "staticcall",
            ["gas"],  # gas
            SHA256_ADDRESS,  # address
            inp_start,
            inp_len,
            out_start,
            out_len,
        ],
    ]


class Sha256(BuiltinFunctionT):
    _id = "sha256"
    _inputs = [("value", (BYTES32_T, BytesT.any(), StringT.any()))]
    _return_type = BYTES32_T

    def _try_fold(self, node):
        validate_call_args(node, 1)
        value = node.args[0].get_folded_value()
        if isinstance(value, vy_ast.Bytes):
            value = value.value
        elif isinstance(value, vy_ast.Str):
            value = value.value.encode()
        elif isinstance(value, vy_ast.Hex):
            value = value.bytes_value
        else:
            raise UnfoldableNode

        hash_ = f"0x{hashlib.sha256(value).hexdigest()}"
        return vy_ast.Hex.from_node(node, value=hash_)

    def infer_arg_types(self, node, expected_return_typ=None):
        self._validate_arg_types(node)
        # return a concrete type for `value`
        value_type = get_possible_types_from_node(node.args[0]).pop()
        return [value_type]

    @process_inputs
    def build_IR(self, expr, args, kwargs, context):
        sub = args[0]
        # bytes32 input
        if sub.typ == BYTES32_T:
            return IRnode.from_list(
                [
                    "seq",
                    ["mstore", MemoryPositions.FREE_VAR_SPACE, sub],
                    _make_sha256_call(
                        inp_start=MemoryPositions.FREE_VAR_SPACE,
                        inp_len=32,
                        out_start=MemoryPositions.FREE_VAR_SPACE,
                        out_len=32,
                    ),
                    ["mload", MemoryPositions.FREE_VAR_SPACE],  # push value onto stack
                ],
                typ=BYTES32_T,
                add_gas_estimate=SHA256_BASE_GAS + 1 * SHA256_PER_WORD_GAS,
            )
        # bytearay-like input
        # special case if it's already in memory
        sub = ensure_in_memory(sub, context)

        return IRnode.from_list(
            [
                "with",
                "_sub",
                sub,
                [
                    "seq",
                    _make_sha256_call(
                        # TODO use add_ofst if sub is statically known
                        inp_start=["add", "_sub", 32],
                        inp_len=["mload", "_sub"],
                        out_start=MemoryPositions.FREE_VAR_SPACE,
                        out_len=32,
                    ),
                    ["mload", MemoryPositions.FREE_VAR_SPACE],
                ],
            ],
            typ=BYTES32_T,
            add_gas_estimate=SHA256_BASE_GAS + sub.typ.maxlen * SHA256_PER_WORD_GAS,
        )


class MethodID(FoldedFunctionT):
    _id = "method_id"
    _inputs = [("value", StringT.any())]
    _kwargs = {"output_type": KwargSettings(TYPE_T.any(), BytesT(4))}

    def _try_fold(self, node):
        validate_call_args(node, 1, ["output_type"])

        value = node.args[0].get_folded_value()
        if not isinstance(value, vy_ast.Str):
            raise InvalidType("method id must be given as a literal string", node.args[0])
        if " " in value.value:
            raise InvalidLiteral("Invalid function signature - no spaces allowed.", node.args[0])

        return_type = self.infer_kwarg_types(node)["output_type"].typedef
        value = method_id(value.value)

        if return_type.compare_type(BYTES4_T):
            return vy_ast.Hex.from_node(node, value="0x" + value.hex())
        else:
            return vy_ast.Bytes.from_node(node, value=value)

    def fetch_call_return(self, node):
        validate_call_args(node, 1, ["output_type"])

        type_ = self.infer_kwarg_types(node)["output_type"].typedef
        return type_

    def infer_arg_types(self, node, expected_return_typ=None):
        return [self._inputs[0][1]]

    def infer_kwarg_types(self, node):
        if node.keywords:
            output_type = type_from_annotation(node.keywords[0].value)
            if output_type not in (BytesT(4), BYTES4_T):
                raise ArgumentException("output_type must be Bytes[4] or bytes4", node.keywords[0])
        else:
            # default to `Bytes[4]`
            output_type = BytesT(4)

        return {"output_type": TYPE_T(output_type)}


class ECRecover(BuiltinFunctionT):
    _id = "ecrecover"
    _inputs = [
        ("hash", BYTES32_T),
        ("v", (UINT256_T, UINT8_T)),
        ("r", (UINT256_T, BYTES32_T)),
        ("s", (UINT256_T, BYTES32_T)),
    ]
    _return_type = AddressT()

    def infer_arg_types(self, node, expected_return_typ=None):
        self._validate_arg_types(node)
        v_t, r_t, s_t = [get_possible_types_from_node(arg).pop() for arg in node.args[1:]]
        return [BYTES32_T, v_t, r_t, s_t]

    @process_inputs
    def build_IR(self, expr, args, kwargs, context):
        input_buf = context.new_internal_variable(get_type_for_exact_size(128))
        output_buf = context.new_internal_variable(get_type_for_exact_size(32))
        return IRnode.from_list(
            [
                "seq",
                # clear output memory first, ecrecover can return 0 bytes
                ["mstore", output_buf, 0],
                ["mstore", input_buf, args[0]],
                ["mstore", add_ofst(input_buf, 32), args[1]],
                ["mstore", add_ofst(input_buf, 64), args[2]],
                ["mstore", add_ofst(input_buf, 96), args[3]],
                ["assert", ["staticcall", "gas", 1, input_buf, 128, output_buf, 32]],
                ["mload", output_buf],
            ],
            typ=AddressT(),
        )


class _ECArith(BuiltinFunctionT):
    @process_inputs
    def build_IR(self, expr, _args, kwargs, context):
        args_tuple = ir_tuple_from_args(_args)

        args_t = args_tuple.typ
        input_buf = context.new_internal_variable(args_t)
        ret_t = self._return_type

        ret = ["seq"]
        ret.append(make_setter(input_buf, args_tuple))

        output_buf = context.new_internal_variable(ret_t)

        args_ofst = input_buf
        args_len = args_t.memory_bytes_required
        out_ofst = output_buf
        out_len = ret_t.memory_bytes_required

        ret.append(
            [
                "assert",
                ["staticcall", ["gas"], self._precompile, args_ofst, args_len, out_ofst, out_len],
            ]
        )
        ret.append(output_buf)

        return IRnode.from_list(ret, typ=ret_t, location=MEMORY)


class ECAdd(_ECArith):
    _id = "ecadd"
    _inputs = [("a", SArrayT(UINT256_T, 2)), ("b", SArrayT(UINT256_T, 2))]
    _return_type = SArrayT(UINT256_T, 2)
    _precompile = 0x6


class ECMul(_ECArith):
    _id = "ecmul"
    _inputs = [("point", SArrayT(UINT256_T, 2)), ("scalar", UINT256_T)]
    _return_type = SArrayT(UINT256_T, 2)
    _precompile = 0x7


class Extract32(BuiltinFunctionT):
    _id = "extract32"
    _inputs = [("b", BytesT.any()), ("start", IntegerT.unsigneds())]
    _kwargs = {"output_type": KwargSettings(TYPE_T.any(), BYTES32_T)}

    def fetch_call_return(self, node):
        self._validate_arg_types(node)
        return_type = self.infer_kwarg_types(node)["output_type"].typedef
        return return_type

    def infer_arg_types(self, node, expected_return_typ=None):
        self._validate_arg_types(node)
        input_type = get_possible_types_from_node(node.args[0]).pop()
        return [input_type, UINT256_T]

    def infer_kwarg_types(self, node):
        if node.keywords:
            output_type = type_from_annotation(node.keywords[0].value)
            if not isinstance(output_type, (AddressT, BytesM_T, IntegerT)):
                raise InvalidType(
                    "Output type must be one of integer, bytes32 or address", node.keywords[0].value
                )
            output_typedef = TYPE_T(output_type)
            # node.keywords[0].value._metadata["type"] = output_typedef
        else:
            output_typedef = TYPE_T(BYTES32_T)

        return {"output_type": output_typedef}

    @process_inputs
    def build_IR(self, expr, args, kwargs, context):
        bytez, index = args
        ret_type = kwargs["output_type"]

        if potential_overlap(bytez, index):
            raise CompilerPanic("risky overlap")

        def finalize(ret):
            annotation = "extract32"
            ret = IRnode.from_list(ret, typ=ret_type, annotation=annotation)
            return clamp_basetype(ret)

        with bytez.cache_when_complex("_sub") as (b1, bytez):
            # merge
            length = get_bytearray_length(bytez)
            index = clamp2(0, index, ["sub", length, 32], signed=True)
            with index.cache_when_complex("_index") as (b2, index):
                assert not index.typ.is_signed

                # "easy" case, byte- addressed locations:
                if bytez.location.word_scale == 32:
                    word = LOAD(add_ofst(bytes_data_ptr(bytez), index))
                    return finalize(b1.resolve(b2.resolve(word)))

                # storage and transient storage, word-addressed
                assert bytez.location.word_scale == 1

                slot = IRnode.from_list(["div", index, 32])
                # byte offset within the slot
                byte_ofst = IRnode.from_list(["mod", index, 32])

                with byte_ofst.cache_when_complex("byte_ofst") as (
                    b3,
                    byte_ofst,
                ), slot.cache_when_complex("slot") as (b4, slot):
                    # perform two loads and merge
                    w1 = LOAD(add_ofst(bytes_data_ptr(bytez), slot))
                    w2 = LOAD(add_ofst(bytes_data_ptr(bytez), ["add", slot, 1]))

                    left_bytes = shl(["mul", 8, byte_ofst], w1)
                    right_bytes = shr(["mul", 8, ["sub", 32, byte_ofst]], w2)
                    merged = ["or", left_bytes, right_bytes]

                    ret = ["if", byte_ofst, merged, left_bytes]
                    return finalize(b1.resolve(b2.resolve(b3.resolve(b4.resolve(ret)))))


class AsWeiValue(BuiltinFunctionT):
    _id = "as_wei_value"
    _inputs = [("value", (IntegerT.any(), DecimalT())), ("unit", StringT.any())]
    _return_type = UINT256_T

    wei_denoms = {
        ("wei",): 1,
        ("femtoether", "kwei", "babbage"): 10**3,
        ("picoether", "mwei", "lovelace"): 10**6,
        ("nanoether", "gwei", "shannon"): 10**9,
        ("microether", "szabo"): 10**12,
        ("milliether", "finney"): 10**15,
        ("ether",): 10**18,
        ("kether", "grand"): 10**21,
    }

    def get_denomination(self, node):
        value = node.args[1].get_folded_value()
        if not isinstance(value, vy_ast.Str):
            raise ArgumentException(
                "Wei denomination must be given as a literal string", node.args[1]
            )
        try:
            denom = next(v for k, v in self.wei_denoms.items() if value.value in k)
        except StopIteration:
            raise ArgumentException(f"Unknown denomination: {value.value}", node.args[1]) from None

        return denom

    def _try_fold(self, node):
        validate_call_args(node, 2)
        denom = self.get_denomination(node)

        value = node.args[0].get_folded_value()
        if not isinstance(value, (vy_ast.Decimal, vy_ast.Int)):
            raise UnfoldableNode
        value = value.value

        if value < 0:
            raise InvalidLiteral("Negative wei value not allowed", node.args[0])

        return vy_ast.Int.from_node(node, value=int(value * denom))

    def fetch_call_return(self, node):
        self.infer_arg_types(node)
        return self._return_type

    def infer_arg_types(self, node, expected_return_typ=None):
        self._validate_arg_types(node)
        # return a concrete type instead of abstract type
        value_type = get_possible_types_from_node(node.args[0]).pop()
        unit_type = get_possible_types_from_node(node.args[1]).pop()
        return [value_type, unit_type]

    @process_inputs
    def build_IR(self, expr, args, kwargs, context):
        value = args[0]

        denom_divisor = self.get_denomination(expr)
        with value.cache_when_complex("value") as (b1, value):
            if value.typ in (UINT256_T, UINT8_T):
                sub = [
                    "with",
                    "ans",
                    ["mul", value, denom_divisor],
                    [
                        "seq",
                        [
                            "assert",
                            ["or", ["eq", ["div", "ans", value], denom_divisor], ["iszero", value]],
                        ],
                        "ans",
                    ],
                ]
            elif value.typ == INT128_T:
                # signed types do not require bounds checks because the
                # largest possible converted value will not overflow 2**256
                sub = ["seq", ["assert", ["sgt", value, -1]], ["mul", value, denom_divisor]]
            elif value.typ == DecimalT():
                sub = [
                    "seq",
                    ["assert", ["sgt", value, -1]],
                    ["div", ["mul", value, denom_divisor], DECIMAL_DIVISOR],
                ]
            else:
                raise CompilerPanic(f"Unexpected type: {value.typ}")

            return IRnode.from_list(b1.resolve(sub), typ=UINT256_T)


zero_value = IRnode.from_list(0, typ=UINT256_T)
empty_value = IRnode.from_list(0, typ=BYTES32_T)


class RawCall(BuiltinFunctionT):
    _id = "raw_call"
    _inputs = [("to", AddressT()), ("data", BytesT.any())]
    _kwargs = {
        "max_outsize": KwargSettings(UINT256_T, 0, require_literal=True),
        "gas": KwargSettings(UINT256_T, "gas"),
        "value": KwargSettings(UINT256_T, zero_value),
        "is_delegate_call": KwargSettings(BoolT(), False, require_literal=True),
        "is_static_call": KwargSettings(BoolT(), False, require_literal=True),
        "revert_on_failure": KwargSettings(BoolT(), True, require_literal=True),
    }

    def fetch_call_return(self, node):
        self._validate_arg_types(node)

        kwargz = {i.arg: i.value for i in node.keywords}

        outsize = kwargz.get("max_outsize")
        if outsize is not None:
            outsize = outsize.get_folded_value()

        revert_on_failure = kwargz.get("revert_on_failure")
        if revert_on_failure is not None:
            revert_on_failure = revert_on_failure.get_folded_value().value
        else:
            revert_on_failure = True

        if outsize is None or outsize.value == 0:
            if revert_on_failure:
                return None
            return BoolT()

        if not isinstance(outsize, vy_ast.Int) or outsize.value < 0:
            raise

        if outsize.value:
            return_type = BytesT(outsize.value)

            if revert_on_failure:
                return return_type
            return TupleT([BoolT(), return_type])

    def infer_arg_types(self, node, expected_return_typ=None):
        self._validate_arg_types(node)
        # return a concrete type for `data`
        data_type = get_possible_types_from_node(node.args[1]).pop()
        return [self._inputs[0][1], data_type]

    @process_inputs
    def build_IR(self, expr, args, kwargs, context):
        to, data = args
        # TODO: must compile in source code order, left-to-right
        gas, value, outsize, delegate_call, static_call, revert_on_failure = (
            kwargs["gas"],
            kwargs["value"],
            kwargs["max_outsize"],
            kwargs["is_delegate_call"],
            kwargs["is_static_call"],
            kwargs["revert_on_failure"],
        )

        if delegate_call and static_call:
            raise ArgumentException(
                "Call may use one of `is_delegate_call` or `is_static_call`, not both"
            )

        if (delegate_call or static_call) and value.value != 0:
            raise ArgumentException("value= may not be passed for static or delegate calls!")

        if not static_call and context.is_constant():
            raise StateAccessViolation(
                f"Cannot make modifying calls from {context.pp_constancy()},"
                " use `is_static_call=True` to perform this action"
            )

        if data.value == "~calldata":
            call_ir = ["with", "mem_ofst", "msize"]
            args_ofst = ["seq", ["calldatacopy", "mem_ofst", 0, "calldatasize"], "mem_ofst"]
            args_len = "calldatasize"
        else:
            # some gymnastics to propagate constants (if eval_input_buf
            # returns a static memory location)
            eval_input_buf = ensure_in_memory(data, context)

            input_buf = eval_seq(eval_input_buf)

            if input_buf is None:
                call_ir = ["with", "arg_buf", eval_input_buf]
                input_buf = IRnode.from_list("arg_buf")
            else:
                call_ir = ["seq", eval_input_buf]

            args_ofst = add_ofst(input_buf, 32)
            args_len = ["mload", input_buf]

        output_node = context.new_internal_variable(BytesT(outsize))

        bool_ty = BoolT()

        # build IR for call or delegatecall
        common_call_args = [
            args_ofst,
            args_len,
            # if there is no return value, the return offset can be 0
            add_ofst(output_node, 32) if outsize else 0,
            outsize,
        ]

        gas, value = IRnode.from_list(gas), IRnode.from_list(value)
        with scope_multi((to, value, gas), ("_to", "_value", "_gas")) as (b1, (to, value, gas)):
            if delegate_call:
                call_op = ["delegatecall", gas, to, *common_call_args]
            elif static_call:
                call_op = ["staticcall", gas, to, *common_call_args]
            else:
                call_op = ["call", gas, to, value, *common_call_args]

            call_op = ensure_eval_once("raw_call_builtin", call_op)
            call_ir += [call_op]
            call_ir = b1.resolve(call_ir)

        # build sequence IR
        if outsize:
            # return minimum of outsize and returndatasize
            size = ["select", ["lt", outsize, "returndatasize"], outsize, "returndatasize"]

            # store output size and return output location
            store_output_size = ["seq", ["mstore", output_node, size], output_node]

            bytes_ty = BytesT(outsize)

            if revert_on_failure:
                typ = bytes_ty
                # check the call success flag, and store returndata in memory
                ret_ir = ["seq", check_external_call(call_ir), store_output_size]
                return IRnode.from_list(ret_ir, typ=typ, location=MEMORY)
            else:
                typ = TupleT([bool_ty, bytes_ty])
                ret_ir = [
                    "multi",
                    # use IRnode.from_list to make sure the types are
                    # set properly on the "multi" members
                    IRnode.from_list(call_ir, typ=bool_ty),
                    IRnode.from_list(store_output_size, typ=bytes_ty, location=MEMORY),
                ]
                # return an IR tuple of call success flag and returndata pointer
                return IRnode.from_list(ret_ir, typ=typ)

        # max_outsize is 0.

        if not revert_on_failure:
            # return call flag as stack item
            typ = bool_ty
            return IRnode.from_list(call_ir, typ=typ)

        else:
            # check the call success flag and don't return anything
            ret_ir = check_external_call(call_ir)
            return IRnode.from_list(ret_ir, typ=None)

        raise CompilerPanic("unreachable!")


class Send(BuiltinFunctionT):
    _id = "send"
    _inputs = [("to", AddressT()), ("value", UINT256_T)]
    # default gas stipend is 0
    _kwargs = {"gas": KwargSettings(UINT256_T, 0)}

    @process_inputs
    def build_IR(self, expr, args, kwargs, context):
        to, value = args
        gas = kwargs["gas"]
        context.check_is_not_constant("send ether", expr)
        send_op = ensure_eval_once("send_builtin", ["call", gas, to, value, 0, 0, 0, 0])
        return IRnode.from_list(["assert", send_op], error_msg="send failed")


class SelfDestruct(BuiltinFunctionT):
    _id = "selfdestruct"
    _inputs = [("to", AddressT())]
    _is_terminus = True
    _warned = False

    @process_inputs
    def build_IR(self, expr, args, kwargs, context):
        if not self._warned:
            vyper_warn(
                "`selfdestruct` is deprecated! The opcode is no longer recommended for use.", expr
            )
            self._warned = True

        context.check_is_not_constant("selfdestruct", expr)
        return IRnode.from_list(ensure_eval_once("selfdestruct", ["selfdestruct", args[0]]))


class BlockHash(BuiltinFunctionT):
    _id = "blockhash"
    _inputs = [("block_num", UINT256_T)]
    _return_type = BYTES32_T

    @process_inputs
    def build_IR(self, expr, args, kwargs, contact):
        return IRnode.from_list(
            ["blockhash", clamp("lt", clamp("sge", args[0], ["sub", ["number"], 256]), "number")],
            typ=BYTES32_T,
        )


class BlobHash(BuiltinFunctionT):
    _id = "blobhash"
    _inputs = [("index", UINT256_T)]
    _return_type = BYTES32_T

    @process_inputs
    def build_IR(self, expr, args, kwargs, contact):
        if not version_check(begin="cancun"):
            raise EvmVersionException("`blobhash` is not available pre-cancun", expr)
        return IRnode.from_list(["blobhash", args[0]], typ=BYTES32_T)


class RawRevert(BuiltinFunctionT):
    _id = "raw_revert"
    _inputs = [("data", BytesT.any())]
    _return_type = None
    _is_terminus = True

    def fetch_call_return(self, node):
        return None

    def infer_arg_types(self, node, expected_return_typ=None):
        self._validate_arg_types(node)
        data_type = get_possible_types_from_node(node.args[0]).pop()
        return [data_type]

    @process_inputs
    def build_IR(self, expr, args, kwargs, context):
        with ensure_in_memory(args[0], context).cache_when_complex("err_buf") as (b, buf):
            data = bytes_data_ptr(buf)
            len_ = get_bytearray_length(buf)
            return b.resolve(IRnode.from_list(["revert", data, len_]))


class RawLog(BuiltinFunctionT):
    _id = "raw_log"
    _inputs = [("topics", DArrayT(BYTES32_T, 4)), ("data", (BYTES32_T, BytesT.any()))]

    def fetch_call_return(self, node):
        self.infer_arg_types(node)

    def infer_arg_types(self, node, expected_return_typ=None):
        self._validate_arg_types(node)

        arg = node.args[0].reduced()
        if not isinstance(arg, vy_ast.List) or len(arg.elements) > 4:
            raise InvalidType("Expecting a list of 0-4 topics as first argument", node.args[0])

        # return a concrete type for `data`
        data_type = get_possible_types_from_node(node.args[1]).pop()

        return [self._inputs[0][1], data_type]

    @process_inputs
    def build_IR(self, expr, args, kwargs, context):
        context.check_is_not_constant(f"use {self._id}", expr)

        topics_length = len(expr.args[0].reduced().elements)
        topics = args[0].args
        topics = [unwrap_location(topic) for topic in topics]

        # sanity check topics is a literal list
        assert args[0].value in ("~empty", "multi")

        data = args[1]

        log_op = "log" + str(topics_length)

        if data.typ == BYTES32_T:
            placeholder = context.new_internal_variable(BYTES32_T)
            log_ir = [log_op, placeholder, 32] + topics
            return IRnode.from_list(
                ["seq", make_setter(placeholder, data), ensure_eval_once("raw_log", log_ir)]
            )

        input_buf = ensure_in_memory(data, context)

        log_ir = [log_op, ["add", "_sub", 32], ["mload", "_sub"], *topics]
        return IRnode.from_list(["with", "_sub", input_buf, ensure_eval_once("raw_log", log_ir)])


class BitwiseAnd(BuiltinFunctionT):
    _id = "bitwise_and"
    _inputs = [("x", UINT256_T), ("y", UINT256_T)]
    _return_type = UINT256_T
    _warned = False

    def _try_fold(self, node):
        if not self.__class__._warned:
            vyper_warn("`bitwise_and()` is deprecated! Please use the & operator instead.", node)
            self.__class__._warned = True

        validate_call_args(node, 2)
        values = [i.get_folded_value() for i in node.args]
        for val in values:
            if not isinstance(val, vy_ast.Int):
                raise UnfoldableNode

        value = values[0].value & values[1].value
        return vy_ast.Int.from_node(node, value=value)

    @process_inputs
    def build_IR(self, expr, args, kwargs, context):
        return IRnode.from_list(["and", args[0], args[1]], typ=UINT256_T)


class BitwiseOr(BuiltinFunctionT):
    _id = "bitwise_or"
    _inputs = [("x", UINT256_T), ("y", UINT256_T)]
    _return_type = UINT256_T
    _warned = False

    def _try_fold(self, node):
        if not self.__class__._warned:
            vyper_warn("`bitwise_or()` is deprecated! Please use the | operator instead.", node)
            self.__class__._warned = True

        validate_call_args(node, 2)
        values = [i.get_folded_value() for i in node.args]
        for val in values:
            if not isinstance(val, vy_ast.Int):
                raise UnfoldableNode

        value = values[0].value | values[1].value
        return vy_ast.Int.from_node(node, value=value)

    @process_inputs
    def build_IR(self, expr, args, kwargs, context):
        return IRnode.from_list(["or", args[0], args[1]], typ=UINT256_T)


class BitwiseXor(BuiltinFunctionT):
    _id = "bitwise_xor"
    _inputs = [("x", UINT256_T), ("y", UINT256_T)]
    _return_type = UINT256_T
    _warned = False

    def _try_fold(self, node):
        if not self.__class__._warned:
            vyper_warn("`bitwise_xor()` is deprecated! Please use the ^ operator instead.", node)
            self.__class__._warned = True

        validate_call_args(node, 2)
        values = [i.get_folded_value() for i in node.args]
        for val in values:
            if not isinstance(val, vy_ast.Int):
                raise UnfoldableNode

        value = values[0].value ^ values[1].value
        return vy_ast.Int.from_node(node, value=value)

    @process_inputs
    def build_IR(self, expr, args, kwargs, context):
        return IRnode.from_list(["xor", args[0], args[1]], typ=UINT256_T)


class BitwiseNot(BuiltinFunctionT):
    _id = "bitwise_not"
    _inputs = [("x", UINT256_T)]
    _return_type = UINT256_T
    _warned = False

    def _try_fold(self, node):
        if not self.__class__._warned:
            vyper_warn("`bitwise_not()` is deprecated! Please use the ~ operator instead.", node)
            self.__class__._warned = True

        validate_call_args(node, 1)
        value = node.args[0].get_folded_value()
        if not isinstance(value, vy_ast.Int):
            raise UnfoldableNode

        value = value.value

        value = (2**256 - 1) - value
        return vy_ast.Int.from_node(node, value=value)

    @process_inputs
    def build_IR(self, expr, args, kwargs, context):
        return IRnode.from_list(["not", args[0]], typ=UINT256_T)


class Shift(BuiltinFunctionT):
    _id = "shift"
    _inputs = [("x", (UINT256_T, INT256_T)), ("_shift_bits", IntegerT.any())]
    _return_type = UINT256_T
    _warned = False

    def _try_fold(self, node):
        if not self.__class__._warned:
            vyper_warn("`shift()` is deprecated! Please use the << or >> operator instead.", node)
            self.__class__._warned = True

        validate_call_args(node, 2)
        args = [i.get_folded_value() for i in node.args]
        if any(not isinstance(i, vy_ast.Int) for i in args):
            raise UnfoldableNode
        value, shift = [i.value for i in args]
        if shift < -256 or shift > 256:
            # this validation is performed to prevent the compiler from hanging
            # rather than for correctness because the post-folded constant would
            # have been validated anyway
            raise InvalidLiteral("Shift must be between -256 and 256", node.args[1])

        if shift < 0:
            value = value >> -shift
        else:
            value = (value << shift) % (2**256)
        return vy_ast.Int.from_node(node, value=value)

    def fetch_call_return(self, node):
        # return type is the type of the first argument
        return self.infer_arg_types(node)[0]

    def infer_arg_types(self, node, expected_return_typ=None):
        self._validate_arg_types(node)
        # return a concrete type instead of SignedIntegerAbstractType
        arg_ty = get_possible_types_from_node(node.args[0])[0]
        shift_ty = get_possible_types_from_node(node.args[1])[0]
        return [arg_ty, shift_ty]

    @process_inputs
    def build_IR(self, expr, args, kwargs, context):
        # "gshr" -- generalized right shift
        argty = args[0].typ
        GSHR = sar if argty.is_signed else shr

        with args[0].cache_when_complex("to_shift") as (b1, arg), args[1].cache_when_complex(
            "bits"
        ) as (b2, bits):
            neg_bits = ["sub", 0, bits]
            ret = ["if", ["slt", bits, 0], GSHR(neg_bits, arg), shl(bits, arg)]
            return b1.resolve(b2.resolve(IRnode.from_list(ret, typ=argty)))


class _AddMulMod(BuiltinFunctionT):
    _inputs = [("a", UINT256_T), ("b", UINT256_T), ("c", UINT256_T)]
    _return_type = UINT256_T

    def _try_fold(self, node):
        validate_call_args(node, 3)
        args = [i.get_folded_value() for i in node.args]
        if isinstance(args[2], vy_ast.Int) and args[2].value == 0:
            raise ZeroDivisionException("Modulo by 0", node.args[2])
        for arg in args:
            if not isinstance(arg, vy_ast.Int):
                raise UnfoldableNode

        value = self._eval_fn(args[0].value, args[1].value) % args[2].value
        return vy_ast.Int.from_node(node, value=value)

    @process_inputs
    def build_IR(self, expr, args, kwargs, context):
        x, y, z = args
        with x.cache_when_complex("x") as (b1, x):
            with y.cache_when_complex("y") as (b2, y):
                with z.cache_when_complex("z") as (b3, z):
                    ret = IRnode.from_list(
                        ["seq", ["assert", z], [self._opcode, x, y, z]], typ=UINT256_T
                    )
                    return b1.resolve(b2.resolve(b3.resolve(ret)))


class AddMod(_AddMulMod):
    _id = "uint256_addmod"
    _eval_fn = operator.add
    _opcode = "addmod"


class MulMod(_AddMulMod):
    _id = "uint256_mulmod"
    _eval_fn = operator.mul
    _opcode = "mulmod"


class PowMod256(BuiltinFunctionT):
    _id = "pow_mod256"
    _inputs = [("a", UINT256_T), ("b", UINT256_T)]
    _return_type = UINT256_T

    def _try_fold(self, node):
        validate_call_args(node, 2)
        values = [i.get_folded_value() for i in node.args]
        if any(not isinstance(i, vy_ast.Int) for i in values):
            raise UnfoldableNode

        left, right = values
        value = pow(left.value, right.value, 2**256)
        return vy_ast.Int.from_node(node, value=value)

    def build_IR(self, expr, context):
        left = Expr.parse_value_expr(expr.args[0], context)
        right = Expr.parse_value_expr(expr.args[1], context)
        return IRnode.from_list(["exp", left, right], typ=left.typ)


class Abs(BuiltinFunctionT):
    _id = "abs"
    _inputs = [("value", INT256_T)]
    _return_type = INT256_T

    def _try_fold(self, node):
        validate_call_args(node, 1)
        value = node.args[0].get_folded_value()
        if not isinstance(value, vy_ast.Int):
            raise UnfoldableNode

        value = abs(value.value)
        return vy_ast.Int.from_node(node, value=value)

    def build_IR(self, expr, context):
        value = Expr.parse_value_expr(expr.args[0], context)
        sub = [
            "with",
            "orig",
            value,
            [
                "if",
                ["slt", "orig", 0],
                # clamp orig != -2**255 (because it maps to itself under negation)
                ["seq", ["assert", ["ne", "orig", ["sub", 0, "orig"]]], ["sub", 0, "orig"]],
                "orig",
            ],
        ]
        return IRnode.from_list(sub, typ=INT256_T)


# CREATE* functions

CREATE2_SENTINEL = dummy_node_for_type(BYTES32_T)


# create helper functions
# generates CREATE op sequence + zero check for result
def _create_ir(value, buf, length, salt, revert_on_failure=True):
    args = [value, buf, length]
    create_op = "create"
    if salt is not CREATE2_SENTINEL:
        create_op = "create2"
        args.append(salt)

    ret = IRnode.from_list(ensure_eval_once("create_builtin", [create_op, *args]))

    if not revert_on_failure:
        return ret

    ret = clamp_nonzero(ret)
    ret.set_error_msg(f"{create_op} failed")
    return ret


# calculate the gas used by create for a given number of bytes
def _create_addl_gas_estimate(size, should_use_create2):
    ret = 200 * size
    if should_use_create2:
        ret += SHA3_PER_WORD * ceil32(size) // 32
    return ret


def eip1167_bytecode():
    # NOTE cyclic import?
    from vyper.ir.compile_ir import assembly_to_evm

    loader_asm = [
        "PUSH1",
        0x2D,
        "RETURNDATASIZE",
        "DUP2",
        "PUSH1",
        0x09,
        "RETURNDATASIZE",
        "CODECOPY",
        "RETURN",
    ]
    forwarder_pre_asm = [
        "CALLDATASIZE",
        "RETURNDATASIZE",
        "RETURNDATASIZE",
        "CALLDATACOPY",
        "RETURNDATASIZE",
        "RETURNDATASIZE",
        "RETURNDATASIZE",
        "CALLDATASIZE",
        "RETURNDATASIZE",
        "PUSH20",  # [address to delegate to]
    ]
    forwarder_post_asm = [
        "GAS",
        "DELEGATECALL",
        "RETURNDATASIZE",
        "DUP3",
        "DUP1",
        "RETURNDATACOPY",
        "SWAP1",
        "RETURNDATASIZE",
        "SWAP2",
        "PUSH1",
        0x2B,  # jumpdest of whole program.
        "JUMPI",
        "REVERT",
        "JUMPDEST",
        "RETURN",
    ]
    return (
        assembly_to_evm(loader_asm)[0],
        assembly_to_evm(forwarder_pre_asm)[0],
        assembly_to_evm(forwarder_post_asm)[0],
    )


# "standard" initcode for code which can be larger than 256 bytes.
# returns the code starting from 0x0b with len `codesize`.
# NOTE: it assumes codesize <= 2**24.
def _create_preamble(codesize):
    from vyper.ir.compile_ir import assembly_to_evm

    evm_len = 0x0B  # 11 bytes
    asm = [
        # use PUSH3 to be able to deal with larger contracts
        "PUSH3",
        # blank space for codesize
        0x00,
        0x00,
        0x00,
        "RETURNDATASIZE",
        "DUP2",
        "PUSH1",
        evm_len,
        "RETURNDATASIZE",
        "CODECOPY",
        "RETURN",
    ]
    evm = assembly_to_evm(asm)[0]
    assert len(evm) == evm_len, evm

    shl_bits = (evm_len - 4) * 8  # codesize needs to go right after the PUSH3
    # mask codesize into the aforementioned "blank space"
    return ["or", bytes_to_int(evm), shl(shl_bits, codesize)], evm_len


class _CreateBase(BuiltinFunctionT):
    _kwargs = {
        "value": KwargSettings(UINT256_T, zero_value),
        "salt": KwargSettings(BYTES32_T, empty_value),
        "revert_on_failure": KwargSettings(BoolT(), True, require_literal=True),
    }
    _return_type = AddressT()

    @process_inputs
    def build_IR(self, expr, args, kwargs, context):
        # errmsg something like f"Cannot use {self._id} in pure fn"
        context.check_is_not_constant(f"use {self._id}", expr)

        should_use_create2 = "salt" in [kwarg.arg for kwarg in expr.keywords]

        if not should_use_create2:
            kwargs["salt"] = CREATE2_SENTINEL

        ir_builder = self._build_create_IR(expr, args, context, **kwargs)

        add_gas_estimate = self._add_gas_estimate(args, should_use_create2)

        return IRnode.from_list(
            ir_builder, typ=AddressT(), annotation=self._id, add_gas_estimate=add_gas_estimate
        )


class CreateMinimalProxyTo(_CreateBase):
    # create an EIP1167 "minimal proxy" to the target contract

    _id = "create_minimal_proxy_to"
    _inputs = [("target", AddressT())]

    def _add_gas_estimate(self, args, should_use_create2):
        a, b, c = eip1167_bytecode()
        bytecode_len = 20 + len(b) + len(c)
        return _create_addl_gas_estimate(bytecode_len, should_use_create2)

    def _build_create_IR(self, expr, args, context, value, salt, revert_on_failure):
        target_address = args[0]

        buf = context.new_internal_variable(BytesT(96))

        loader_evm, forwarder_pre_evm, forwarder_post_evm = eip1167_bytecode()
        # Adjust to 32-byte boundaries
        preamble_length = len(loader_evm) + len(forwarder_pre_evm)
        forwarder_preamble = bytes_to_int(
            loader_evm + forwarder_pre_evm + b"\x00" * (32 - preamble_length)
        )
        forwarder_post = bytes_to_int(forwarder_post_evm + b"\x00" * (32 - len(forwarder_post_evm)))

        # left-align the target
        if target_address.is_literal:
            # note: should move to optimizer once we have
            # codesize optimization pipeline
            aligned_target = args[0].value << 96
        else:
            aligned_target = shl(96, target_address)

        buf_len = preamble_length + 20 + len(forwarder_post_evm)

        return [
            "seq",
            ["mstore", buf, forwarder_preamble],
            ["mstore", add_ofst(buf, preamble_length), aligned_target],
            ["mstore", add_ofst(buf, preamble_length + 20), forwarder_post],
            _create_ir(value, buf, buf_len, salt, revert_on_failure),
        ]


class CreateForwarderTo(CreateMinimalProxyTo):
    _warned = False

    def build_IR(self, expr, context):
        if not self._warned:
            vyper_warn(
                "`create_forwarder_to` is a deprecated alias of `create_minimal_proxy_to`!", expr
            )
            self._warned = True

        return super().build_IR(expr, context)


class CreateCopyOf(_CreateBase):
    _id = "create_copy_of"
    _inputs = [("target", AddressT())]

    @property
    def _preamble_len(self):
        return 11

    def _add_gas_estimate(self, args, should_use_create2):
        # max possible runtime length + preamble length
        return _create_addl_gas_estimate(EIP_170_LIMIT + self._preamble_len, should_use_create2)

    def _build_create_IR(self, expr, args, context, value, salt, revert_on_failure):
        target = args[0]

        # something we can pass to scope_multi
        with scope_multi(
            (target, value, salt), ("create_target", "create_value", "create_salt")
        ) as (b1, (target, value, salt)):
            codesize = IRnode.from_list(["extcodesize", target])
            msize = IRnode.from_list(["msize"])
            with scope_multi((codesize, msize), ("target_codesize", "mem_ofst")) as (
                b2,
                (codesize, mem_ofst),
            ):
                ir = ["seq"]

                # make sure there is actually code at the target
                check_codesize = ["assert", codesize]
                ir.append(
                    IRnode.from_list(check_codesize, error_msg="empty target (create_copy_of)")
                )

                # store the preamble at msize + 22 (zero padding)
                preamble, preamble_len = _create_preamble(codesize)
                assert preamble_len == self._preamble_len

                ir.append(["mstore", mem_ofst, preamble])

                # copy the target code into memory. current layout:
                # msize | 00...00 (22 0's) | preamble | bytecode
                ir.append(["extcodecopy", target, add_ofst(mem_ofst, 32), 0, codesize])

                buf = add_ofst(mem_ofst, 32 - preamble_len)
                buf_len = ["add", codesize, preamble_len]

                ir.append(_create_ir(value, buf, buf_len, salt, revert_on_failure))

                return b1.resolve(b2.resolve(ir))


class CreateFromBlueprint(_CreateBase):
    _id = "create_from_blueprint"
    _inputs = [("target", AddressT())]
    _kwargs = {
        "value": KwargSettings(UINT256_T, zero_value),
        "salt": KwargSettings(BYTES32_T, empty_value),
        "raw_args": KwargSettings(BoolT(), False, require_literal=True),
        "code_offset": KwargSettings(UINT256_T, IRnode.from_list(3, typ=UINT256_T)),
        "revert_on_failure": KwargSettings(BoolT(), True, require_literal=True),
    }
    _has_varargs = True

    def _add_gas_estimate(self, args, should_use_create2):
        ctor_args = ir_tuple_from_args(args[1:])
        # max possible size of init code
        maxlen = EIP_170_LIMIT + ctor_args.typ.abi_type.size_bound()
        return _create_addl_gas_estimate(maxlen, should_use_create2)

    def _build_create_IR(
        self, expr, args, context, value, salt, code_offset, raw_args, revert_on_failure
    ):
        target = args[0]
        ctor_args = args[1:]

        ctor_args = [ensure_in_memory(arg, context) for arg in ctor_args]

        if raw_args:
            if len(ctor_args) != 1 or not isinstance(ctor_args[0].typ, BytesT):
                raise StructureException("raw_args must be used with exactly 1 bytes argument")

            with ctor_args[0].cache_when_complex("arg") as (b1, arg):
                argbuf = bytes_data_ptr(arg)
                argslen = get_bytearray_length(arg)
                bufsz = arg.typ.maxlen
                return b1.resolve(
                    self._helper(
                        argbuf, bufsz, target, value, salt, argslen, code_offset, revert_on_failure
                    )
                )
        else:
            # encode the varargs
            to_encode = ir_tuple_from_args(ctor_args)

            # pretend we allocated enough memory for the encoder
            # (we didn't, but we are clobbering unused memory so it's safe.)
            bufsz = to_encode.typ.abi_type.size_bound()
            argbuf = context.new_internal_variable(get_type_for_exact_size(bufsz))

            # return a complex expression which writes to memory and returns
            # the length of the encoded data
            argslen = abi_encode(argbuf, to_encode, context, bufsz=bufsz, returns_len=True)
            return self._helper(
                argbuf, bufsz, target, value, salt, argslen, code_offset, revert_on_failure
            )

    def _helper(self, argbuf, bufsz, target, value, salt, argslen, code_offset, revert_on_failure):
        # NOTE: we need to invoke the abi encoder before evaluating MSIZE,
        # then copy the abi encoded buffer to past-the-end of the initcode
        # (since the abi encoder could write to fresh memory).
        # it would be good to not require the memory copy, but need
        # to evaluate memory safety.
        with scope_multi(
            (target, value, salt, argslen, code_offset),
            ("create_target", "create_value", "create_salt", "encoded_args_len", "code_offset"),
        ) as (b1, (target, value, salt, encoded_args_len, code_offset)):
            codesize = IRnode.from_list(["sub", ["extcodesize", target], code_offset])
            # copy code to memory starting from msize. we are clobbering
            # unused memory so it's safe.
            msize = IRnode.from_list(["msize"], location=MEMORY)
            with scope_multi((codesize, msize), ("target_codesize", "mem_ofst")) as (
                b2,
                (codesize, mem_ofst),
            ):
                ir = ["seq"]

                # make sure there is code at the target, and that
                # code_ofst <= (extcodesize target).
                # (note if code_ofst > (extcodesize target), would be
                # OOG on the EXTCODECOPY)
                # (code_ofst == (extcodesize target) would be empty
                # initcode, which we disallow for hygiene reasons -
                # same as `create_copy_of` on an empty target).
                check_codesize = ["assert", ["sgt", codesize, 0]]
                ir.append(
                    IRnode.from_list(
                        check_codesize, error_msg="empty target (create_from_blueprint)"
                    )
                )

                # copy the target code into memory.
                # layout starting from mem_ofst:
                # <target initcode> | <abi-encoded args OR arg buffer if raw_arg=True>
                ir.append(["extcodecopy", target, mem_ofst, code_offset, codesize])
                ir.append(copy_bytes(add_ofst(mem_ofst, codesize), argbuf, encoded_args_len, bufsz))

                # theoretically, dst = "msize", but just be safe.
                # if len(ctor_args) > 0:
                #    dst = add_ofst(mem_ofst, codesize)
                #    encoded_args_len = self._encode_args(dst, ctor_args, context)
                # else:
                #    encoded_args_len = 0

                length = ["add", codesize, encoded_args_len]

                ir.append(_create_ir(value, mem_ofst, length, salt, revert_on_failure))

                return b1.resolve(b2.resolve(ir))


class _UnsafeMath(BuiltinFunctionT):
    # TODO add unsafe math for `decimal`s
    _inputs = [("a", IntegerT.any()), ("b", IntegerT.any())]

    def __repr__(self):
        return f"builtin function unsafe_{self.op}"

    def fetch_call_return(self, node):
        return_type = self.infer_arg_types(node).pop()
        return return_type

    def infer_arg_types(self, node, expected_return_typ=None):
        self._validate_arg_types(node)

        types_list = get_common_types(*node.args, filter_fn=lambda x: isinstance(x, IntegerT))
        if not types_list:
            raise TypeMismatch(f"unsafe_{self.op} called on dislike types", node)

        type_ = types_list.pop()
        return [type_, type_]

    @process_inputs
    def build_IR(self, expr, args, kwargs, context):
        (a, b) = args
        op = self.op

        assert a.typ == b.typ, "unreachable"

        otyp = a.typ

        if op == "div" and a.typ.is_signed:
            op = "sdiv"

        ret = [op, a, b]

        if a.typ.bits < 256:
            # wrap for ops which could under/overflow
            if a.typ.is_signed:
                # e.g. int128 -> (signextend 15 (add x y))
                ret = promote_signed_int(ret, a.typ.bits)
            else:
                # e.g. uint8 -> (mod (add x y) 256)
                # TODO mod_bound could be a really large literal
                ret = ["mod", ret, 2**a.typ.bits]

        return IRnode.from_list(ret, typ=otyp)

        # TODO handle decimal case


class UnsafeAdd(_UnsafeMath):
    _id = "unsafe_add"
    op = "add"


class UnsafeSub(_UnsafeMath):
    _id = "unsafe_sub"
    op = "sub"


class UnsafeMul(_UnsafeMath):
    _id = "unsafe_mul"
    op = "mul"


class UnsafeDiv(_UnsafeMath):
    _id = "unsafe_div"
    op = "div"


class _MinMax(BuiltinFunctionT):
    _inputs = [("a", (DecimalT(), IntegerT.any())), ("b", (DecimalT(), IntegerT.any()))]

    def _try_fold(self, node):
        validate_call_args(node, 2)

        left = node.args[0].get_folded_value()
        right = node.args[1].get_folded_value()
        if not isinstance(left, type(right)):
            raise UnfoldableNode
        if not isinstance(left, (vy_ast.Decimal, vy_ast.Int)):
            raise UnfoldableNode

        types_list = get_common_types(
            *(left, right), filter_fn=lambda x: isinstance(x, (IntegerT, DecimalT))
        )
        if not types_list:
            raise TypeMismatch("Cannot perform action between dislike numeric types", node)

        value = self._eval_fn(left.value, right.value)
        return type(left).from_node(node, value=value)

    def fetch_call_return(self, node):
        self._validate_arg_types(node)

        types_list = get_common_types(
            *node.args, filter_fn=lambda x: isinstance(x, (IntegerT, DecimalT))
        )
        if not types_list:
            raise TypeMismatch("Cannot perform action between dislike numeric types", node)

        return types_list

    def infer_arg_types(self, node, expected_return_typ=None):
        types_list = self.fetch_call_return(node)
        # type mismatch should have been caught in `fetch_call_return`
        assert expected_return_typ in types_list
        return [expected_return_typ, expected_return_typ]

    @process_inputs
    def build_IR(self, expr, args, kwargs, context):
        op = self._opcode

        with args[0].cache_when_complex("_l") as (b1, left), args[1].cache_when_complex("_r") as (
            b2,
            right,
        ):
            if left.typ == right.typ:
                if left.typ != UINT256_T:
                    # if comparing like types that are not uint256, use SLT or SGT
                    op = f"s{op}"
                o = ["select", [op, left, right], left, right]
                otyp = left.typ

            else:
                raise TypeMismatch(f"Minmax types incompatible: {left.typ.typ} {right.typ.typ}")
            return IRnode.from_list(b1.resolve(b2.resolve(o)), typ=otyp)


class Min(_MinMax):
    _id = "min"
    _eval_fn = min
    _opcode = "lt"


class Max(_MinMax):
    _id = "max"
    _eval_fn = max
    _opcode = "gt"


class Uint2Str(BuiltinFunctionT):
    _id = "uint2str"
    _inputs = [("x", IntegerT.unsigneds())]

    def fetch_call_return(self, node):
        arg_t = self.infer_arg_types(node)[0]
        bits = arg_t.bits
        len_needed = math.ceil(bits * math.log(2) / math.log(10))
        return StringT(len_needed)

    def _try_fold(self, node):
        validate_call_args(node, 1)
        value = node.args[0].get_folded_value()
        if not isinstance(value, vy_ast.Int):
            raise UnfoldableNode

        value = value.value
        if value < 0:
            raise InvalidType("Only unsigned ints allowed", node)
        value = str(value)
        return vy_ast.Str.from_node(node, value=value)

    def infer_arg_types(self, node, expected_return_typ=None):
        self._validate_arg_types(node)
        input_type = get_possible_types_from_node(node.args[0]).pop()
        return [input_type]

    @process_inputs
    def build_IR(self, expr, args, kwargs, context):
        return_t = self.fetch_call_return(expr)
        n_digits = return_t.maxlen

        with args[0].cache_when_complex("val") as (b1, val):
            buf = context.new_internal_variable(return_t)

            i = IRnode.from_list(context.fresh_varname("uint2str_i"), typ=UINT256_T)

            ret = ["repeat", i, 0, n_digits + 1, n_digits + 1]

            body = [
                "seq",
                [
                    "if",
                    ["eq", val, 0],
                    # clobber val, and return it as a pointer
                    [
                        "seq",
                        ["mstore", ["sub", add_ofst(buf, n_digits), i], i],
                        ["set", val, ["sub", add_ofst(buf, n_digits), i]],
                        "break",
                    ],
                    [
                        "seq",
                        [
                            "mstore",
                            ["sub", add_ofst(buf, n_digits), i],
                            ["add", 48, ["mod", val, 10]],
                        ],
                        ["set", val, ["div", val, 10]],
                    ],
                ],
            ]
            ret.append(body)

            # "0" has hex representation 0x00..0130..00
            # if (val == 0) {
            #   return "0"
            # } else {
            #   do the loop
            # }
            ret = [
                "if",
                ["eq", val, 0],
                ["seq", ["mstore", add_ofst(buf, 1), ord("0")], ["mstore", buf, 1], buf],
                ["seq", ret, val],
            ]

            return b1.resolve(IRnode.from_list(ret, location=MEMORY, typ=return_t))


class Sqrt(BuiltinFunctionT):
    _id = "sqrt"
    _inputs = [("d", DecimalT())]
    _return_type = DecimalT()

    @process_inputs
    def build_IR(self, expr, args, kwargs, context):
        # TODO fix cyclic dependency with codegen/stmt.py
        from ._utils import generate_inline_function

        arg = args[0]
        # TODO: reify decimal and integer sqrt paths (see isqrt)
        with arg.cache_when_complex("x") as (b1, arg):
            sqrt_code = """
assert x >= 0.0
z: decimal = 0.0

if x == 0.0:
    z = 0.0
else:
    z = x / 2.0 + 0.5
    y: decimal = x

    for i: uint256 in range(256):
        if z == y:
            break
        y = z
        z = (x / z + z) / 2.0
            """

            x_type = DecimalT()
            placeholder_copy = ["pass"]
            # Steal current position if variable is already allocated.
            if arg.value == "mload":
                new_var_pos = arg.args[0]
            # Other locations need to be copied.
            else:
                new_var_pos = context.new_internal_variable(x_type)
                placeholder_copy = ["mstore", new_var_pos, arg]
            # Create input variables.
            variables = {"x": VariableRecord(name="x", pos=new_var_pos, typ=x_type, mutable=False)}
            # Dictionary to update new (i.e. typecheck) namespace
            variables_2 = {"x": VarInfo(DecimalT())}
            # Generate inline IR.
            new_ctx, sqrt_ir = generate_inline_function(
                code=sqrt_code,
                variables=variables,
                variables_2=variables_2,
                memory_allocator=context.memory_allocator,
            )
            z_ir = new_ctx.vars["z"].as_ir_node()
            ret = IRnode.from_list(
                ["seq", placeholder_copy, sqrt_ir, z_ir], typ=DecimalT(), location=MEMORY
            )
            return b1.resolve(ret)


class ISqrt(BuiltinFunctionT):
    _id = "isqrt"
    _inputs = [("d", UINT256_T)]
    _return_type = UINT256_T

    @process_inputs
    def build_IR(self, expr, args, kwargs, context):
        # calculate isqrt using the babylonian method

        y, z = "y", "z"
        arg = args[0]
        with arg.cache_when_complex("x") as (b1, x):
            ret = [
                "seq",
                [
                    "if",
                    ["ge", y, 2 ** (128 + 8)],
                    ["seq", ["set", y, shr(128, y)], ["set", z, shl(64, z)]],
                ],
                [
                    "if",
                    ["ge", y, 2 ** (64 + 8)],
                    ["seq", ["set", y, shr(64, y)], ["set", z, shl(32, z)]],
                ],
                [
                    "if",
                    ["ge", y, 2 ** (32 + 8)],
                    ["seq", ["set", y, shr(32, y)], ["set", z, shl(16, z)]],
                ],
                [
                    "if",
                    ["ge", y, 2 ** (16 + 8)],
                    ["seq", ["set", y, shr(16, y)], ["set", z, shl(8, z)]],
                ],
            ]
            ret.append(["set", z, ["div", ["mul", z, ["add", y, 2**16]], 2**18]])

            for _ in range(7):
                ret.append(["set", z, ["div", ["add", ["div", x, z], z], 2]])

            # note: If ``x+1`` is a perfect square, then the Babylonian
            # algorithm oscillates between floor(sqrt(x)) and ceil(sqrt(x)) in
            # consecutive iterations. return the floor value always.

            ret.append(["with", "t", ["div", x, z], ["select", ["lt", z, "t"], z, "t"]])

            ret = ["with", y, x, ["with", z, 181, ret]]
            return b1.resolve(IRnode.from_list(ret, typ=UINT256_T))


class Empty(TypenameFoldedFunctionT):
    _id = "empty"

    def fetch_call_return(self, node):
        type_ = self.infer_arg_types(node)[0].typedef
        if isinstance(type_, HashMapT):
            raise TypeMismatch("Cannot use empty on HashMap", node)
        return type_

    @process_inputs
    def build_IR(self, expr, args, kwargs, context):
        output_type = args[0]
        return IRnode("~empty", typ=output_type)


class Breakpoint(BuiltinFunctionT):
    _id = "breakpoint"
    _inputs: list = []

    _warned = False

    def fetch_call_return(self, node):
        if not self._warned:
            vyper_warn("`breakpoint` should only be used for debugging!", node)
            self._warned = True

        return None

    @process_inputs
    def build_IR(self, expr, args, kwargs, context):
        return IRnode.from_list("breakpoint", annotation="breakpoint()")


class Print(BuiltinFunctionT):
    _id = "print"
    _inputs: list = []
    _has_varargs = True
    _kwargs = {"hardhat_compat": KwargSettings(BoolT(), False, require_literal=True)}

    _warned = False

    def fetch_call_return(self, node):
        if not self._warned:
            vyper_warn("`print` should only be used for debugging!", node)
            self._warned = True

        return None

    @process_inputs
    def build_IR(self, expr, args, kwargs, context):
        args_as_tuple = ir_tuple_from_args(args)
        args_abi_t = args_as_tuple.typ.abi_type

        # create a signature like "log(uint256)"
        sig = "log" + "(" + ",".join([arg.typ.abi_type.selector_name() for arg in args]) + ")"

        if kwargs["hardhat_compat"] is True:
            method_id = method_id_int(sig)
            buflen = 32 + args_abi_t.size_bound()

            # 32 bytes extra space for the method id
            buf = context.new_internal_variable(get_type_for_exact_size(buflen))

            ret = ["seq"]
            ret.append(["mstore", buf, method_id])
            encode = abi_encode(add_ofst(buf, 32), args_as_tuple, context, buflen, returns_len=True)

        else:
            method_id = method_id_int("log(string,bytes)")

            schema = args_abi_t.selector_name().encode("utf-8")
            schema_t = StringT(len(schema))
            schema_buf = Expr._make_bytelike(context, StringT, schema)

            ret = ["seq"]

            payload_buflen = args_abi_t.size_bound()
            payload_t = BytesT(payload_buflen)

            # 32 bytes extra space for the method id
            payload_buf = context.new_internal_variable(payload_t)
            encode_payload = abi_encode(
                add_ofst(payload_buf, 32), args_as_tuple, context, payload_buflen, returns_len=True
            )

            ret.append(["mstore", payload_buf, encode_payload])
            args_as_tuple = ir_tuple_from_args(
                [
                    IRnode.from_list(schema_buf, typ=schema_t, location=MEMORY),
                    IRnode.from_list(payload_buf, typ=payload_t, location=MEMORY),
                ]
            )

            # add 32 for method id padding
            buflen = 32 + args_as_tuple.typ.abi_type.size_bound()
            buf = context.new_internal_variable(get_type_for_exact_size(buflen))
            ret.append(["mstore", buf, method_id])
            encode = abi_encode(add_ofst(buf, 32), args_as_tuple, context, buflen, returns_len=True)

        # debug address that tooling uses
        CONSOLE_ADDRESS = 0x000000000000000000636F6E736F6C652E6C6F67
        ret.append(
            ["staticcall", "gas", CONSOLE_ADDRESS, add_ofst(buf, 28), ["add", 4, encode], 0, 0]
        )

        return IRnode.from_list(ret, annotation="print:" + sig)


class ABIEncode(BuiltinFunctionT):
    _id = "abi_encode"
    # signature: *, ensure_tuple=<literal_bool> -> Bytes[<calculated len>]
    # explanation of ensure_tuple:
    # default is to force even a single value into a tuple,
    # e.g. _abi_encode(bytes) -> _abi_encode((bytes,))
    #      _abi_encode((bytes,)) -> _abi_encode(((bytes,),))
    # this follows the encoding convention for functions:
    # ://docs.soliditylang.org/en/v0.8.6/abi-spec.html#function-selector-and-argument-encoding
    # if this is turned off, then bytes will be encoded as bytes.

    _inputs: list = []
    _has_varargs = True

    _kwargs = {
        "ensure_tuple": KwargSettings(BoolT(), True, require_literal=True),
        "method_id": KwargSettings((BYTES4_T, BytesT(4)), None, require_literal=True),
    }

    def infer_kwarg_types(self, node):
        ret = {}
        for kwarg in node.keywords:
            kwarg_name = kwarg.arg
<<<<<<< HEAD
            typ = infer_type(kwarg.value, self._kwargs[kwarg_name].typ)
=======
            validate_expected_type(kwarg.value, self._kwargs[kwarg_name].typ)

            typ = get_exact_type_from_node(kwarg.value)
            if kwarg_name == "method_id" and isinstance(typ, BytesT):
                if typ.length != 4:
                    raise InvalidLiteral("method_id must be exactly 4 bytes!", kwarg.value)

>>>>>>> a466dc8a
            ret[kwarg_name] = typ
        return ret

    def fetch_call_return(self, node):
        self._validate_arg_types(node)
        ensure_tuple = next(
            (arg.value.value for arg in node.keywords if arg.arg == "ensure_tuple"), True
        )
        assert isinstance(ensure_tuple, bool)
        has_method_id = "method_id" in [arg.arg for arg in node.keywords]

        # figure out the output type by converting
        # the types to ABI_Types and calling size_bound API
        arg_abi_types = []
        arg_types = self.infer_arg_types(node)
        for arg_t in arg_types:
            arg_abi_types.append(arg_t.abi_type)

        # special case, no tuple
        if len(arg_abi_types) == 1 and not ensure_tuple:
            arg_abi_t = arg_abi_types[0]
        else:
            arg_abi_t = ABI_Tuple(arg_abi_types)

        maxlen = arg_abi_t.size_bound()

        if has_method_id:
            # the output includes 4 bytes for the method_id.
            maxlen += 4

        return BytesT(maxlen)

    @staticmethod
    def _parse_method_id(method_id_literal):
        if method_id_literal is None:
            return None
        if isinstance(method_id_literal, bytes):
            assert len(method_id_literal) == 4
            return fourbytes_to_int(method_id_literal)
        if method_id_literal.startswith("0x"):
            method_id_literal = method_id_literal[2:]
        return fourbytes_to_int(bytes.fromhex(method_id_literal))

    @process_inputs
    def build_IR(self, expr, args, kwargs, context):
        ensure_tuple = kwargs["ensure_tuple"]
        method_id = self._parse_method_id(kwargs["method_id"])

        if len(args) < 1:
            raise StructureException("abi_encode expects at least one argument", expr)

        # figure out the required length for the output buffer
        if len(args) == 1 and not ensure_tuple:
            # special case, no tuple
            encode_input = args[0]
        else:
            encode_input = ir_tuple_from_args(args)

        input_abi_t = encode_input.typ.abi_type
        maxlen = input_abi_t.size_bound()
        if method_id is not None:
            maxlen += 4

        buf_t = BytesT(maxlen)
        assert self.fetch_call_return(expr).length == maxlen
        buf = context.new_internal_variable(buf_t)

        ret = ["seq"]
        if method_id is not None:
            # <32 bytes length> | <4 bytes method_id> | <everything else>
            # write the unaligned method_id first, then we will
            # overwrite the 28 bytes of zeros with the bytestring length
            ret += [["mstore", add_ofst(buf, 4), method_id]]
            # abi encode, and grab length as stack item
            length = abi_encode(
                add_ofst(buf, 36), encode_input, context, returns_len=True, bufsz=maxlen
            )
            # write the output length to where bytestring stores its length
            ret += [["mstore", buf, ["add", length, 4]]]

        else:
            # abi encode and grab length as stack item
            length = abi_encode(
                add_ofst(buf, 32), encode_input, context, returns_len=True, bufsz=maxlen
            )
            # write the output length to where bytestring stores its length
            ret += [["mstore", buf, length]]

        # return the buf location
        # TODO location is statically known, optimize this out
        ret += [buf]

        return IRnode.from_list(ret, location=MEMORY, typ=buf_t)


class ABIDecode(BuiltinFunctionT):
    _id = "abi_decode"
    _inputs = [("data", BytesT.any()), ("output_type", TYPE_T.any())]
    _kwargs = {"unwrap_tuple": KwargSettings(BoolT(), True, require_literal=True)}

    def fetch_call_return(self, node):
        _, output_type = self.infer_arg_types(node)
        return output_type.typedef

    def infer_arg_types(self, node, expected_return_typ=None):
        self._validate_arg_types(node)

        validate_call_args(node, 2, ["unwrap_tuple"])

        data_type = get_exact_type_from_node(node.args[0])
        output_type = type_from_annotation(node.args[1])

        return [data_type, TYPE_T(output_type)]

    @process_inputs
    def build_IR(self, expr, args, kwargs, context):
        unwrap_tuple = kwargs["unwrap_tuple"]

        data = args[0]
        output_typ = args[1]
        wrapped_typ = output_typ

        if unwrap_tuple is True:
            wrapped_typ = calculate_type_for_external_return(output_typ)

        abi_size_bound = wrapped_typ.abi_type.size_bound()
        abi_min_size = wrapped_typ.abi_type.static_size()

        # Get the size of data
        input_max_len = data.typ.maxlen

        assert abi_min_size <= abi_size_bound, "bad abi type"
        if input_max_len < abi_size_bound:
            raise StructureException(
                (
                    "Mismatch between size of input and size of decoded types. "
                    f"length of ABI-encoded {wrapped_typ} must be equal to or greater "
                    f"than {abi_size_bound}"
                ),
                expr.args[0],
            )

        data = ensure_in_memory(data, context)

        with data.cache_when_complex("to_decode") as (b1, data):
            data_ptr = bytes_data_ptr(data)
            data_len = get_bytearray_length(data)

            ret = ["seq"]

            # NOTE: we could replace these 4 lines with
            # `[assert [le, abi_min_size, data_len]]`. it depends on
            # what we consider a "valid" payload.
            # cf. test_abi_decode_max_size()
            if abi_min_size == abi_size_bound:
                ret.append(["assert", ["eq", abi_min_size, data_len]])
            else:
                # runtime assert: abi_min_size <= data_len <= abi_size_bound
                ret.append(clamp2(abi_min_size, data_len, abi_size_bound, signed=False))

            to_decode = IRnode.from_list(
                data_ptr,
                typ=wrapped_typ,
                location=data.location,
                encoding=Encoding.ABI,
                annotation=f"abi_decode({output_typ})",
            )
            to_decode.encoding = Encoding.ABI

            # TODO optimization: skip make_setter when we don't need
            # input validation

            output_buf = context.new_internal_variable(wrapped_typ)

            # sanity check buffer size for wrapped output type will not buffer overflow
            assert wrapped_typ.memory_bytes_required == output_typ.memory_bytes_required

            # pass a buffer bound to make_setter so appropriate oob
            # validation is performed
            buf_bound = add_ofst(data_ptr, data_len)
            ret.append(make_setter(output_buf, to_decode, hi=buf_bound))

            ret.append(output_buf)
            # finalize. set the type and location for the return buffer.
            # (note: unwraps the tuple type if necessary)
            ret = IRnode.from_list(ret, typ=output_typ, location=MEMORY)
            return b1.resolve(ret)


class OldABIEncode(ABIEncode):
    _warned = False
    _id = "_abi_encode"

    def _try_fold(self, node):
        if not self.__class__._warned:
            vyper_warn(f"`{self._id}()` is deprecated! Please use `{super()._id}()` instead.", node)
            self.__class__._warned = True
        super()._try_fold(node)


class OldABIDecode(ABIDecode):
    _warned = False
    _id = "_abi_decode"

    def _try_fold(self, node):
        if not self.__class__._warned:
            vyper_warn(f"`{self._id}()` is deprecated! Please use `{super()._id}()` instead.", node)
            self.__class__._warned = True
        super()._try_fold(node)


class _MinMaxValue(TypenameFoldedFunctionT):
    def _try_fold(self, node):
        self._validate_arg_types(node)
        input_type = type_from_annotation(node.args[0])

        if not isinstance(input_type, (IntegerT, DecimalT)):
            raise InvalidType(f"Expected numeric type but got {input_type} instead", node)

        val = self._eval(input_type)

        if isinstance(input_type, DecimalT):
            ret = vy_ast.Decimal.from_node(node, value=val)

        if isinstance(input_type, IntegerT):
            ret = vy_ast.Int.from_node(node, value=val)

        ret._metadata["type"] = input_type
        return ret

    def infer_arg_types(self, node, expected_return_typ=None):
        input_typedef = TYPE_T(type_from_annotation(node.args[0]))
        return [input_typedef]


class MinValue(_MinMaxValue):
    _id = "min_value"

    def _eval(self, type_):
        return type_.ast_bounds[0]


class MaxValue(_MinMaxValue):
    _id = "max_value"

    def _eval(self, type_):
        return type_.ast_bounds[1]


class Epsilon(TypenameFoldedFunctionT):
    _id = "epsilon"

    def _try_fold(self, node):
        self._validate_arg_types(node)
        input_type = type_from_annotation(node.args[0])

        if not input_type.compare_type(DecimalT()):
            raise InvalidType(f"Expected decimal type but got {input_type} instead", node)

        return vy_ast.Decimal.from_node(node, value=input_type.epsilon)


DISPATCH_TABLE = {
    "abi_encode": ABIEncode(),
    "abi_decode": ABIDecode(),
    "_abi_encode": OldABIEncode(),
    "_abi_decode": OldABIDecode(),
    "floor": Floor(),
    "ceil": Ceil(),
    "convert": Convert(),
    "slice": Slice(),
    "len": Len(),
    "concat": Concat(),
    "sha256": Sha256(),
    "method_id": MethodID(),
    "keccak256": Keccak256(),
    "ecrecover": ECRecover(),
    "ecadd": ECAdd(),
    "ecmul": ECMul(),
    "extract32": Extract32(),
    "as_wei_value": AsWeiValue(),
    "raw_call": RawCall(),
    "blockhash": BlockHash(),
    "blobhash": BlobHash(),
    "bitwise_and": BitwiseAnd(),
    "bitwise_or": BitwiseOr(),
    "bitwise_xor": BitwiseXor(),
    "bitwise_not": BitwiseNot(),
    "uint256_addmod": AddMod(),
    "uint256_mulmod": MulMod(),
    "unsafe_add": UnsafeAdd(),
    "unsafe_sub": UnsafeSub(),
    "unsafe_mul": UnsafeMul(),
    "unsafe_div": UnsafeDiv(),
    "pow_mod256": PowMod256(),
    "uint2str": Uint2Str(),
    "isqrt": ISqrt(),
    "sqrt": Sqrt(),
    "shift": Shift(),
    "create_minimal_proxy_to": CreateMinimalProxyTo(),
    "create_forwarder_to": CreateForwarderTo(),
    "create_copy_of": CreateCopyOf(),
    "create_from_blueprint": CreateFromBlueprint(),
    "min": Min(),
    "max": Max(),
    "empty": Empty(),
    "abs": Abs(),
    "min_value": MinValue(),
    "max_value": MaxValue(),
    "epsilon": Epsilon(),
}

STMT_DISPATCH_TABLE = {
    "send": Send(),
    "print": Print(),
    "breakpoint": Breakpoint(),
    "selfdestruct": SelfDestruct(),
    "raw_call": RawCall(),
    "raw_log": RawLog(),
    "raw_revert": RawRevert(),
    "create_minimal_proxy_to": CreateMinimalProxyTo(),
    "create_forwarder_to": CreateForwarderTo(),
    "create_copy_of": CreateCopyOf(),
    "create_from_blueprint": CreateFromBlueprint(),
}

BUILTIN_FUNCTIONS = {**STMT_DISPATCH_TABLE, **DISPATCH_TABLE}.keys()


def get_builtin_functions():
    return {**STMT_DISPATCH_TABLE, **DISPATCH_TABLE}<|MERGE_RESOLUTION|>--- conflicted
+++ resolved
@@ -2343,17 +2343,12 @@
         ret = {}
         for kwarg in node.keywords:
             kwarg_name = kwarg.arg
-<<<<<<< HEAD
             typ = infer_type(kwarg.value, self._kwargs[kwarg_name].typ)
-=======
-            validate_expected_type(kwarg.value, self._kwargs[kwarg_name].typ)
-
-            typ = get_exact_type_from_node(kwarg.value)
+
             if kwarg_name == "method_id" and isinstance(typ, BytesT):
                 if typ.length != 4:
                     raise InvalidLiteral("method_id must be exactly 4 bytes!", kwarg.value)
 
->>>>>>> a466dc8a
             ret[kwarg_name] = typ
         return ret
 
